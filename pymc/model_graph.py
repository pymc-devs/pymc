--- conflicted
+++ resolved
@@ -239,13 +239,8 @@
 
         return graph
 
-<<<<<<< HEAD
-  def make_networkx(
-        self, var_names: Optional[Iterable[VarName]] = None, formatting: str = "plain"
-    ):
-=======
+
     def make_networkx(self, var_names: Optional[Iterable[VarName]] = None, formatting: str = "plain"):
->>>>>>> 60c0821b
         """Make networkx Digraph of PyMC model
 
         Returns
