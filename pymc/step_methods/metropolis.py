--- conflicted
+++ resolved
@@ -140,7 +140,6 @@
 
         Parameters
         ----------
-<<<<<<< HEAD
         vars : list, optional
             List of value variables for sampler.
         S : array_like with shape (N,) or (N, N), optional
@@ -153,26 +152,11 @@
             If `S` is two dimensional, it defaults to a multivariate normal with `S` as its covariance matrix.
         scaling : scalar or array_like, default 1.0
             Initial scale factor for proposal. Defaults to 1.0.
-=======
-        vars : list
-            List of value variables for sampler
-        S : standard deviation or covariance matrix
-            Some measure of variance to parameterize proposal distribution
-        proposal_dist : function
-            Function that returns zero-mean deviates when parameterized with
-            S (and n). Defaults to normal.
-        scaling : scalar or array
-            Initial scale factor for proposal. Defaults to 1.
->>>>>>> fc416e13
         tune : bool
             Flag for tuning. Defaults to True.
         tune_interval : int
             The frequency of tuning. Defaults to 100 iterations.
-<<<<<<< HEAD
         model : Model
-=======
-        model : PyMC Model
->>>>>>> fc416e13
             Optional model for sampling step. Defaults to None (taken from context).
         mode : string or `Mode` instance.
             compilation mode passed to PyTensor functions
@@ -463,13 +447,17 @@
     Parameters
     ----------
     vars : list
+    vars : list
         List of value variables for sampler
+    order : list or 'random'
     order : list or 'random'
         List of integers indicating the Gibbs update order
         e.g., [0, 2, 1, ...]. Default is random
     transit_p : float
+    transit_p : float
         The diagonal of the transition kernel. A value > .5 gives anticorrelated proposals,
         which resulting in more efficient antithetical sampling. Default is 0.8
+    model : PyMC Model
     model : PyMC Model
         Optional model for sampling step. Defaults to None (taken from context).
 
