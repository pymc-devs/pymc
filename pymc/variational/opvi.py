#   Copyright 2020 The PyMC Developers
#
#   Licensed under the Apache License, Version 2.0 (the "License");
#   you may not use this file except in compliance with the License.
#   You may obtain a copy of the License at
#
#       http://www.apache.org/licenses/LICENSE-2.0
#
#   Unless required by applicable law or agreed to in writing, software
#   distributed under the License is distributed on an "AS IS" BASIS,
#   WITHOUT WARRANTIES OR CONDITIONS OF ANY KIND, either express or implied.
#   See the License for the specific language governing permissions and
#   limitations under the License.

R"""
Variational inference is a great approach for doing really complex,
often intractable Bayesian inference in approximate form. Common methods
(e.g. ADVI) lack from complexity so that approximate posterior does not
reveal the true nature of underlying problem. In some applications it can
yield unreliable decisions.

Recently on NIPS 2017 `OPVI  <https://arxiv.org/abs/1610.09033/>`_ framework
was presented. It generalizes variational inference so that the problem is
build with blocks. The first and essential block is Model itself. Second is
Approximation, in some cases :math:`log Q(D)` is not really needed. Necessity
depends on the third and fourth part of that black box, Operator and
Test Function respectively.

Operator is like an approach we use, it constructs loss from given Model,
Approximation and Test Function. The last one is not needed if we minimize
KL Divergence from Q to posterior. As a drawback we need to compute :math:`loq Q(D)`.
Sometimes approximation family is intractable and :math:`loq Q(D)` is not available,
here comes LS(Langevin Stein) Operator with a set of test functions.

Test Function has more unintuitive meaning. It is usually used with LS operator
and represents all we want from our approximate distribution. For any given vector
based function of :math:`z` LS operator yields zero mean function under posterior.
:math:`loq Q(D)` is no more needed. That opens a door to rich approximation
families as neural networks.

References
----------
-   Rajesh Ranganath, Jaan Altosaar, Dustin Tran, David M. Blei
    Operator Variational Inference
    https://arxiv.org/abs/1610.09033 (2016)
"""

from __future__ import annotations

import collections
import itertools
import warnings

import numpy as np
<<<<<<< HEAD
import pytensor
import pytensor.tensor as at
=======
import xarray
>>>>>>> 671cb9c3

from pytensor.graph.basic import Variable

import pymc as pm

from pymc.backends.base import MultiTrace
from pymc.backends.ndarray import NDArray
from pymc.blocking import DictToArrayBijection
from pymc.distributions.logprob import _get_scaling
from pymc.initial_point import make_initial_point_fn
from pymc.model import modelcontext
from pymc.pytensorf import (
    SeedSequenceSeed,
    compile_pymc,
    find_rng_nodes,
    identity,
    makeiter,
    reseed_rngs,
)
from pymc.util import (
    RandomState,
    WithMemoization,
    _get_seeds_per_chain,
    locally_cachedmethod,
)
from pymc.variational.updates import adagrad_window
from pymc.vartypes import discrete_types

__all__ = ["ObjectiveFunction", "Operator", "TestFunction", "Group", "Approximation"]


class VariationalInferenceError(Exception):
    """Exception for VI specific cases"""


class NotImplementedInference(VariationalInferenceError, NotImplementedError):
    """Marking non functional parts of code"""


class ExplicitInferenceError(VariationalInferenceError, TypeError):
    """Exception for bad explicit inference"""


class AEVBInferenceError(VariationalInferenceError, TypeError):
    """Exception for bad aevb inference"""


class ParametrizationError(VariationalInferenceError, ValueError):
    """Error raised in case of bad parametrization"""


class GroupError(VariationalInferenceError, TypeError):
    """Error related to VI groups"""


def _known_scan_ignored_inputs(terms):
    # TODO: remove when scan issue with grads is fixed
    from pymc.data import MinibatchIndexRV
    from pymc.distributions.simulator import SimulatorRV

    return [
        n.owner.inputs[0]
        for n in pytensor.graph.ancestors(terms)
        if n.owner is not None and isinstance(n.owner.op, (MinibatchIndexRV, SimulatorRV))
    ]


def append_name(name):
    def wrap(f):
        if name is None:
            return f

        def inner(*args, **kwargs):
            res = f(*args, **kwargs)
            res.name = name
            return res

        return inner

    return wrap


def node_property(f):
    """A shortcut for wrapping method to accessible tensor"""

    if isinstance(f, str):

        def wrapper(fn):
            ff = append_name(f)(fn)
            f_ = pytensor.config.change_flags(compute_test_value="off")(ff)
            return property(locally_cachedmethod(f_))

        return wrapper
    else:
        f_ = pytensor.config.change_flags(compute_test_value="off")(f)
        return property(locally_cachedmethod(f_))


@pytensor.config.change_flags(compute_test_value="ignore")
def try_to_set_test_value(node_in, node_out, s):
    _s = s
    if s is None:
        s = 1
    s = pytensor.compile.view_op(at.as_tensor(s))
    if not isinstance(node_in, (list, tuple)):
        node_in = [node_in]
    if not isinstance(node_out, (list, tuple)):
        node_out = [node_out]
    for i, o in zip(node_in, node_out):
        if hasattr(i.tag, "test_value"):
            if not hasattr(s.tag, "test_value"):
                continue
            else:
                tv = i.tag.test_value[None, ...]
                tv = np.repeat(tv, s.tag.test_value, 0)
                if _s is None:
                    tv = tv[0]
                o.tag.test_value = tv


class ObjectiveUpdates(pytensor.OrderedUpdates):
    """OrderedUpdates extension for storing loss"""

    loss = None


def _warn_not_used(smth, where):
    warnings.warn(f"`{smth}` is not used for {where} and ignored")


class ObjectiveFunction:
    """Helper class for construction loss and updates for variational inference

    Parameters
    ----------
    op : :class:`Operator`
        OPVI Functional operator
    tf : :class:`TestFunction`
        OPVI TestFunction
    """

    def __init__(self, op: Operator, tf: TestFunction):
        self.op = op
        self.tf = tf

    obj_params = property(lambda self: self.op.approx.params)
    test_params = property(lambda self: self.tf.params)
    approx = property(lambda self: self.op.approx)

    def updates(
        self,
        obj_n_mc=None,
        tf_n_mc=None,
        obj_optimizer=adagrad_window,
        test_optimizer=adagrad_window,
        more_obj_params=None,
        more_tf_params=None,
        more_updates=None,
        more_replacements=None,
        total_grad_norm_constraint=None,
    ):
        """Calculate gradients for objective function, test function and then
        constructs updates for optimization step

        Parameters
        ----------
        obj_n_mc : int
            Number of monte carlo samples used for approximation of objective gradients
        tf_n_mc : int
            Number of monte carlo samples used for approximation of test function gradients
        obj_optimizer : function (loss, params) -> updates
            Optimizer that is used for objective params
        test_optimizer : function (loss, params) -> updates
            Optimizer that is used for test function params
        more_obj_params : list
            Add custom params for objective optimizer
        more_tf_params : list
            Add custom params for test function optimizer
        more_updates : dict
            Add custom updates to resulting updates
        more_replacements : dict
            Apply custom replacements before calculating gradients
        total_grad_norm_constraint : float
            Bounds gradient norm, prevents exploding gradient problem

        Returns
        -------
        :class:`ObjectiveUpdates`
        """
        if more_updates is None:
            more_updates = dict()
        resulting_updates = ObjectiveUpdates()
        if self.test_params:
            self.add_test_updates(
                resulting_updates,
                tf_n_mc=tf_n_mc,
                test_optimizer=test_optimizer,
                more_tf_params=more_tf_params,
                more_replacements=more_replacements,
                total_grad_norm_constraint=total_grad_norm_constraint,
            )
        else:
            if tf_n_mc is not None:
                _warn_not_used("tf_n_mc", self.op)
            if more_tf_params:
                _warn_not_used("more_tf_params", self.op)
        self.add_obj_updates(
            resulting_updates,
            obj_n_mc=obj_n_mc,
            obj_optimizer=obj_optimizer,
            more_obj_params=more_obj_params,
            more_replacements=more_replacements,
            total_grad_norm_constraint=total_grad_norm_constraint,
        )
        resulting_updates.update(more_updates)
        return resulting_updates

    def add_test_updates(
        self,
        updates,
        tf_n_mc=None,
        test_optimizer=adagrad_window,
        more_tf_params=None,
        more_replacements=None,
        total_grad_norm_constraint=None,
    ):
        if more_tf_params is None:
            more_tf_params = []
        if more_replacements is None:
            more_replacements = dict()
        tf_target = self(
            tf_n_mc, more_tf_params=more_tf_params, more_replacements=more_replacements
        )
        grads = pm.updates.get_or_compute_grads(tf_target, self.obj_params + more_tf_params)
        if total_grad_norm_constraint is not None:
            grads = pm.total_norm_constraint(grads, total_grad_norm_constraint)
        updates.update(test_optimizer(grads, self.test_params + more_tf_params))

    def add_obj_updates(
        self,
        updates,
        obj_n_mc=None,
        obj_optimizer=adagrad_window,
        more_obj_params=None,
        more_replacements=None,
        total_grad_norm_constraint=None,
    ):
        if more_obj_params is None:
            more_obj_params = []
        if more_replacements is None:
            more_replacements = dict()
        obj_target = self(
            obj_n_mc, more_obj_params=more_obj_params, more_replacements=more_replacements
        )
        grads = pm.updates.get_or_compute_grads(obj_target, self.obj_params + more_obj_params)
        if total_grad_norm_constraint is not None:
            grads = pm.total_norm_constraint(grads, total_grad_norm_constraint)
        updates.update(obj_optimizer(grads, self.obj_params + more_obj_params))
        if self.op.returns_loss:
            updates.loss = obj_target

    @pytensor.config.change_flags(compute_test_value="off")
    def step_function(
        self,
        obj_n_mc=None,
        tf_n_mc=None,
        obj_optimizer=adagrad_window,
        test_optimizer=adagrad_window,
        more_obj_params=None,
        more_tf_params=None,
        more_updates=None,
        more_replacements=None,
        total_grad_norm_constraint=None,
        score=False,
        fn_kwargs=None,
    ):
        R"""Step function that should be called on each optimization step.

        Generally it solves the following problem:

        .. math::

                \mathbf{\lambda^{\*}} = \inf_{\lambda} \sup_{\theta} t(\mathbb{E}_{\lambda}[(O^{p,q}f_{\theta})(z)])

        Parameters
        ----------
        obj_n_mc: `int`
            Number of monte carlo samples used for approximation of objective gradients
        tf_n_mc: `int`
            Number of monte carlo samples used for approximation of test function gradients
        obj_optimizer: function (grads, params) -> updates
            Optimizer that is used for objective params
        test_optimizer: function (grads, params) -> updates
            Optimizer that is used for test function params
        more_obj_params: `list`
            Add custom params for objective optimizer
        more_tf_params: `list`
            Add custom params for test function optimizer
        more_updates: `dict`
            Add custom updates to resulting updates
        total_grad_norm_constraint: `float`
            Bounds gradient norm, prevents exploding gradient problem
        score: `bool`
            calculate loss on each step? Defaults to False for speed
        fn_kwargs: `dict`
            Add kwargs to pytensor.function (e.g. `{'profile': True}`)
        more_replacements: `dict`
            Apply custom replacements before calculating gradients

        Returns
        -------
        `pytensor.function`
        """
        if fn_kwargs is None:
            fn_kwargs = {}
        if score and not self.op.returns_loss:
            raise NotImplementedError("%s does not have loss" % self.op)
        updates = self.updates(
            obj_n_mc=obj_n_mc,
            tf_n_mc=tf_n_mc,
            obj_optimizer=obj_optimizer,
            test_optimizer=test_optimizer,
            more_obj_params=more_obj_params,
            more_tf_params=more_tf_params,
            more_updates=more_updates,
            more_replacements=more_replacements,
            total_grad_norm_constraint=total_grad_norm_constraint,
        )
        seed = self.approx.rng.randint(2**30, dtype=np.int64)
        if score:
            step_fn = compile_pymc([], updates.loss, updates=updates, random_seed=seed, **fn_kwargs)
        else:
            step_fn = compile_pymc([], [], updates=updates, random_seed=seed, **fn_kwargs)
        return step_fn

    @pytensor.config.change_flags(compute_test_value="off")
    def score_function(
        self, sc_n_mc=None, more_replacements=None, fn_kwargs=None
    ):  # pragma: no cover
        R"""Compile scoring function that operates which takes no inputs and returns Loss

        Parameters
        ----------
        sc_n_mc: `int`
            number of scoring MC samples
        more_replacements:
            Apply custom replacements before compiling a function
        fn_kwargs: `dict`
            arbitrary kwargs passed to `pytensor.function`

        Returns
        -------
        pytensor.function
        """
        if fn_kwargs is None:
            fn_kwargs = {}
        if not self.op.returns_loss:
            raise NotImplementedError("%s does not have loss" % self.op)
        if more_replacements is None:
            more_replacements = {}
        loss = self(sc_n_mc, more_replacements=more_replacements)
        seed = self.approx.rng.randint(2**30, dtype=np.int64)
        return compile_pymc([], loss, random_seed=seed, **fn_kwargs)

    @pytensor.config.change_flags(compute_test_value="off")
    def __call__(self, nmc, **kwargs):
        if "more_tf_params" in kwargs:
            m = -1.0
        else:
            m = 1.0
        a = self.op.apply(self.tf)
        a = self.approx.set_size_and_deterministic(a, nmc, 0, kwargs.get("more_replacements"))
        return m * self.op.T(a)


class Operator:
    R"""**Base class for Operator**

    Parameters
    ----------
    approx: :class:`Approximation`
        an approximation instance

    Notes
    -----
    For implementing custom operator it is needed to define :func:`Operator.apply` method
    """

    has_test_function = False
    returns_loss = True
    require_logq = True
    objective_class = ObjectiveFunction
    supports_aevb = property(lambda self: not self.approx.any_histograms)
    T = identity

    def __init__(self, approx):
        self.approx = approx
        if self.require_logq and not approx.has_logq:
            raise ExplicitInferenceError(
                "%s requires logq, but %s does not implement it"
                "please change inference method" % (self, approx)
            )

    inputs = property(lambda self: self.approx.inputs)
    logp = property(lambda self: self.approx.logp)
    varlogp = property(lambda self: self.approx.varlogp)
    datalogp = property(lambda self: self.approx.datalogp)
    logq = property(lambda self: self.approx.logq)
    logp_norm = property(lambda self: self.approx.logp_norm)
    varlogp_norm = property(lambda self: self.approx.varlogp_norm)
    datalogp_norm = property(lambda self: self.approx.datalogp_norm)
    logq_norm = property(lambda self: self.approx.logq_norm)
    model = property(lambda self: self.approx.model)

    def apply(self, f):  # pragma: no cover
        R"""Operator itself

        .. math::

            (O^{p,q}f_{\theta})(z)

        Parameters
        ----------
        f: :class:`TestFunction` or None
            function that takes `z = self.input` and returns
            same dimensional output

        Returns
        -------
        TensorVariable
            symbolically applied operator
        """
        raise NotImplementedError

    def __call__(self, f=None):
        if self.has_test_function:
            if f is None:
                raise ParametrizationError("Operator %s requires TestFunction" % self)
            else:
                if not isinstance(f, TestFunction):
                    f = TestFunction.from_function(f)
        else:
            if f is not None:
                warnings.warn("TestFunction for %s is redundant and removed" % self, stacklevel=3)
            else:
                pass
            f = TestFunction()
        f.setup(self.approx)
        return self.objective_class(self, f)

    def __str__(self):  # pragma: no cover
        return "%(op)s[%(ap)s]" % dict(
            op=self.__class__.__name__, ap=self.approx.__class__.__name__
        )


def collect_shared_to_list(params):
    """Helper function for getting a list from
    usable representation of parameters

    Parameters
    ----------
    params: {dict|None}

    Returns
    -------
    List
    """
    if isinstance(params, dict):
        return list(
            t[1]
            for t in sorted(params.items(), key=lambda t: t[0])
            if isinstance(t[1], pytensor.compile.SharedVariable)
        )
    elif params is None:
        return []
    else:
        raise TypeError("Unknown type %s for %r, need dict or None")


class TestFunction:
    def __init__(self):
        self._inited = False
        self.shared_params = None

    @property
    def params(self):
        return collect_shared_to_list(self.shared_params)

    def __call__(self, z):
        raise NotImplementedError

    def setup(self, approx):
        pass

    @classmethod
    def from_function(cls, f):
        if not callable(f):
            raise ParametrizationError("Need callable, got %r" % f)
        obj = TestFunction()
        obj.__call__ = f
        return obj


class Group(WithMemoization):
    R"""**Base class for grouping variables in VI**

    Grouped Approximation is used for modelling mutual dependencies
    for a specified group of variables. Base for local and global group.

    Parameters
    ----------
    group: list
        List of PyMC variables or None indicating that group takes all the rest variables
    vfam: str
        String that marks the corresponding variational family for the group.
        Cannot be passed both with `params`
    params: dict
        Dict with variational family parameters, full description can be found below.
        Cannot be passed both with `vfam`
    random_seed: int
        Random seed for underlying random generator
    model :
        PyMC Model
    options: dict
        Special options for the group
    kwargs: Other kwargs for the group

    Notes
    -----
    Group instance/class has some important constants:

    -   **has_logq**
        Tells that distribution is defined explicitly

    These constants help providing the correct inference method for given parametrization

    Examples
    --------

    **Basic Initialization**

    :class:`Group` is a factory class. You do not need to call every ApproximationGroup explicitly.
    Passing the correct `vfam` (Variational FAMily) argument you'll tell what
    parametrization is desired for the group. This helps not to overload code with lots of classes.

    .. code:: python

        >>> group = Group([latent1, latent2], vfam='mean_field')

    The other way to select approximation is to provide `params` dictionary that has some
    predefined well shaped parameters. Keys of the dict serve as an identifier for variational family and help
    to autoselect the correct group class. To identify what approximation to use, params dict should
    have the full set of needed parameters. As there are 2 ways to instantiate the :class:`Group`
    passing both `vfam` and `params` is prohibited. Partial parametrization is prohibited by design to
    avoid corner cases and possible problems.

    .. code:: python

        >>> group = Group([latent3], params=dict(mu=my_mu, rho=my_rho))

    Important to note that in case you pass custom params they will not be autocollected by optimizer, you'll
    have to provide them with `more_obj_params` keyword.

    **Supported dict keys:**

    -   `{'mu', 'rho'}`: :class:`MeanFieldGroup`

    -   `{'mu', 'L_tril'}`: :class:`FullRankGroup`

    -   `{'histogram'}`: :class:`EmpiricalGroup`

    **Delayed Initialization**

    When you have a lot of latent variables it is impractical to do it all manually.
    To make life much simpler, You can pass `None` instead of list of variables. That case
    you'll not create shared parameters until you pass all collected groups to
    Approximation object that collects all the groups together and checks that every group is
    correctly initialized. For those groups which have group equal to `None` it will collect all
    the rest variables not covered by other groups and perform delayed init.

    .. code:: python

        >>> group_1 = Group([latent1], vfam='fr')  # latent1 has full rank approximation
        >>> group_other = Group(None, vfam='mf')  # other variables have mean field Q
        >>> approx = Approximation([group_1, group_other])

    **Summing Up**

    When you have created all the groups they need to pass all the groups to :class:`Approximation`.
    It does not accept any other parameter rather than `groups`

    .. code:: python

        >>> approx = Approximation(my_groups)

    See Also
    --------
    :class:`Approximation`

    References
    ----------
    -   Kingma, D. P., & Welling, M. (2014).
        `Auto-Encoding Variational Bayes. stat, 1050, 1. <https://arxiv.org/abs/1312.6114>`_
    """
    # needs to be defined in init
    shared_params = None
    symbolic_initial = None
    replacements = None
    input = None

    # defined by approximation
    has_logq = True

    # some important defaults
    initial_dist_name = "normal"
    initial_dist_map = 0.0

    # for handy access using class methods
    __param_spec__ = dict()
    short_name = ""
    alias_names = frozenset()
    __param_registry = dict()
    __name_registry = dict()

    @classmethod
    def register(cls, sbcls):
        assert (
            frozenset(sbcls.__param_spec__) not in cls.__param_registry
        ), "Duplicate __param_spec__"
        cls.__param_registry[frozenset(sbcls.__param_spec__)] = sbcls
        assert sbcls.short_name not in cls.__name_registry, "Duplicate short_name"
        cls.__name_registry[sbcls.short_name] = sbcls
        for alias in sbcls.alias_names:
            assert alias not in cls.__name_registry, "Duplicate alias_name"
            cls.__name_registry[alias] = sbcls
        return sbcls

    @classmethod
    def group_for_params(cls, params):
        if frozenset(params) not in cls.__param_registry:
            raise KeyError(
                "No such group for the following params: {!r}, "
                "only the following are supported\n\n{}".format(params, cls.__param_registry)
            )
        return cls.__param_registry[frozenset(params)]

    @classmethod
    def group_for_short_name(cls, name):
        if name.lower() not in cls.__name_registry:
            raise KeyError(
                "No such group: {!r}, "
                "only the following are supported\n\n{}".format(name, cls.__name_registry)
            )
        return cls.__name_registry[name.lower()]

    def __new__(cls, group=None, vfam=None, params=None, *args, **kwargs):
        if cls is Group:
            if vfam is not None and params is not None:
                raise TypeError("Cannot call Group with both `vfam` and `params` provided")
            elif vfam is not None:
                return super().__new__(cls.group_for_short_name(vfam))
            elif params is not None:
                return super().__new__(cls.group_for_params(params))
            else:
                raise TypeError("Need to call Group with either `vfam` or `params` provided")
        else:
            return super().__new__(cls)

    def __init__(
        self,
        group,
        vfam=None,
        params=None,
        random_seed=None,
        model=None,
        options=None,
        **kwargs,
    ):
        if isinstance(vfam, str):
            vfam = vfam.lower()
        if options is None:
            options = dict()
        self.options = options
        self._vfam = vfam
        self.rng = np.random.RandomState(random_seed)
        model = modelcontext(model)
        self.model = model
        self.group = group
        self.user_params = params
        self._user_params = None
        self.replacements = collections.OrderedDict()
        self.ordering = collections.OrderedDict()
        # save this stuff to use in __init_group__ later
        self._kwargs = kwargs
        if self.group is not None:
            # init can be delayed
            self.__init_group__(self.group)

    def _prepare_start(self, start=None):
        ipfn = make_initial_point_fn(
            model=self.model,
            overrides=start,
            jitter_rvs={},
            return_transformed=True,
        )
        start = ipfn(self.rng.randint(2**30, dtype=np.int64))
        group_vars = {self.model.rvs_to_values[v].name for v in self.group}
        start = {k: v for k, v in start.items() if k in group_vars}
        start = DictToArrayBijection.map(start).data
        return start

    @classmethod
    def get_param_spec_for(cls, **kwargs):
        res = dict()
        for name, fshape in cls.__param_spec__.items():
            res[name] = tuple(eval(s, kwargs) for s in fshape)
        return res

    def _check_user_params(self, **kwargs):
        R"""*Dev* - checks user params, allocates them if they are correct, returns True.
        If they are not present, returns False

        Parameters
        ----------
        kwargs: special kwargs needed sometimes

        Returns
        -------
        bool indicating whether to allocate new shared params
        """
        user_params = self.user_params
        if user_params is None:
            return False
        if not isinstance(user_params, dict):
            raise TypeError("params should be a dict")
        givens = set(user_params.keys())
        needed = set(self.__param_spec__)
        if givens != needed:
            raise ParametrizationError(
                "Passed parameters do not have a needed set of keys, "
                "they should be equal, got {givens}, needed {needed}".format(
                    givens=givens, needed=needed
                )
            )
        self._user_params = dict()
        spec = self.get_param_spec_for(d=self.ddim, **kwargs.pop("spec_kw", {}))
        for name, param in self.user_params.items():
            shape = spec[name]
            self._user_params[name] = at.as_tensor(param).reshape(shape)
        return True

    def _initial_type(self, name):
        R"""*Dev* - initial type with given name. The correct type depends on `self.batched`

        Parameters
        ----------
        name: str
            name for tensor
        Returns
        -------
        tensor
        """
        return at.matrix(name)

    def _input_type(self, name):
        R"""*Dev* - input type with given name. The correct type depends on `self.batched`

        Parameters
        ----------
        name: str
            name for tensor
        Returns
        -------
        tensor
        """
        return at.vector(name)

    @pytensor.config.change_flags(compute_test_value="off")
    def __init_group__(self, group):
        if not group:
            raise GroupError("Got empty group")
        if self.group is None:
            # delayed init
            self.group = group
        self.symbolic_initial = self._initial_type(
            self.__class__.__name__ + "_symbolic_initial_tensor"
        )
        self.input = self._input_type(self.__class__.__name__ + "_symbolic_input")
        # I do some staff that is not supported by standard __init__
        # so I have to to it by myself

        # 1) we need initial point (transformed space)
        model_initial_point = self.model.initial_point(0)
        # 2) we'll work with a single group, a subset of the model
        # here we need to create a mapping to replace value_vars with slices from the approximation
        start_idx = 0
        for var in self.group:
            if var.type.numpy_dtype.name in discrete_types:
                raise ParametrizationError(f"Discrete variables are not supported by VI: {var}")
            # 3) This is the way to infer shape and dtype of the variable
            value_var = self.model.rvs_to_values[var]
            test_var = model_initial_point[value_var.name]
            shape = test_var.shape
            size = test_var.size
            dtype = test_var.dtype
            vr = self.input[..., start_idx : start_idx + size].reshape(shape).astype(dtype)
            vr.name = value_var.name + "_vi_replacement"
            self.replacements[value_var] = vr
            self.ordering[value_var.name] = (
                value_var.name,
                slice(start_idx, start_idx + size),
                shape,
                dtype,
            )
            start_idx += size

    def _finalize_init(self):
        """*Dev* - clean up after init"""
        del self._kwargs

    @property
    def params_dict(self):
        # prefixed are correctly reshaped
        if self._user_params is not None:
            return self._user_params
        else:
            return self.shared_params

    @property
    def params(self):
        # raw user params possibly not reshaped
        if self.user_params is not None:
            return collect_shared_to_list(self.user_params)
        else:
            return collect_shared_to_list(self.shared_params)

    def _new_initial_shape(self, size, dim, more_replacements=None):
        """*Dev* - correctly proceeds sampling with variable batch size

        Parameters
        ----------
        size: scalar
            sample size
        dim: scalar
            latent fixed dim
        more_replacements: dict
            replacements for latent batch shape

        Returns
        -------
        shape vector
        """
        return at.stack([size, dim])

    @node_property
    def ndim(self):
        return self.ddim

    @property
    def ddim(self):
        return sum(s.stop - s.start for _, s, _, _ in self.ordering.values())

    def _new_initial(self, size, deterministic, more_replacements=None):
        """*Dev* - allocates new initial random generator

        Parameters
        ----------
        size: scalar
            sample size
        deterministic: bool or scalar
            whether to sample in deterministic manner
        more_replacements: dict
            more replacements passed to shape

        Notes
        -----
        Suppose you have a AEVB setup that:

            -   input `X` is purely symbolic, and `X.shape[0]` is needed to `initial` second dim
            -   to perform inference, `X` is replaced with data tensor, however, since `X.shape[0]` in `initial`
                remains symbolic and can't be replaced, you get `MissingInputError`
            -   as a solution, here we perform a manual replacement for the second dim in `initial`.

        Returns
        -------
        tensor
        """
        if size is None:
            size = 1
        if not isinstance(deterministic, Variable):
            deterministic = np.int8(deterministic)
        dim, dist_name, dist_map = (self.ddim, self.initial_dist_name, self.initial_dist_map)
        dtype = self.symbolic_initial.dtype
        dim = at.as_tensor(dim)
        size = at.as_tensor(size)
        shape = self._new_initial_shape(size, dim, more_replacements)
        # apply optimizations if possible
        if not isinstance(deterministic, Variable):
            if deterministic:
                return at.ones(shape, dtype) * dist_map
            else:
                return getattr(at.random, dist_name)(size=shape)
        else:
            sample = getattr(at.random, dist_name)(size=shape)
            initial = at.switch(deterministic, at.ones(shape, dtype) * dist_map, sample)
            return initial

    @node_property
    def symbolic_random(self):
        """*Dev* - abstract node that takes `self.symbolic_initial` and creates
        approximate posterior that is parametrized with `self.params_dict`.

        Implementation should take in account `self.batched`. If `self.batched` is `True`, then
        `self.symbolic_initial` is 3d tensor, else 2d

        Returns
        -------
        tensor
        """
        raise NotImplementedError

    @pytensor.config.change_flags(compute_test_value="off")
    def set_size_and_deterministic(
        self, node: Variable, s, d: bool, more_replacements: dict | None = None
    ) -> list[Variable]:
        """*Dev* - after node is sampled via :func:`symbolic_sample_over_posterior` or
        :func:`symbolic_single_sample` new random generator can be allocated and applied to node

        Parameters
        ----------
        node: :class:`Variable`
            PyTensor node with symbolically applied VI replacements
        s: scalar
            desired number of samples
        d: bool or int
            whether sampling is done deterministically
        more_replacements: dict
            more replacements to apply

        Returns
        -------
        :class:`Variable` with applied replacements, ready to use
        """

        flat2rand = self.make_size_and_deterministic_replacements(s, d, more_replacements)
        node_out = pytensor.clone_replace(node, flat2rand)
        assert not (
            set(makeiter(self.input)) & set(pytensor.graph.graph_inputs(makeiter(node_out)))
        )
        try_to_set_test_value(node, node_out, s)
        assert self.symbolic_random not in set(pytensor.graph.graph_inputs(makeiter(node_out)))
        return node_out

    def to_flat_input(self, node):
        """*Dev* - replace vars with flattened view stored in `self.inputs`"""
        return pytensor.clone_replace(node, self.replacements)

    def symbolic_sample_over_posterior(self, node):
        """*Dev* - performs sampling of node applying independent samples from posterior each time.
        Note that it is done symbolically and this node needs :func:`set_size_and_deterministic` call
        """
        node = self.to_flat_input(node)
        random = self.symbolic_random.astype(self.symbolic_initial.dtype)
        random = at.specify_shape(random, self.symbolic_initial.type.shape)

        def sample(post, *_):
            return pytensor.clone_replace(node, {self.input: post})

        nodes, _ = pytensor.scan(
            sample, random, non_sequences=_known_scan_ignored_inputs(makeiter(random))
        )
        assert self.input not in set(pytensor.graph.graph_inputs(makeiter(nodes)))
        return nodes

    def symbolic_single_sample(self, node):
        """*Dev* - performs sampling of node applying single sample from posterior.
        Note that it is done symbolically and this node needs
        :func:`set_size_and_deterministic` call with `size=1`
        """
        node = self.to_flat_input(node)
        random = self.symbolic_random.astype(self.symbolic_initial.dtype)
        return pytensor.clone_replace(node, {self.input: random[0]})

    def make_size_and_deterministic_replacements(self, s, d, more_replacements=None):
        """*Dev* - creates correct replacements for initial depending on
        sample size and deterministic flag

        Parameters
        ----------
        s: scalar
            sample size
        d: bool or scalar
            whether sampling is done deterministically
        more_replacements: dict
            replacements for shape and initial

        Returns
        -------
        dict with replacements for initial
        """
        initial = self._new_initial(s, d, more_replacements)
        initial = at.specify_shape(initial, self.symbolic_initial.type.shape)
        if more_replacements:
            initial = pytensor.clone_replace(initial, more_replacements)
        return {self.symbolic_initial: initial}

    @node_property
    def symbolic_normalizing_constant(self):
        """*Dev* - normalizing constant for `self.logq`, scales it to `minibatch_size` instead of `total_size`"""
        t = self.to_flat_input(
            at.max(
                [
                    _get_scaling(self.model.rvs_to_total_sizes.get(v, None), v.shape, v.ndim)
                    for v in self.group
                ]
            )
        )
        t = self.symbolic_single_sample(t)
        return pm.floatX(t)

    @node_property
    def symbolic_logq_not_scaled(self):
        """*Dev* - symbolically computed logq for `self.symbolic_random`
        computations can be more efficient since all is known beforehand including
        `self.symbolic_random`
        """
        raise NotImplementedError  # shape (s,)

    @node_property
    def symbolic_logq(self):
        """*Dev* - correctly scaled `self.symbolic_logq_not_scaled`"""
        return self.symbolic_logq_not_scaled

    @node_property
    def logq(self):
        """*Dev* - Monte Carlo estimate for group `logQ`"""
        return self.symbolic_logq.mean(0)

    @node_property
    def logq_norm(self):
        """*Dev* - Monte Carlo estimate for group `logQ` normalized"""
        return self.logq / self.symbolic_normalizing_constant

    def __str__(self):
        if self.group is None:
            shp = "undefined"
        else:
            shp = str(self.ddim)
        return f"{self.__class__.__name__}[{shp}]"

    @node_property
    def std(self):
        """Standard deviation of the latent variables as an unstructured 1-dimensional Aesara variable"""
        raise NotImplementedError

    @node_property
    def cov(self):
        """Covariance between the latent variables as an unstructured 2-dimensional Aesara variable"""
        raise NotImplementedError

    @node_property
    def mean(self):
        """Mean of the latent variables as an unstructured 1-dimensional Aesara variable"""
        raise NotImplementedError

    def var_to_data(self, shared):
        """Takes a flat 1-dimensional Aesara variable and maps it to an xarray data set based on the information in
        `self.ordering`.
        """
        # This is somewhat similar to `DictToArrayBijection.rmap`, which doesn't work here since we don't have
        # `RaveledVars` and need to take the information from `self.ordering` instead
        shared = shared.eval()
        result = dict()
        for name, s, shape, dtype in self.ordering.values():
            dims = self.model.RV_dims.get(name, None)
            if dims is not None:
                coords = {d: np.array(self.model.coords[d]) for d in dims}
            else:
                coords = None
            values = np.array(shared[s]).reshape(shape).astype(dtype)
            result[name] = xarray.DataArray(values, coords=coords, dims=dims, name=name)
        return xarray.Dataset(result)

    @property
    def mean_data(self):
        """Mean of the latent variables as an xarray Dataset"""
        return self.var_to_data(self.mean)

    @property
    def std_data(self):
        """Standard deviation of the latent variables as an xarray Dataset"""
        return self.var_to_data(self.std)


group_for_params = Group.group_for_params
group_for_short_name = Group.group_for_short_name


class Approximation(WithMemoization):
    """**Wrapper for grouped approximations**

    Wraps list of groups, creates an Approximation instance that collects
    sampled variables from all the groups, also collects logQ needed for
    explicit Variational Inference.

    Parameters
    ----------
    groups: list[Group]
        List of :class:`Group` instances. They should have all model variables
    model: Model

    Notes
    -----
    Some shortcuts for single group approximations are available:

        -   :class:`MeanField`
        -   :class:`FullRank`
        -   :class:`Empirical`

    See Also
    --------
    :class:`Group`
    """

    def __init__(self, groups, model=None):
        self._scale_cost_to_minibatch = pytensor.shared(np.int8(1))
        model = modelcontext(model)
        if not model.free_RVs:
            raise TypeError("Model does not have an free RVs")
        self.groups = list()
        seen = set()
        rest = None
        for g in groups:
            if g.group is None:
                if rest is not None:
                    raise GroupError("More than one group is specified for " "the rest variables")
                else:
                    rest = g
            else:
                if set(g.group) & seen:
                    raise GroupError("Found duplicates in groups")
                seen.update(g.group)
                self.groups.append(g)
        # List iteration to preserve order for reproducibility between runs
        unseen_free_RVs = [var for var in model.free_RVs if var not in seen]
        if unseen_free_RVs:
            if rest is None:
                raise GroupError("No approximation is specified for the rest variables")
            else:
                rest.__init_group__(unseen_free_RVs)
                self.groups.append(rest)
        self.model = model

    @property
    def has_logq(self):
        return all(self.collect("has_logq"))

    def collect(self, item):
        return [getattr(g, item) for g in self.groups]

    inputs = property(lambda self: self.collect("input"))
    symbolic_randoms = property(lambda self: self.collect("symbolic_random"))

    @property
    def scale_cost_to_minibatch(self):
        """*Dev* - Property to control scaling cost to minibatch"""
        return bool(self._scale_cost_to_minibatch.get_value())

    @scale_cost_to_minibatch.setter
    def scale_cost_to_minibatch(self, value):
        self._scale_cost_to_minibatch.set_value(np.int8(bool(value)))

    @node_property
    def symbolic_normalizing_constant(self):
        """*Dev* - normalizing constant for `self.logq`, scales it to `minibatch_size` instead of `total_size`.
        Here the effect is controlled by `self.scale_cost_to_minibatch`
        """
        t = at.max(
            self.collect("symbolic_normalizing_constant")
            + [
                _get_scaling(
                    self.model.rvs_to_total_sizes.get(obs, None),
                    obs.shape,
                    obs.ndim,
                )
                for obs in self.model.observed_RVs
            ]
        )
        t = at.switch(self._scale_cost_to_minibatch, t, at.constant(1, dtype=t.dtype))
        return pm.floatX(t)

    @node_property
    def symbolic_logq(self):
        """*Dev* - collects `symbolic_logq` for all groups"""
        return at.add(*self.collect("symbolic_logq"))

    @node_property
    def logq(self):
        """*Dev* - collects `logQ` for all groups"""
        return at.add(*self.collect("logq"))

    @node_property
    def logq_norm(self):
        """*Dev* - collects `logQ` for all groups and normalizes it"""
        return self.logq / self.symbolic_normalizing_constant

    @node_property
    def _sized_symbolic_varlogp_and_datalogp(self):
        """*Dev* - computes sampled prior term from model via `pytensor.scan`"""
        varlogp_s, datalogp_s = self.symbolic_sample_over_posterior(
            [self.model.varlogp, self.model.datalogp]
        )
        return varlogp_s, datalogp_s  # both shape (s,)

    @node_property
    def sized_symbolic_varlogp(self):
        """*Dev* - computes sampled prior term from model via `pytensor.scan`"""
        return self._sized_symbolic_varlogp_and_datalogp[0]  # shape (s,)

    @node_property
    def sized_symbolic_datalogp(self):
        """*Dev* - computes sampled data term from model via `pytensor.scan`"""
        return self._sized_symbolic_varlogp_and_datalogp[1]  # shape (s,)

    @node_property
    def sized_symbolic_logp(self):
        """*Dev* - computes sampled logP from model via `pytensor.scan`"""
        return self.sized_symbolic_varlogp + self.sized_symbolic_datalogp  # shape (s,)

    @node_property
    def logp(self):
        """*Dev* - computes :math:`E_{q}(logP)` from model via `pytensor.scan` that can be optimized later"""
        return self.varlogp + self.datalogp

    @node_property
    def varlogp(self):
        """*Dev* - computes :math:`E_{q}(prior term)` from model via `pytensor.scan` that can be optimized later"""
        return self.sized_symbolic_varlogp.mean(0)

    @node_property
    def datalogp(self):
        """*Dev* - computes :math:`E_{q}(data term)` from model via `pytensor.scan` that can be optimized later"""
        return self.sized_symbolic_datalogp.mean(0)

    @node_property
    def _single_symbolic_varlogp_and_datalogp(self):
        """*Dev* - computes sampled prior term from model via `pytensor.scan`"""
        varlogp, datalogp = self.symbolic_single_sample([self.model.varlogp, self.model.datalogp])
        return varlogp, datalogp

    @node_property
    def single_symbolic_varlogp(self):
        """*Dev* - for single MC sample estimate of :math:`E_{q}(prior term)` `pytensor.scan`
        is not needed and code can be optimized"""
        return self._single_symbolic_varlogp_and_datalogp[0]

    @node_property
    def single_symbolic_datalogp(self):
        """*Dev* - for single MC sample estimate of :math:`E_{q}(data term)` `pytensor.scan`
        is not needed and code can be optimized"""
        return self._single_symbolic_varlogp_and_datalogp[1]

    @node_property
    def single_symbolic_logp(self):
        """*Dev* - for single MC sample estimate of :math:`E_{q}(logP)` `pytensor.scan`
        is not needed and code can be optimized"""
        return self.single_symbolic_datalogp + self.single_symbolic_varlogp

    @node_property
    def logp_norm(self):
        """*Dev* - normalized :math:`E_{q}(logP)`"""
        return self.logp / self.symbolic_normalizing_constant

    @node_property
    def varlogp_norm(self):
        """*Dev* - normalized :math:`E_{q}(prior term)`"""
        return self.varlogp / self.symbolic_normalizing_constant

    @node_property
    def datalogp_norm(self):
        """*Dev* - normalized :math:`E_{q}(data term)`"""
        return self.datalogp / self.symbolic_normalizing_constant

    @property
    def replacements(self):
        """*Dev* - all replacements from groups to replace PyMC random variables with approximation"""
        return collections.OrderedDict(
            itertools.chain.from_iterable(g.replacements.items() for g in self.groups)
        )

    def make_size_and_deterministic_replacements(self, s, d, more_replacements=None):
        """*Dev* - creates correct replacements for initial depending on
        sample size and deterministic flag

        Parameters
        ----------
        s: scalar
            sample size
        d: bool
            whether sampling is done deterministically
        more_replacements: dict
            replacements for shape and initial

        Returns
        -------
        dict with replacements for initial
        """
        if more_replacements is None:
            more_replacements = {}
        flat2rand = collections.OrderedDict()
        for g in self.groups:
            flat2rand.update(g.make_size_and_deterministic_replacements(s, d, more_replacements))
        flat2rand.update(more_replacements)
        return flat2rand

    @pytensor.config.change_flags(compute_test_value="off")
    def set_size_and_deterministic(self, node, s, d, more_replacements=None):
        """*Dev* - after node is sampled via :func:`symbolic_sample_over_posterior` or
        :func:`symbolic_single_sample` new random generator can be allocated and applied to node

        Parameters
        ----------
        node: :class:`Variable`
            PyTensor node with symbolically applied VI replacements
        s: scalar
            desired number of samples
        d: bool or int
            whether sampling is done deterministically
        more_replacements: dict
            more replacements to apply

        Returns
        -------
        :class:`Variable` with applied replacements, ready to use
        """
        _node = node
        optimizations = self.get_optimization_replacements(s, d)
        flat2rand = self.make_size_and_deterministic_replacements(s, d, more_replacements)
        node = pytensor.clone_replace(node, optimizations)
        node = pytensor.clone_replace(node, flat2rand)
        assert not (set(self.symbolic_randoms) & set(pytensor.graph.graph_inputs(makeiter(node))))
        try_to_set_test_value(_node, node, s)
        return node

    def to_flat_input(self, node, more_replacements=None):
        """*Dev* - replace vars with flattened view stored in `self.inputs`"""
        more_replacements = more_replacements or {}
        node = pytensor.clone_replace(node, more_replacements)
        return pytensor.clone_replace(node, self.replacements)

    def symbolic_sample_over_posterior(self, node, more_replacements=None):
        """*Dev* - performs sampling of node applying independent samples from posterior each time.
        Note that it is done symbolically and this node needs :func:`set_size_and_deterministic` call
        """
        node = self.to_flat_input(node)

        def sample(*post):
            return pytensor.clone_replace(node, dict(zip(self.inputs, post)))

        nodes, _ = pytensor.scan(
            sample, self.symbolic_randoms, non_sequences=_known_scan_ignored_inputs(makeiter(node))
        )
        assert not (set(self.inputs) & set(pytensor.graph.graph_inputs(makeiter(nodes))))
        return nodes

    def symbolic_single_sample(self, node, more_replacements=None):
        """*Dev* - performs sampling of node applying single sample from posterior.
        Note that it is done symbolically and this node needs
        :func:`set_size_and_deterministic` call with `size=1`
        """
        node = self.to_flat_input(node, more_replacements=more_replacements)
        post = [v[0] for v in self.symbolic_randoms]
        inp = self.inputs
        return pytensor.clone_replace(node, dict(zip(inp, post)))

    def get_optimization_replacements(self, s, d):
        """*Dev* - optimizations for logP. If sample size is static and equal to 1:
        then `pytensor.scan` MC estimate is replaced with single sample without call to `pytensor.scan`.
        """
        repl = collections.OrderedDict()
        # avoid scan if size is constant and equal to one
        if isinstance(s, int) and (s == 1) or s is None:
            repl[self.varlogp] = self.single_symbolic_varlogp
            repl[self.datalogp] = self.single_symbolic_datalogp
        return repl

    @pytensor.config.change_flags(compute_test_value="off")
    def sample_node(self, node, size=None, deterministic=False, more_replacements=None):
        """Samples given node or nodes over shared posterior

        Parameters
        ----------
        node: PyTensor Variables (or PyTensor expressions)
        size: None or scalar
            number of samples
        more_replacements: `dict`
            add custom replacements to graph, e.g. change input source
        deterministic: bool
            whether to use zeros as initial distribution
            if True - zero initial point will produce constant latent variables

        Returns
        -------
        sampled node(s) with replacements
        """
        node_in = node
        if more_replacements:
            node = pytensor.clone_replace(node, more_replacements)
        if not isinstance(node, (list, tuple)):
            node = [node]
        node = self.model.replace_rvs_by_values(node)
        if not isinstance(node_in, (list, tuple)):
            node = node[0]
        if size is None:
            node_out = self.symbolic_single_sample(node)
        else:
            node_out = self.symbolic_sample_over_posterior(node)
        node_out = self.set_size_and_deterministic(node_out, size, deterministic)
        try_to_set_test_value(node_in, node_out, size)
        return node_out

    def rslice(self, name):
        """*Dev* - vectorized sampling for named random variable without call to `pytensor.scan`.
        This node still needs :func:`set_size_and_deterministic` to be evaluated
        """

        def vars_names(vs):
            return {self.model.rvs_to_values[v].name for v in vs}

        for vars_, random, ordering in zip(
            self.collect("group"), self.symbolic_randoms, self.collect("ordering")
        ):
            if name in vars_names(vars_):
                name_, slc, shape, dtype = ordering[name]
                found = random[..., slc].reshape((random.shape[0],) + shape).astype(dtype)
                found.name = name + "_vi_random_slice"
                break
        else:
            raise KeyError("%r not found" % name)
        return found

    @node_property
    def sample_dict_fn(self):
        s = at.iscalar()
        names = [self.model.rvs_to_values[v].name for v in self.model.free_RVs]
        sampled = [self.rslice(name) for name in names]
        sampled = self.set_size_and_deterministic(sampled, s, 0)
        sample_fn = compile_pymc([s], sampled)
        rng_nodes = find_rng_nodes(sampled)

        def inner(draws=100, *, random_seed: SeedSequenceSeed = None):
            if random_seed is not None:
                reseed_rngs(rng_nodes, random_seed)
            _samples = sample_fn(draws)

            return {v_: s_ for v_, s_ in zip(names, _samples)}

        return inner

    def sample(
        self, draws=500, *, random_seed: RandomState = None, return_inferencedata=True, **kwargs
    ):
        """Draw samples from variational posterior.

        Parameters
        ----------
        draws : int
            Number of random samples.
        random_seed : int, RandomState or Generator, optional
            Seed for the random number generator.
        return_inferencedata : bool
            Return trace in Arviz format.

        Returns
        -------
        trace: :class:`pymc.backends.base.MultiTrace`
            Samples drawn from variational posterior.
        """
        # TODO: add tests for include_transformed case
        kwargs["log_likelihood"] = False

        if random_seed is not None:
            (random_seed,) = _get_seeds_per_chain(random_seed, 1)
        samples: dict = self.sample_dict_fn(draws, random_seed=random_seed)
        points = ({name: records[i] for name, records in samples.items()} for i in range(draws))

        trace = NDArray(
            model=self.model,
            test_point={name: records[0] for name, records in samples.items()},
        )
        try:
            trace.setup(draws=draws, chain=0)
            for point in points:
                trace.record(point)
        finally:
            trace.close()

        trace = MultiTrace([trace])
        if not return_inferencedata:
            return trace
        else:
            return pm.to_inference_data(trace, model=self.model, **kwargs)

    @property
    def ndim(self):
        return sum(self.collect("ndim"))

    @property
    def ddim(self):
        return sum(self.collect("ddim"))

    @node_property
    def symbolic_random(self):
        return at.concatenate(self.collect("symbolic_random"), axis=-1)

    def __str__(self):
        if len(self.groups) < 5:
            return "Approximation{" + " & ".join(map(str, self.groups)) + "}"
        else:
            forprint = self.groups[:2] + ["..."] + self.groups[-2:]
            return "Approximation{" + " & ".join(map(str, forprint)) + "}"

    @property
    def all_histograms(self):
        return all(isinstance(g, pm.approximations.EmpiricalGroup) for g in self.groups)

    @property
    def any_histograms(self):
        return any(isinstance(g, pm.approximations.EmpiricalGroup) for g in self.groups)

    @node_property
    def joint_histogram(self):
        if not self.all_histograms:
            raise VariationalInferenceError("%s does not consist of all Empirical approximations")
        return at.concatenate(self.collect("histogram"), axis=-1)

    @property
    def params(self):
        return sum(self.collect("params"), [])<|MERGE_RESOLUTION|>--- conflicted
+++ resolved
@@ -52,12 +52,9 @@
 import warnings
 
 import numpy as np
-<<<<<<< HEAD
 import pytensor
 import pytensor.tensor as at
-=======
 import xarray
->>>>>>> 671cb9c3
 
 from pytensor.graph.basic import Variable
 
