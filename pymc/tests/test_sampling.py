#   Copyright 2020 The PyMC Developers
#
#   Licensed under the Apache License, Version 2.0 (the "License");
#   you may not use this file except in compliance with the License.
#   You may obtain a copy of the License at
#
#       http://www.apache.org/licenses/LICENSE-2.0
#
#   Unless required by applicable law or agreed to in writing, software
#   distributed under the License is distributed on an "AS IS" BASIS,
#   WITHOUT WARRANTIES OR CONDITIONS OF ANY KIND, either express or implied.
#   See the License for the specific language governing permissions and
#   limitations under the License.

import unittest.mock as mock

from contextlib import ExitStack as does_not_raise
from itertools import combinations
from typing import Tuple

import aesara
import aesara.tensor as at
import numpy as np
import numpy.testing as npt
import pytest
import scipy.special

from aesara import shared
from arviz import InferenceData
from arviz import from_dict as az_from_dict
from scipy import stats

import pymc as pm

from pymc.aesaraf import compile_pymc
from pymc.backends.base import MultiTrace
from pymc.backends.ndarray import NDArray
from pymc.exceptions import IncorrectArgumentsError, SamplingError
from pymc.tests.helpers import SeededTest, fast_unstable_sampling_mode
from pymc.tests.models import simple_init


class TestInitNuts(SeededTest):
    def setup_method(self):
        super().setup_method()
        self.model, self.start, self.step, _ = simple_init()

    def test_checks_seeds_kwarg(self):
        with self.model:
            with pytest.raises(ValueError, match="must be array-like"):
                pm.sampling.init_nuts(seeds=1)
            with pytest.raises(ValueError, match="Number of seeds"):
                pm.sampling.init_nuts(chains=2, seeds=[1])


class TestSample(SeededTest):
    def setup_method(self):
        super().setup_method()
        self.model, self.start, self.step, _ = simple_init()

    def test_sample_does_not_set_seed(self):
        random_numbers = []
        for _ in range(2):
            np.random.seed(1)
            with self.model:
                pm.sample(1, tune=0, chains=1)
                random_numbers.append(np.random.random())
        assert random_numbers[0] == random_numbers[1]

    def test_parallel_sample_does_not_reuse_seed(self):
        cores = 4
        random_numbers = []
        draws = []
        for _ in range(2):
            np.random.seed(1)  # seeds in other processes don't effect main process
            with self.model:
                idata = pm.sample(100, tune=0, cores=cores)
            # numpy thread mentioned race condition.  might as well check none are equal
            for first, second in combinations(range(cores), 2):
                first_chain = idata.posterior["x"].sel(chain=first).values
                second_chain = idata.posterior["x"].sel(chain=second).values
                assert not np.allclose(first_chain, second_chain)
            draws.append(idata.posterior["x"].values)
            random_numbers.append(np.random.random())

        # Make sure future random processes aren't effected by this
        assert random_numbers[0] == random_numbers[1]
        assert (draws[0] == draws[1]).all()

    def test_sample(self):
        test_cores = [1]
        with self.model:
            for cores in test_cores:
                for steps in [1, 10, 300]:
                    pm.sample(
                        steps,
                        tune=0,
                        step=self.step,
                        cores=cores,
                        random_seed=self.random_seed,
                    )

    def test_sample_init(self):
        with self.model:
            for init in (
                "advi",
                "advi_map",
                "map",
                "adapt_diag",
                "jitter+adapt_diag",
                "jitter+adapt_diag_grad",
                "adapt_full",
                "jitter+adapt_full",
            ):
                pm.sample(
                    init=init,
                    tune=120,
                    n_init=1000,
                    draws=50,
                    random_seed=self.random_seed,
                )

    def test_sample_args(self):
        with self.model:
            with pytest.raises(ValueError) as excinfo:
                pm.sample(50, tune=0, init=None, foo=1)
            assert "'foo'" in str(excinfo.value)

            with pytest.raises(ValueError) as excinfo:
                pm.sample(50, tune=0, init=None, foo={})
            assert "foo" in str(excinfo.value)

            with pytest.raises(ValueError) as excinfo:
                pm.sample(10, tune=0, init=None, target_accept=0.9)
            assert "target_accept" in str(excinfo.value)

    def test_iter_sample(self):
        with self.model:
            samps = pm.sampling.iter_sample(
                draws=5,
                step=self.step,
                start=self.start,
                tune=0,
                random_seed=self.random_seed,
            )
            for i, trace in enumerate(samps):
                assert i == len(trace) - 1, "Trace does not have correct length."

    def test_parallel_start(self):
        with self.model:
            idata = pm.sample(
                0,
                tune=5,
                cores=2,
                discard_tuned_samples=False,
                start=[{"x": [10, 10]}, {"x": [-10, -10]}],
                random_seed=self.random_seed,
            )
        assert idata.warmup_posterior["x"].sel(chain=0, draw=0).values[0] > 0
        assert idata.warmup_posterior["x"].sel(chain=1, draw=0).values[0] < 0

    def test_sample_tune_len(self):
        with self.model:
            trace = pm.sample(draws=100, tune=50, cores=1, return_inferencedata=False)
            assert len(trace) == 100
            trace = pm.sample(
                draws=100, tune=50, cores=1, return_inferencedata=False, discard_tuned_samples=False
            )
            assert len(trace) == 150
            trace = pm.sample(draws=100, tune=50, cores=4, return_inferencedata=False)
            assert len(trace) == 100

    def test_reset_tuning(self):
        with self.model:
            tune = 50
            chains = 2
            start, step = pm.sampling.init_nuts(chains=chains, seeds=[1, 2])
            pm.sample(draws=2, tune=tune, chains=chains, step=step, start=start, cores=1)
            assert step.potential._n_samples == tune
            assert step.step_adapt._count == tune + 1

    @pytest.mark.parametrize("step_cls", [pm.NUTS, pm.Metropolis, pm.Slice])
    @pytest.mark.parametrize("discard", [True, False])
    def test_trace_report(self, step_cls, discard):
        with self.model:
            # add more variables, because stats are 2D with CompoundStep!
            pm.Uniform("uni")
            trace = pm.sample(
                draws=100,
                tune=50,
                cores=1,
                discard_tuned_samples=discard,
                step=step_cls(),
                compute_convergence_checks=False,
                return_inferencedata=False,
            )
            assert trace.report.n_tune == 50
            assert trace.report.n_draws == 100
            assert isinstance(trace.report.t_sampling, float)

    def test_return_inferencedata(self):
        with self.model:
            kwargs = dict(draws=100, tune=50, cores=1, chains=2, step=pm.Metropolis())

            # trace with tuning
            with pytest.warns(UserWarning, match="will be included"):
                result = pm.sample(
                    **kwargs, return_inferencedata=False, discard_tuned_samples=False
                )
            assert isinstance(result, pm.backends.base.MultiTrace)
            assert len(result) == 150

            # inferencedata with tuning
            result = pm.sample(**kwargs, return_inferencedata=True, discard_tuned_samples=False)
            assert isinstance(result, InferenceData)
            assert result.posterior.sizes["draw"] == 100
            assert result.posterior.sizes["chain"] == 2
            assert len(result._groups_warmup) > 0

            # inferencedata without tuning, with idata_kwargs
            prior = pm.sample_prior_predictive(return_inferencedata=False)
            result = pm.sample(
                **kwargs,
                return_inferencedata=True,
                discard_tuned_samples=True,
                idata_kwargs={"prior": prior},
                random_seed=-1,
            )
            assert "prior" in result
            assert isinstance(result, InferenceData)
            assert result.posterior.sizes["draw"] == 100
            assert result.posterior.sizes["chain"] == 2
            assert len(result._groups_warmup) == 0

    @pytest.mark.parametrize("cores", [1, 2])
    def test_sampler_stat_tune(self, cores):
        with self.model:
            tune_stat = pm.sample(
                tune=5,
                draws=7,
                cores=cores,
                discard_tuned_samples=False,
                return_inferencedata=False,
                step=pm.Metropolis(),
            ).get_sampler_stats("tune", chains=1)
            assert list(tune_stat).count(True) == 5
            assert list(tune_stat).count(False) == 7

    @pytest.mark.parametrize(
        "start, error",
        [
            ({"x": 1}, ValueError),
            ({"x": [1, 2, 3]}, ValueError),
            ({"x": np.array([[1, 1], [1, 1]])}, ValueError),
        ],
    )
    def test_sample_start_bad_shape(self, start, error):
        with pytest.raises(error):
            pm.sampling._check_start_shape(self.model, start)

    @pytest.mark.parametrize("start", [{"x": np.array([1, 1])}, {"x": [10, 10]}, {"x": [-10, -10]}])
    def test_sample_start_good_shape(self, start):
        pm.sampling._check_start_shape(self.model, start)

    def test_sample_callback(self):
        callback = mock.Mock()
        test_cores = [1, 2]
        test_chains = [1, 2]
        with self.model:
            for cores in test_cores:
                for chain in test_chains:
                    pm.sample(
                        10,
                        tune=0,
                        chains=chain,
                        step=self.step,
                        cores=cores,
                        random_seed=self.random_seed,
                        callback=callback,
                    )
                    assert callback.called

    def test_callback_can_cancel(self):
        trace_cancel_length = 5

        def callback(trace, draw):
            if len(trace) >= trace_cancel_length:
                raise KeyboardInterrupt()

        with self.model:
            trace = pm.sample(
                10,
                tune=0,
                chains=1,
                step=self.step,
                cores=1,
                random_seed=self.random_seed,
                callback=callback,
                return_inferencedata=False,
            )
            assert len(trace) == trace_cancel_length

    def test_sequential_backend(self):
        with self.model:
            backend = NDArray()
            pm.sample(10, cores=1, chains=2, trace=backend)

    def test_exceptions(self):
        # Test iteration over MultiTrace NotImplementedError
        with pm.Model() as model:
            mu = pm.Normal("mu", 0.0, 1.0)
            a = pm.Normal("a", mu=mu, sigma=1, observed=np.array([0.5, 0.2]))
            trace = pm.sample(tune=0, draws=10, chains=2, return_inferencedata=False)
            with pytest.raises(NotImplementedError):
                xvars = [t["mu"] for t in trace]

    def test_deterministic_of_unobserved(self):
        with pm.Model() as model:
            x = pm.HalfNormal("x", 1)
            y = pm.Deterministic("y", x + 100)
            idata = pm.sample(
                chains=1,
                tune=10,
                draws=50,
                compute_convergence_checks=False,
            )

        np.testing.assert_allclose(idata.posterior["y"], idata.posterior["x"] + 100)

    def test_transform_with_rv_depenency(self):
        # Test that untransformed variables that depend on upstream variables are properly handled
        with pm.Model() as m:
            x = pm.HalfNormal("x", observed=1)
            transform = pm.transforms.IntervalTransform(lambda *inputs: (inputs[-2], inputs[-1]))
            y = pm.Uniform("y", lower=0, upper=x, transform=transform)
            trace = pm.sample(tune=10, draws=50, return_inferencedata=False, random_seed=336)

        assert np.allclose(scipy.special.expit(trace["y_interval__"]), trace["y"])


def test_sample_find_MAP_does_not_modify_start():
    # see https://github.com/pymc-devs/pymc/pull/4458
    with pm.Model():
        pm.LogNormal("untransformed")

        # make sure find_Map does not modify the start dict
        start = {"untransformed": 2}
        pm.find_MAP(start=start)
        assert start == {"untransformed": 2}

        # make sure sample does not modify the start dict
        start = {"untransformed": 0.2}
        pm.sample(draws=10, step=pm.Metropolis(), tune=5, start=start, chains=3)
        assert start == {"untransformed": 0.2}

        # make sure sample does not modify the start when passes as list of dict
        start = [{"untransformed": 2}, {"untransformed": 0.2}]
        pm.sample(draws=10, step=pm.Metropolis(), tune=5, start=start, chains=2)
        assert start == [{"untransformed": 2}, {"untransformed": 0.2}]


def test_empty_model():
    with pm.Model():
        pm.Normal("a", observed=1)
        with pytest.raises(SamplingError) as error:
            pm.sample()
        error.match("any free variables")


def test_partial_trace_sample():
    with pm.Model() as model:
        a = pm.Normal("a", mu=0, sigma=1)
        b = pm.Normal("b", mu=0, sigma=1)
        idata = pm.sample(trace=[a])
        assert "a" in idata.posterior
        assert "b" not in idata.posterior


def test_chain_idx():
    # see https://github.com/pymc-devs/pymc/issues/4469
    with pm.Model():
        mu = pm.Normal("mu")
        x = pm.Normal("x", mu=mu, sigma=1, observed=np.asarray(3))
        # note draws-tune must be >100 AND we need an observed RV for this to properly
        # trigger convergence checks, which is one particular case in which this failed
        # before
        idata = pm.sample(draws=150, tune=10, chain_idx=1)

        ppc = pm.sample_posterior_predictive(idata)
        # TODO FIXME: Assert something.
        ppc = pm.sample_posterior_predictive(idata, keep_size=True)


@pytest.mark.parametrize(
    "n_points, tune, expected_length, expected_n_traces",
    [
        ((5, 2, 2), 0, 2, 3),
        ((6, 1, 1), 1, 6, 1),
    ],
)
def test_choose_chains(n_points, tune, expected_length, expected_n_traces):
    with pm.Model() as model:
        a = pm.Normal("a", mu=0, sigma=1)
        trace_0 = NDArray(model)
        trace_1 = NDArray(model)
        trace_2 = NDArray(model)
        trace_0.setup(n_points[0], 1)
        trace_1.setup(n_points[1], 1)
        trace_2.setup(n_points[2], 1)
        for _ in range(n_points[0]):
            trace_0.record({"a": 0})
        for _ in range(n_points[1]):
            trace_1.record({"a": 0})
        for _ in range(n_points[2]):
            trace_2.record({"a": 0})
        traces, length = pm.sampling._choose_chains([trace_0, trace_1, trace_2], tune=tune)
    assert length == expected_length
    assert expected_n_traces == len(traces)


@pytest.mark.xfail(condition=(aesara.config.floatX == "float32"), reason="Fails on float32")
class TestNamedSampling(SeededTest):
    def test_shared_named(self):
        G_var = shared(value=np.atleast_2d(1.0), broadcastable=(True, False), name="G")

        with pm.Model():
            theta0 = pm.Normal(
                "theta0",
                mu=np.atleast_2d(0),
                tau=np.atleast_2d(1e20),
                size=(1, 1),
                initval=np.atleast_2d(0),
            )
            theta = pm.Normal(
                "theta", mu=at.dot(G_var, theta0), tau=np.atleast_2d(1e20), size=(1, 1)
            )
            res = theta.eval()
            assert np.isclose(res, 0.0)

    def test_shared_unnamed(self):
        G_var = shared(value=np.atleast_2d(1.0), broadcastable=(True, False))
        with pm.Model():
            theta0 = pm.Normal(
                "theta0",
                mu=np.atleast_2d(0),
                tau=np.atleast_2d(1e20),
                size=(1, 1),
                initval=np.atleast_2d(0),
            )
            theta = pm.Normal(
                "theta", mu=at.dot(G_var, theta0), tau=np.atleast_2d(1e20), size=(1, 1)
            )
            res = theta.eval()
            assert np.isclose(res, 0.0)

    def test_constant_named(self):
        G_var = at.constant(np.atleast_2d(1.0), name="G")
        with pm.Model():
            theta0 = pm.Normal(
                "theta0",
                mu=np.atleast_2d(0),
                tau=np.atleast_2d(1e20),
                size=(1, 1),
                initval=np.atleast_2d(0),
            )
            theta = pm.Normal(
                "theta", mu=at.dot(G_var, theta0), tau=np.atleast_2d(1e20), size=(1, 1)
            )

            res = theta.eval()
            assert np.isclose(res, 0.0)


class TestChooseBackend:
    def test_choose_backend_none(self):
        with mock.patch("pymc.sampling.NDArray") as nd:
            pm.sampling._choose_backend(None)
        assert nd.called

    def test_choose_backend_list_of_variables(self):
        with mock.patch("pymc.sampling.NDArray") as nd:
            pm.sampling._choose_backend(["var1", "var2"])
        nd.assert_called_with(vars=["var1", "var2"])

    def test_errors_and_warnings(self):
        with pm.Model():
            A = pm.Normal("A")
            B = pm.Uniform("B")
            strace = pm.sampling.NDArray(vars=[A, B])
            strace.setup(10, 0)

            with pytest.raises(ValueError, match="from existing MultiTrace"):
                pm.sampling._choose_backend(trace=MultiTrace([strace]))

            strace.record({"A": 2, "B_interval__": 0.1})
            assert len(strace) == 1
            with pytest.raises(ValueError, match="Continuation of traces"):
                pm.sampling._choose_backend(trace=strace)


class TestSamplePPC(SeededTest):
    def test_normal_scalar(self):
        nchains = 2
        ndraws = 500
        with pm.Model() as model:
            mu = pm.Normal("mu", 0.0, 1.0)
            a = pm.Normal("a", mu=mu, sigma=1, observed=0.0)
            trace = pm.sample(
                draws=ndraws,
                chains=nchains,
                return_inferencedata=False,
            )

        with model:
            # test list input
            ppc0 = pm.sample_posterior_predictive(
                [model.compute_initial_point()], samples=10, return_inferencedata=False
            )
            # # deprecated argument is not introduced to fast version [2019/08/20:rpg]
            ppc = pm.sample_posterior_predictive(trace, var_names=["a"], return_inferencedata=False)
            # test empty ppc
            ppc = pm.sample_posterior_predictive(trace, var_names=[], return_inferencedata=False)
            assert len(ppc) == 0

            # test keep_size parameter
            ppc = pm.sample_posterior_predictive(trace, keep_size=True, return_inferencedata=False)
            assert ppc["a"].shape == (nchains, ndraws)

            # test default case
            ppc = pm.sample_posterior_predictive(trace, var_names=["a"], return_inferencedata=False)
            assert "a" in ppc
            assert ppc["a"].shape == (nchains * ndraws,)
            # mu's standard deviation may have changed thanks to a's observed
            _, pval = stats.kstest(ppc["a"] - trace["mu"], stats.norm(loc=0, scale=1).cdf)
            assert pval > 0.001

        # size argument not introduced to fast version [2019/08/20:rpg]
        with model:
            ppc = pm.sample_posterior_predictive(
                trace, size=5, var_names=["a"], return_inferencedata=False
            )
            assert ppc["a"].shape == (nchains * ndraws, 5)

    def test_normal_scalar_idata(self):
        nchains = 2
        ndraws = 500
        with pm.Model() as model:
            mu = pm.Normal("mu", 0.0, 1.0)
            a = pm.Normal("a", mu=mu, sigma=1, observed=0.0)
            trace = pm.sample(
                draws=ndraws,
                chains=nchains,
                return_inferencedata=False,
                discard_tuned_samples=False,
            )

        assert not isinstance(trace, InferenceData)

        with model:
            # test keep_size parameter and idata input
            idata = pm.to_inference_data(trace)
            assert isinstance(idata, InferenceData)

            ppc = pm.sample_posterior_predictive(idata, keep_size=True, return_inferencedata=False)
            assert ppc["a"].shape == (nchains, ndraws)

    def test_normal_vector(self, caplog):
        with pm.Model() as model:
            mu = pm.Normal("mu", 0.0, 1.0)
            a = pm.Normal("a", mu=mu, sigma=1, observed=np.array([0.5, 0.2]))
            trace = pm.sample(return_inferencedata=False)

        with model:
            # test list input
            ppc0 = pm.sample_posterior_predictive(
                [model.compute_initial_point()], return_inferencedata=False, samples=10
            )
            ppc = pm.sample_posterior_predictive(
                trace, return_inferencedata=False, samples=12, var_names=[]
            )
            assert len(ppc) == 0

            # test keep_size parameter
            ppc = pm.sample_posterior_predictive(trace, return_inferencedata=False, keep_size=True)
            assert ppc["a"].shape == (trace.nchains, len(trace), 2)
            with pytest.warns(UserWarning):
                ppc = pm.sample_posterior_predictive(
                    trace, return_inferencedata=False, samples=12, var_names=["a"]
                )
            assert "a" in ppc
            assert ppc["a"].shape == (12, 2)

            with pytest.warns(UserWarning):
                ppc = pm.sample_posterior_predictive(
                    trace, return_inferencedata=False, samples=12, var_names=["a"]
                )
            assert "a" in ppc
            assert ppc["a"].shape == (12, 2)

            # size unsupported by fast_ version  argument. [2019/08/19:rpg]
            ppc = pm.sample_posterior_predictive(
                trace, return_inferencedata=False, samples=10, var_names=["a"], size=4
            )
            assert "a" in ppc
            assert ppc["a"].shape == (10, 4, 2)

    def test_normal_vector_idata(self, caplog):
        with pm.Model() as model:
            mu = pm.Normal("mu", 0.0, 1.0)
            a = pm.Normal("a", mu=mu, sigma=1, observed=np.array([0.5, 0.2]))
            trace = pm.sample(return_inferencedata=False)

        assert not isinstance(trace, InferenceData)

        with model:
            # test keep_size parameter with inference data as input...
            idata = pm.to_inference_data(trace)
            assert isinstance(idata, InferenceData)

            ppc = pm.sample_posterior_predictive(idata, return_inferencedata=False, keep_size=True)
            assert ppc["a"].shape == (trace.nchains, len(trace), 2)

    def test_exceptions(self, caplog):
        with pm.Model() as model:
            mu = pm.Normal("mu", 0.0, 1.0)
            a = pm.Normal("a", mu=mu, sigma=1, observed=np.array([0.5, 0.2]))
            idata = pm.sample(idata_kwargs={"log_likelihood": False})

        with model:
            with pytest.raises(IncorrectArgumentsError):
                ppc = pm.sample_posterior_predictive(idata, samples=10, keep_size=True)

            with pytest.raises(IncorrectArgumentsError):
                ppc = pm.sample_posterior_predictive(idata, size=4, keep_size=True)

            # test wrong type argument
            bad_trace = {"mu": stats.norm.rvs(size=1000)}
            with pytest.raises(TypeError, match="type for `trace`"):
                ppc = pm.sample_posterior_predictive(bad_trace)

    def test_vector_observed(self):
        with pm.Model() as model:
            mu = pm.Normal("mu", mu=0, sigma=1)
            a = pm.Normal("a", mu=mu, sigma=1, observed=np.array([0.0, 1.0]))
            idata = pm.sample(idata_kwargs={"log_likelihood": False})

        with model:
            # test list input
            # ppc0 = pm.sample_posterior_predictive([model.initial_point], samples=10)
            # TODO: Assert something about the output
            # ppc = pm.sample_posterior_predictive(idata, samples=12, var_names=[])
            # assert len(ppc) == 0
            ppc = pm.sample_posterior_predictive(
                idata, return_inferencedata=False, samples=12, var_names=["a"]
            )
            assert "a" in ppc
            assert ppc["a"].shape == (12, 2)

            ppc = pm.sample_posterior_predictive(
                idata, return_inferencedata=False, samples=10, var_names=["a"], size=4
            )
            assert "a" in ppc
            assert ppc["a"].shape == (10, 4, 2)

    def test_sum_normal(self):
        with pm.Model() as model:
            a = pm.Normal("a", sigma=0.2)
            b = pm.Normal("b", mu=a)
            idata = pm.sample()

        with model:
            # test list input
            ppc0 = pm.sample_posterior_predictive(
                [model.compute_initial_point()], return_inferencedata=False, samples=10
            )
            assert ppc0 == {}
            ppc = pm.sample_posterior_predictive(
                idata, return_inferencedata=False, samples=1000, var_names=["b"]
            )
            assert len(ppc) == 1
            assert ppc["b"].shape == (1000,)
            scale = np.sqrt(1 + 0.2**2)
            _, pval = stats.kstest(ppc["b"], stats.norm(scale=scale).cdf)
            assert pval > 0.001

    def test_model_not_drawable_prior(self):
        data = np.random.poisson(lam=10, size=200)
        model = pm.Model()
        with model:
            mu = pm.HalfFlat("sigma")
            pm.Poisson("foo", mu=mu, observed=data)
            with aesara.config.change_flags(mode=fast_unstable_sampling_mode):
                idata = pm.sample(tune=10, draws=40, chains=1)

        with model:
            with pytest.raises(NotImplementedError) as excinfo:
                pm.sample_prior_predictive(50)
            assert "Cannot sample" in str(excinfo.value)
            samples = pm.sample_posterior_predictive(idata, 40, return_inferencedata=False)
            assert samples["foo"].shape == (40, 200)

    def test_model_shared_variable(self):
        rng = np.random.RandomState(9832)

        x = rng.randn(100)
        y = x > 0
        x_shared = aesara.shared(x)
        y_shared = aesara.shared(y)
        with pm.Model(rng_seeder=rng) as model:
            coeff = pm.Normal("x", mu=0, sigma=1)
            logistic = pm.Deterministic("p", pm.math.sigmoid(coeff * x_shared))

            obs = pm.Bernoulli("obs", p=logistic, observed=y_shared)
            trace = pm.sample(100, return_inferencedata=False, compute_convergence_checks=False)

        x_shared.set_value([-1, 0, 1.0])
        y_shared.set_value([0, 0, 0])

        samples = 100
        with model:
            post_pred = pm.sample_posterior_predictive(
                trace, return_inferencedata=False, samples=samples, var_names=["p", "obs"]
            )

        expected_p = np.array([logistic.eval({coeff: val}) for val in trace["x"][:samples]])
        assert post_pred["obs"].shape == (samples, 3)
        npt.assert_allclose(post_pred["p"], expected_p)

    def test_deterministic_of_observed(self):
        rng = np.random.RandomState(8442)

        meas_in_1 = pm.aesaraf.floatX(2 + 4 * rng.randn(10))
        meas_in_2 = pm.aesaraf.floatX(5 + 4 * rng.randn(10))
        nchains = 2
        with pm.Model(rng_seeder=rng) as model:
            mu_in_1 = pm.Normal("mu_in_1", 0, 2)
            sigma_in_1 = pm.HalfNormal("sd_in_1", 1)
            mu_in_2 = pm.Normal("mu_in_2", 0, 2)
            sigma_in_2 = pm.HalfNormal("sd__in_2", 1)

            in_1 = pm.Normal("in_1", mu_in_1, sigma_in_1, observed=meas_in_1)
            in_2 = pm.Normal("in_2", mu_in_2, sigma_in_2, observed=meas_in_2)
            out_diff = in_1 + in_2
            pm.Deterministic("out", out_diff)

            with aesara.config.change_flags(mode=fast_unstable_sampling_mode):
                trace = pm.sample(
                    tune=100,
                    draws=100,
                    chains=nchains,
                    step=pm.Metropolis(),
                    return_inferencedata=False,
                    compute_convergence_checks=False,
                )

            rtol = 1e-5 if aesara.config.floatX == "float64" else 1e-4

            ppc = pm.sample_posterior_predictive(
                return_inferencedata=False,
                model=model,
                trace=trace,
                samples=len(trace) * nchains,
                random_seed=0,
                var_names=[var.name for var in (model.deterministics + model.basic_RVs)],
            )

            npt.assert_allclose(ppc["in_1"] + ppc["in_2"], ppc["out"], rtol=rtol)

    def test_deterministic_of_observed_modified_interface(self):
        rng = np.random.RandomState(4982)

        meas_in_1 = pm.aesaraf.floatX(2 + 4 * rng.randn(100))
        meas_in_2 = pm.aesaraf.floatX(5 + 4 * rng.randn(100))
        with pm.Model(rng_seeder=rng) as model:
            mu_in_1 = pm.Normal("mu_in_1", 0, 1, initval=0)
            sigma_in_1 = pm.HalfNormal("sd_in_1", 1, initval=1)
            mu_in_2 = pm.Normal("mu_in_2", 0, 1, initval=0)
            sigma_in_2 = pm.HalfNormal("sd__in_2", 1, initval=1)

            in_1 = pm.Normal("in_1", mu_in_1, sigma_in_1, observed=meas_in_1)
            in_2 = pm.Normal("in_2", mu_in_2, sigma_in_2, observed=meas_in_2)
            out_diff = in_1 + in_2
            pm.Deterministic("out", out_diff)

            with aesara.config.change_flags(mode=fast_unstable_sampling_mode):
                trace = pm.sample(
                    tune=100,
                    draws=100,
                    step=pm.Metropolis(),
                    return_inferencedata=False,
                    compute_convergence_checks=False,
                )
            varnames = [v for v in trace.varnames if v != "out"]
            ppc_trace = [
                dict(zip(varnames, row)) for row in zip(*(trace.get_values(v) for v in varnames))
            ]
            ppc = pm.sample_posterior_predictive(
                return_inferencedata=False,
                model=model,
                trace=ppc_trace,
                samples=len(ppc_trace),
                var_names=[x.name for x in (model.deterministics + model.basic_RVs)],
            )

            rtol = 1e-5 if aesara.config.floatX == "float64" else 1e-3
            npt.assert_allclose(ppc["in_1"] + ppc["in_2"], ppc["out"], rtol=rtol)

    def test_variable_type(self):
        with pm.Model() as model:
            mu = pm.HalfNormal("mu", 1)
            a = pm.Normal("a", mu=mu, sigma=2, observed=np.array([1, 2]))
            b = pm.Poisson("b", mu, observed=np.array([1, 2]))
            with aesara.config.change_flags(mode=fast_unstable_sampling_mode):
                trace = pm.sample(
                    tune=10, draws=10, compute_convergence_checks=False, return_inferencedata=False
                )

        with model:
            ppc = pm.sample_posterior_predictive(trace, return_inferencedata=False, samples=1)
            assert ppc["a"].dtype.kind == "f"
            assert ppc["b"].dtype.kind == "i"

    def test_potentials_warning(self):
        warning_msg = "The effect of Potentials on other parameters is ignored during"
        with pm.Model() as m:
            a = pm.Normal("a", 0, 1)
            p = pm.Potential("p", a + 1)
            obs = pm.Normal("obs", a, 1, observed=5)

        trace = az_from_dict({"a": np.random.rand(5)})
        with m:
            with pytest.warns(UserWarning, match=warning_msg):
                pm.sample_posterior_predictive(trace)


class TestSamplePPCW(SeededTest):
    @pytest.mark.xfail(reason="sample_posterior_predictive_w not refactored for v4")
    def test_sample_posterior_predictive_w(self):
        data0 = np.random.normal(0, 1, size=50)
        warning_msg = "The number of samples is too small to check convergence reliably"

        with pm.Model() as model_0:
            mu = pm.Normal("mu", mu=0, sigma=1)
            y = pm.Normal("y", mu=mu, sigma=1, observed=data0)
            with pytest.warns(UserWarning, match=warning_msg):
                trace_0 = pm.sample(10, tune=0, chains=2, return_inferencedata=False)
            idata_0 = pm.to_inference_data(trace_0, log_likelihood=False)

        with pm.Model() as model_1:
            mu = pm.Normal("mu", mu=0, sigma=1, size=len(data0))
            y = pm.Normal("y", mu=mu, sigma=1, observed=data0)
            with pytest.warns(UserWarning, match=warning_msg):
                trace_1 = pm.sample(10, tune=0, chains=2, return_inferencedata=False)
            idata_1 = pm.to_inference_data(trace_1, log_likelihood=False)

        with pm.Model() as model_2:
            # Model with no observed RVs.
            mu = pm.Normal("mu", mu=0, sigma=1)
            with pytest.warns(UserWarning, match=warning_msg):
                trace_2 = pm.sample(10, tune=0, return_inferencedata=False)

        traces = [trace_0, trace_1]
        idatas = [idata_0, idata_1]
        models = [model_0, model_1]

        ppc = pm.sample_posterior_predictive_w(traces, 100, models)
        assert ppc["y"].shape == (100, 50)

        ppc = pm.sample_posterior_predictive_w(idatas, 100, models)
        assert ppc["y"].shape == (100, 50)

        with model_0:
            ppc = pm.sample_posterior_predictive_w([idata_0.posterior], None)
            assert ppc["y"].shape == (20, 50)

        with pytest.raises(ValueError, match="The number of traces and weights should be the same"):
            pm.sample_posterior_predictive_w([idata_0.posterior], 100, models, weights=[0.5, 0.5])

        with pytest.raises(ValueError, match="The number of models and weights should be the same"):
            pm.sample_posterior_predictive_w([idata_0.posterior], 100, models)

        with pytest.raises(
            ValueError, match="The number of observed RVs should be the same for all models"
        ):
            pm.sample_posterior_predictive_w([trace_0, trace_2], 100, [model_0, model_2])

    @pytest.mark.xfail(reason="sample_posterior_predictive_w not refactored for v4")
    def test_potentials_warning(self):
        warning_msg = "The effect of Potentials on other parameters is ignored during"
        with pm.Model() as m:
            a = pm.Normal("a", 0, 1)
            p = pm.Potential("p", a + 1)
            obs = pm.Normal("obs", a, 1, observed=5)

        trace = az_from_dict({"a": np.random.rand(10)})
        with pytest.warns(UserWarning, match=warning_msg):
            pm.sample_posterior_predictive_w(samples=5, traces=[trace, trace], models=[m, m])


def check_exec_nuts_init(method):
    with pm.Model() as model:
        pm.Normal("a", mu=0, sigma=1, size=2)
        pm.HalfNormal("b", sigma=1)
    with model:
        start, _ = pm.init_nuts(init=method, n_init=10, seeds=[1])
        assert isinstance(start, list)
        assert len(start) == 1
        assert isinstance(start[0], dict)
        assert model.a.tag.value_var.name in start[0]
        assert model.b.tag.value_var.name in start[0]
        start, _ = pm.init_nuts(init=method, n_init=10, chains=2, seeds=[1, 2])
        assert isinstance(start, list)
        assert len(start) == 2
        assert isinstance(start[0], dict)
        assert model.a.tag.value_var.name in start[0]
        assert model.b.tag.value_var.name in start[0]


@pytest.mark.xfail(reason="ADVI not refactored for v4")
@pytest.mark.parametrize(
    "method",
    [
        "advi",
        "ADVI+adapt_diag",
        "advi+adapt_diag_grad",
        "advi_map",
    ],
)
def test_exec_nuts_advi_init(method):
    check_exec_nuts_init(method)


@pytest.mark.parametrize(
    "method",
    [
        "jitter+adapt_diag",
        "adapt_diag",
        "map",
        "adapt_full",
        "jitter+adapt_full",
    ],
)
def test_exec_nuts_init(method):
    check_exec_nuts_init(method)


@pytest.mark.skip(reason="Test requires monkey patching of RandomGenerator")
@pytest.mark.parametrize(
    "initval, jitter_max_retries, expectation",
    [
        (0, 0, pytest.raises(SamplingError)),
        (0, 1, pytest.raises(SamplingError)),
        (0, 4, does_not_raise()),
        (0, 10, does_not_raise()),
        (1, 0, does_not_raise()),
    ],
)
def test_init_jitter(initval, jitter_max_retries, expectation):
    with pm.Model() as m:
        pm.HalfNormal("x", transform=None, initval=initval)

    with expectation:
        # Starting value is negative (invalid) when np.random.rand returns 0 (jitter = -1)
        # and positive (valid) when it returns 1 (jitter = 1)
        with mock.patch("numpy.random.Generator.uniform", side_effect=[-1, -1, -1, 1, -1]):
            start = pm.sampling._init_jitter(
                model=m,
                initvals=None,
                seeds=[1],
                jitter=True,
                jitter_max_retries=jitter_max_retries,
            )
            m.check_start_vals(start)


@pytest.fixture(scope="class")
def point_list_arg_bug_fixture() -> Tuple[pm.Model, pm.backends.base.MultiTrace]:
    with pm.Model() as pmodel:
        n = pm.Normal("n")
        trace = pm.sample(return_inferencedata=False)

    with pmodel:
        d = pm.Deterministic("d", n * 4)
    return pmodel, trace


class TestSamplePriorPredictive(SeededTest):
    def test_ignores_observed(self):
        observed = np.random.normal(10, 1, size=200)
        with pm.Model():
            # Use a prior that's way off to show we're ignoring the observed variables
            observed_data = pm.MutableData("observed_data", observed)
            mu = pm.Normal("mu", mu=-100, sigma=1)
            positive_mu = pm.Deterministic("positive_mu", np.abs(mu))
            z = -1 - positive_mu
            pm.Normal("x_obs", mu=z, sigma=1, observed=observed_data)
            prior = pm.sample_prior_predictive(return_inferencedata=False)

        assert "observed_data" not in prior
        assert (prior["mu"] < -90).all()
        assert (prior["positive_mu"] > 90).all()
        assert (prior["x_obs"] < -90).all()
        assert prior["x_obs"].shape == (500, 200)
        npt.assert_array_almost_equal(prior["positive_mu"], np.abs(prior["mu"]), decimal=4)

    def test_respects_shape(self):
        for shape in (2, (2,), (10, 2), (10, 10)):
            with pm.Model():
                mu = pm.Gamma("mu", 3, 1, size=1)
                goals = pm.Poisson("goals", mu, size=shape)
                trace1 = pm.sample_prior_predictive(
                    10, return_inferencedata=False, var_names=["mu", "mu", "goals"]
                )
                trace2 = pm.sample_prior_predictive(
                    10, return_inferencedata=False, var_names=["mu", "goals"]
                )
            if shape == 2:  # want to test shape as an int
                shape = (2,)
            assert trace1["goals"].shape == (10,) + shape
            assert trace2["goals"].shape == (10,) + shape

    def test_multivariate(self):
        with pm.Model():
            m = pm.Multinomial("m", n=5, p=np.array([0.25, 0.25, 0.25, 0.25]))
            trace = pm.sample_prior_predictive(10)

        assert trace.prior["m"].shape == (1, 10, 4)

    def test_multivariate2(self):
        # Added test for issue #3271
        mn_data = np.random.multinomial(n=100, pvals=[1 / 6.0] * 6, size=10)
        with pm.Model() as dm_model:
            probs = pm.Dirichlet("probs", a=np.ones(6))
            obs = pm.Multinomial("obs", n=100, p=probs, observed=mn_data)
            with aesara.config.change_flags(mode=fast_unstable_sampling_mode):
                burned_trace = pm.sample(
                    tune=10,
                    draws=20,
                    chains=1,
                    return_inferencedata=False,
                    compute_convergence_checks=False,
                )
        sim_priors = pm.sample_prior_predictive(
            return_inferencedata=False, samples=20, model=dm_model
        )
        sim_ppc = pm.sample_posterior_predictive(
            burned_trace, return_inferencedata=False, samples=20, model=dm_model
        )
        assert sim_priors["probs"].shape == (20, 6)
        assert sim_priors["obs"].shape == (20,) + mn_data.shape
        assert sim_ppc["obs"].shape == (20,) + mn_data.shape

    def test_layers(self):
        with pm.Model(rng_seeder=232093) as model:
            a = pm.Uniform("a", lower=0, upper=1, size=10)
            b = pm.Binomial("b", n=1, p=a, size=10)

        b_sampler = compile_pymc([], b, mode="FAST_RUN")
        avg = np.stack([b_sampler() for i in range(10000)]).mean(0)
        npt.assert_array_almost_equal(avg, 0.5 * np.ones((10,)), decimal=2)

    def test_transformed(self):
        n = 18
        at_bats = 45 * np.ones(n, dtype=int)
        hits = np.random.randint(1, 40, size=n, dtype=int)
        draws = 50

        with pm.Model() as model:
            phi = pm.Beta("phi", alpha=1.0, beta=1.0)

            kappa_log = pm.Exponential("logkappa", lam=5.0)
            kappa = pm.Deterministic("kappa", at.exp(kappa_log))

            thetas = pm.Beta("thetas", alpha=phi * kappa, beta=(1.0 - phi) * kappa, size=n)

            y = pm.Binomial("y", n=at_bats, p=thetas, observed=hits)
            gen = pm.sample_prior_predictive(draws)

        assert gen.prior["phi"].shape == (1, draws)
        assert gen.prior_predictive["y"].shape == (1, draws, n)
        assert "thetas" in gen.prior.data_vars

    def test_shared(self):
        n1 = 10
        obs = shared(np.random.rand(n1) < 0.5)
        draws = 50

        with pm.Model() as m:
            p = pm.Beta("p", 1.0, 1.0)
            y = pm.Bernoulli("y", p, observed=obs)
            o = pm.Deterministic("o", obs)
            gen1 = pm.sample_prior_predictive(draws)

        assert gen1.prior["y"].shape == (1, draws, n1)
        assert gen1.prior["o"].shape == (1, draws, n1)

        n2 = 20
        obs.set_value(np.random.rand(n2) < 0.5)
        with m:
            gen2 = pm.sample_prior_predictive(draws)

        assert gen2.prior["y"].shape == (1, draws, n2)
        assert gen2.prior["o"].shape == (1, draws, n2)

    def test_density_dist(self):
        obs = np.random.normal(-1, 0.1, size=10)
        with pm.Model():
            mu = pm.Normal("mu", 0, 1)
            sigma = pm.HalfNormal("sigma", 1e-6)
            a = pm.DensityDist(
                "a",
                mu,
                sigma,
                random=lambda mu, sigma, rng=None, size=None: rng.normal(
                    loc=mu, scale=sigma, size=size
                ),
                observed=obs,
            )
            prior = pm.sample_prior_predictive(return_inferencedata=False)

        npt.assert_almost_equal((prior["a"] - prior["mu"][..., None]).mean(), 0, decimal=3)

    def test_shape_edgecase(self):
        with pm.Model():
            mu = pm.Normal("mu", size=5)
            sigma = pm.Uniform("sigma", lower=2, upper=3)
            x = pm.Normal("x", mu=mu, sigma=sigma, size=5)
            prior = pm.sample_prior_predictive(10)
        assert prior.prior["mu"].shape == (1, 10, 5)

    def test_zeroinflatedpoisson(self):
        with pm.Model():
<<<<<<< HEAD
            theta = pm.Beta("theta", alpha=1, beta=1)
            psi = pm.HalfNormal("psi", sigma=1)
            pm.ZeroInflatedPoisson("suppliers", psi=psi, theta=theta, size=20)
=======
            mu = pm.Beta("mu", alpha=1, beta=1)
            psi = pm.HalfNormal("psi", sd=1)
            pm.ZeroInflatedPoisson("suppliers", psi=psi, mu=mu, size=20)
>>>>>>> 2db28f0b
            gen_data = pm.sample_prior_predictive(samples=5000)
            assert gen_data.prior["mu"].shape == (1, 5000)
            assert gen_data.prior["psi"].shape == (1, 5000)
            assert gen_data.prior["suppliers"].shape == (1, 5000, 20)

    def test_potentials_warning(self):
        warning_msg = "The effect of Potentials on other parameters is ignored during"
        with pm.Model() as m:
            a = pm.Normal("a", 0, 1)
            p = pm.Potential("p", a + 1)

        with m:
            with pytest.warns(UserWarning, match=warning_msg):
                pm.sample_prior_predictive(samples=5)

    def test_transformed_vars(self):
        # Test that prior predictive returns transformation of RVs when these are
        # passed explicitly in `var_names`

        def ub_interval_forward(x, ub):
            # Interval transform assuming lower bound is zero
            return np.log(x - 0) - np.log(ub - x)

        with pm.Model(rng_seeder=123) as model:
            ub = pm.HalfNormal("ub", 10)
            x = pm.Uniform("x", 0, ub)

            prior = pm.sample_prior_predictive(
                var_names=["ub", "ub_log__", "x", "x_interval__"],
                samples=10,
            )

        # Check values are correct
        assert np.allclose(prior.prior["ub_log__"].data, np.log(prior.prior["ub"].data))
        assert np.allclose(
            prior.prior["x_interval__"].data,
            ub_interval_forward(prior.prior["x"].data, prior.prior["ub"].data),
        )

        # Check that it works when the original RVs are not mentioned in var_names
        with pm.Model(rng_seeder=123) as model_transformed_only:
            ub = pm.HalfNormal("ub", 10)
            x = pm.Uniform("x", 0, ub)

            prior_transformed_only = pm.sample_prior_predictive(
                var_names=["ub_log__", "x_interval__"],
                samples=10,
            )
        assert (
            "ub" not in prior_transformed_only.prior.data_vars
            and "x" not in prior_transformed_only.prior.data_vars
        )
        assert np.allclose(
            prior.prior["ub_log__"].data, prior_transformed_only.prior["ub_log__"].data
        )
        assert np.allclose(
            prior.prior["x_interval__"], prior_transformed_only.prior["x_interval__"].data
        )

    def test_issue_4490(self):
        # Test that samples do not depend on var_name order or, more fundamentally,
        # that they do not depend on the set order used inside `sample_prior_predictive`
        seed = 4490
        with pm.Model(rng_seeder=seed) as m1:
            a = pm.Normal("a")
            b = pm.Normal("b")
            c = pm.Normal("c")
            d = pm.Normal("d")
            prior1 = pm.sample_prior_predictive(samples=1, var_names=["a", "b", "c", "d"])

        with pm.Model(rng_seeder=seed) as m2:
            a = pm.Normal("a")
            b = pm.Normal("b")
            c = pm.Normal("c")
            d = pm.Normal("d")
            prior2 = pm.sample_prior_predictive(samples=1, var_names=["b", "a", "d", "c"])

        assert prior1.prior["a"] == prior2.prior["a"]
        assert prior1.prior["b"] == prior2.prior["b"]
        assert prior1.prior["c"] == prior2.prior["c"]
        assert prior1.prior["d"] == prior2.prior["d"]


class TestSamplePosteriorPredictive:
    def test_point_list_arg_bug_spp(self, point_list_arg_bug_fixture):
        pmodel, trace = point_list_arg_bug_fixture
        with pmodel:
            pp = pm.sample_posterior_predictive(
                [trace[15]], return_inferencedata=False, var_names=["d"]
            )

    def test_sample_from_xarray_prior(self, point_list_arg_bug_fixture):
        pmodel, trace = point_list_arg_bug_fixture

        with pmodel:
            prior = pm.sample_prior_predictive(
                samples=20,
                return_inferencedata=False,
            )
            idat = pm.to_inference_data(trace, prior=prior)

        with pmodel:
            pp = pm.sample_posterior_predictive(
                idat.prior, return_inferencedata=False, var_names=["d"]
            )

    def test_sample_from_xarray_posterior(self, point_list_arg_bug_fixture):
        pmodel, trace = point_list_arg_bug_fixture
        with pmodel:
            idat = pm.to_inference_data(trace)
            pp = pm.sample_posterior_predictive(idat.posterior, var_names=["d"])


class TestDraw(SeededTest):
    def test_univariate(self):
        with pm.Model():
            x = pm.Normal("x")

        x_draws = pm.draw(x)
        assert x_draws.shape == ()

        (x_draws,) = pm.draw([x])
        assert x_draws.shape == ()

        x_draws = pm.draw(x, draws=10)
        assert x_draws.shape == (10,)

        (x_draws,) = pm.draw([x], draws=10)
        assert x_draws.shape == (10,)

    def test_multivariate(self):
        with pm.Model():
            mln = pm.Multinomial("mln", n=5, p=np.array([0.25, 0.25, 0.25, 0.25]))

        mln_draws = pm.draw(mln, draws=1)
        assert mln_draws.shape == (4,)

        (mln_draws,) = pm.draw([mln], draws=1)
        assert mln_draws.shape == (4,)

        mln_draws = pm.draw(mln, draws=10)
        assert mln_draws.shape == (10, 4)

        (mln_draws,) = pm.draw([mln], draws=10)
        assert mln_draws.shape == (10, 4)

    def test_multiple_variables(self):
        with pm.Model():
            x = pm.Normal("x")
            y = pm.Normal("y", shape=10)
            z = pm.Uniform("z", shape=5)
            w = pm.Dirichlet("w", a=[1, 1, 1])

        num_draws = 100
        draws = pm.draw((x, y, z, w), draws=num_draws)
        assert draws[0].shape == (num_draws,)
        assert draws[1].shape == (num_draws, 10)
        assert draws[2].shape == (num_draws, 5)
        assert draws[3].shape == (num_draws, 3)

    def test_draw_different_samples(self):
        with pm.Model():
            x = pm.Normal("x")

        x_draws_1 = pm.draw(x, 100)
        x_draws_2 = pm.draw(x, 100)
        assert not np.all(np.isclose(x_draws_1, x_draws_2))<|MERGE_RESOLUTION|>--- conflicted
+++ resolved
@@ -1130,15 +1130,9 @@
 
     def test_zeroinflatedpoisson(self):
         with pm.Model():
-<<<<<<< HEAD
-            theta = pm.Beta("theta", alpha=1, beta=1)
+            mu = pm.Beta("mu", alpha=1, beta=1)
             psi = pm.HalfNormal("psi", sigma=1)
-            pm.ZeroInflatedPoisson("suppliers", psi=psi, theta=theta, size=20)
-=======
-            mu = pm.Beta("mu", alpha=1, beta=1)
-            psi = pm.HalfNormal("psi", sd=1)
             pm.ZeroInflatedPoisson("suppliers", psi=psi, mu=mu, size=20)
->>>>>>> 2db28f0b
             gen_data = pm.sample_prior_predictive(samples=5000)
             assert gen_data.prior["mu"].shape == (1, 5000)
             assert gen_data.prior["psi"].shape == (1, 5000)
