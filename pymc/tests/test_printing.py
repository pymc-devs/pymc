import numpy as np

from pymc import Bernoulli, Censored, Mixture
from pymc.aesaraf import floatX
from pymc.distributions import (
    Dirichlet,
    DirichletMultinomial,
    HalfNormal,
    KroneckerNormal,
    MvNormal,
    NegativeBinomial,
    Normal,
    Uniform,
    ZeroInflatedPoisson,
)
from pymc.math import dot
from pymc.model import Deterministic, Model, Potential


# TODO: This test is a bit too monolithic
class TestStrAndLatexRepr:
    def setup_class(self):
        # True parameter values
        alpha, sigma = 1, 1
        beta = [1, 2.5]

        # Size of dataset
        size = 100

        # Predictor variable
        X = np.random.normal(size=(size, 2)).dot(np.array([[1, 0], [0, 0.2]]))

        # Simulate outcome variable
        Y = alpha + X.dot(beta) + np.random.randn(size) * sigma
        with Model() as self.model:
            # TODO: some variables commented out here as they're not working properly
            # in v4 yet (9-jul-2021), so doesn't make sense to test str/latex for them

            # Priors for unknown model parameters
            alpha = Normal("alpha", mu=0, sigma=10)
            b = Normal("beta", mu=0, sigma=10, size=(2,), observed=beta)
            sigma = HalfNormal("sigma", sigma=1)

            # Test Cholesky parameterization
            Z = MvNormal("Z", mu=np.zeros(2), chol=np.eye(2), size=(2,))

            # NegativeBinomial representations to test issue 4186
            # nb1 = pm.NegativeBinomial(
            #     "nb_with_mu_alpha", mu=pm.Normal("nbmu"), alpha=pm.Gamma("nbalpha", mu=6, sigma=1)
            # )
            nb2 = NegativeBinomial("nb_with_p_n", p=Uniform("nbp"), n=10)

            # SymbolicRV
            zip = ZeroInflatedPoisson("zip", 0.5, 5)

            # Nested SymbolicRV
            comp_1 = ZeroInflatedPoisson.dist(0.5, 5)
            comp_2 = Censored.dist(Bernoulli.dist(0.5), -1, 1)
            w = Dirichlet("w", [1, 1])
            nested_mix = Mixture("nested_mix", w, [comp_1, comp_2])

            # Expected value of outcome
            mu = Deterministic("mu", floatX(alpha + dot(X, b)))

            # add a bounded variable as well
            # bound_var = Bound(Normal, lower=1.0)("bound_var", mu=0, sigma=10)

            # KroneckerNormal
            n, m = 3, 4
            covs = [np.eye(n), np.eye(m)]
            kron_normal = KroneckerNormal("kron_normal", mu=np.zeros(n * m), covs=covs, size=n * m)

            # MatrixNormal
            # matrix_normal = MatrixNormal(
            #     "mat_normal",
            #     mu=np.random.normal(size=n),
            #     rowcov=np.eye(n),
            #     colchol=np.linalg.cholesky(np.eye(n)),
            #     size=(n, n),
            # )

            # DirichletMultinomial
            dm = DirichletMultinomial("dm", n=5, a=[1, 1, 1], size=(2, 3))

            # Likelihood (sampling distribution) of observations
            Y_obs = Normal("Y_obs", mu=mu, sigma=sigma, observed=Y)

            # add a potential as well
            pot = Potential("pot", mu**2)

        self.distributions = [alpha, sigma, mu, b, Z, nb2, zip, w, nested_mix, Y_obs, pot]
        self.deterministics_or_potentials = [mu, pot]
        # tuples of (formatting, include_params
        self.formats = [("plain", True), ("plain", False), ("latex", True), ("latex", False)]
        self.expected = {
            ("plain", True): [
                r"alpha ~ Normal(0, 10)",
                r"sigma ~ HalfNormal(0, 1)",
                r"mu ~ Deterministic(f(beta, alpha))",
                r"beta ~ Normal(0, 10)",
                r"Z ~ MvNormal(f(), f())",
                r"nb_with_p_n ~ NegBinom(10, nbp)",
                r"zip ~ MarginalMixture(f(), DiracDelta(0), Poisson(5))",
                r"w ~ Dirichlet(<constant>)",
                (
                    r"nested_mix ~ MarginalMixture(w, "
                    r"MarginalMixture(f(), DiracDelta(0), Poisson(5)), "
                    r"Censored(Bern(0.5), -1, 1))"
                ),
                r"Y_obs ~ Normal(mu, sigma)",
                r"pot ~ Potential(f(beta, alpha))",
            ],
            ("plain", False): [
                r"alpha ~ Normal",
                r"sigma ~ HalfNormal",
                r"mu ~ Deterministic",
                r"beta ~ Normal",
                r"Z ~ MvNormal",
                r"nb_with_p_n ~ NegBinom",
                r"zip ~ MarginalMixture",
                r"w ~ Dirichlet",
                r"nested_mix ~ MarginalMixture",
                r"Y_obs ~ Normal",
                r"pot ~ Potential",
            ],
            ("latex", True): [
                r"$\text{alpha} \sim \operatorname{Normal}(0,~10)$",
                r"$\text{sigma} \sim \operatorname{HalfNormal}(0,~1)$",
                r"$\text{mu} \sim \operatorname{Deterministic}(f(\text{beta},~\text{alpha}))$",
                r"$\text{beta} \sim \operatorname{Normal}(0,~10)$",
                r"$\text{Z} \sim \operatorname{MvNormal}(f(),~f())$",
                r"$\text{nb_with_p_n} \sim \operatorname{NegBinom}(10,~\text{nbp})$",
<<<<<<< HEAD
                r"$\text{zip} \sim \operatorname{MarginalMixture}(f(),~\operatorname{DiracDelta}(0),~\operatorname{Poisson}(5))$",
                (
                    r"$\text{nested_mix} \sim \operatorname{MarginalMixture}(\text{<constant>},"
                    r"~\operatorname{MarginalMixture}(f(),~\operatorname{DiracDelta}(0),~\operatorname{Poisson}(5)),"
                    r"~\operatorname{Censored}(\operatorname{Bern}(0.5),~-1,~1))$"
=======
                r"$\text{zip} \sim \operatorname{MarginalMixture}(f(),~\text{\$\operatorname{DiracDelta}(0)\$},~\text{\$\operatorname{Poisson}(5)\$})$",
                r"$\text{w} \sim \operatorname{Dirichlet}(\text{<constant>})$",
                (
                    r"$\text{nested_mix} \sim \operatorname{MarginalMixture}(\text{w},"
                    r"~\text{\$\operatorname{MarginalMixture}(f(),~\text{\\$\operatorname{DiracDelta}(0)\\$},~\text{\\$\operatorname{Poisson}(5)\\$})\$},"
                    r"~\text{\$\operatorname{Censored}(\text{\\$\operatorname{Bern}(0.5)\\$},~-1,~1)\$})$"
>>>>>>> 3919ed32
                ),
                r"$\text{Y_obs} \sim \operatorname{Normal}(\text{mu},~\text{sigma})$",
                r"$\text{pot} \sim \operatorname{Potential}(f(\text{beta},~\text{alpha}))$",
            ],
            ("latex", False): [
                r"$\text{alpha} \sim \operatorname{Normal}$",
                r"$\text{sigma} \sim \operatorname{HalfNormal}$",
                r"$\text{mu} \sim \operatorname{Deterministic}$",
                r"$\text{beta} \sim \operatorname{Normal}$",
                r"$\text{Z} \sim \operatorname{MvNormal}$",
                r"$\text{nb_with_p_n} \sim \operatorname{NegBinom}$",
                r"$\text{zip} \sim \operatorname{MarginalMixture}$",
                r"$\text{w} \sim \operatorname{Dirichlet}$",
                r"$\text{nested_mix} \sim \operatorname{MarginalMixture}$",
                r"$\text{Y_obs} \sim \operatorname{Normal}$",
                r"$\text{pot} \sim \operatorname{Potential}$",
            ],
        }

    def test__repr_latex_(self):
        for distribution, tex in zip(self.distributions, self.expected[("latex", True)]):
            assert distribution._repr_latex_() == tex

        model_tex = self.model._repr_latex_()

        # make sure each variable is in the model
        for tex in self.expected[("latex", True)]:
            for segment in tex.strip("$").split(r"\sim"):
                assert segment in model_tex

    def test_str_repr(self):
        for str_format in self.formats:
            for dist, text in zip(self.distributions, self.expected[str_format]):
                assert dist.str_repr(*str_format) == text

            model_text = self.model.str_repr(*str_format)
            for text in self.expected[str_format]:
                if str_format[0] == "latex":
                    for segment in text.strip("$").split(r"\sim"):
                        assert segment in model_text
                else:
                    assert text in model_text


def test_model_latex_repr_nested():
    with Model() as mixture_model:
        comp_1 = ZeroInflatedPoisson.dist(0.5, 5)
        comp_2 = Censored.dist(Bernoulli.dist(0.5), -1, 1)
        nested_mix = Mixture("nested_mix", [0.5, 0.5], [comp_1, comp_2])

    latex_repr = mixture_model.str_repr(formatting="latex")
    expected = [
        "$$",
        "\\begin{array}{rcl}",
        "\\text{nested_mix} &\\sim & \\operatorname{MarginalMixture}(\\text{<constant>},~\\operatorname{MarginalMixture}(f(),~\\operatorname{DiracDelta}(0),~\\operatorname{Poisson}(5)),~\\operatorname{Censored}(\\operatorname{Bern}(0.5),~-1,~1))",
        "\\end{array}",
        "$$",
    ]
    assert [line.strip() for line in latex_repr.split("\n")] == expected<|MERGE_RESOLUTION|>--- conflicted
+++ resolved
@@ -130,20 +130,12 @@
                 r"$\text{beta} \sim \operatorname{Normal}(0,~10)$",
                 r"$\text{Z} \sim \operatorname{MvNormal}(f(),~f())$",
                 r"$\text{nb_with_p_n} \sim \operatorname{NegBinom}(10,~\text{nbp})$",
-<<<<<<< HEAD
                 r"$\text{zip} \sim \operatorname{MarginalMixture}(f(),~\operatorname{DiracDelta}(0),~\operatorname{Poisson}(5))$",
-                (
-                    r"$\text{nested_mix} \sim \operatorname{MarginalMixture}(\text{<constant>},"
-                    r"~\operatorname{MarginalMixture}(f(),~\operatorname{DiracDelta}(0),~\operatorname{Poisson}(5)),"
-                    r"~\operatorname{Censored}(\operatorname{Bern}(0.5),~-1,~1))$"
-=======
-                r"$\text{zip} \sim \operatorname{MarginalMixture}(f(),~\text{\$\operatorname{DiracDelta}(0)\$},~\text{\$\operatorname{Poisson}(5)\$})$",
                 r"$\text{w} \sim \operatorname{Dirichlet}(\text{<constant>})$",
                 (
                     r"$\text{nested_mix} \sim \operatorname{MarginalMixture}(\text{w},"
-                    r"~\text{\$\operatorname{MarginalMixture}(f(),~\text{\\$\operatorname{DiracDelta}(0)\\$},~\text{\\$\operatorname{Poisson}(5)\\$})\$},"
-                    r"~\text{\$\operatorname{Censored}(\text{\\$\operatorname{Bern}(0.5)\\$},~-1,~1)\$})$"
->>>>>>> 3919ed32
+                    r"~\operatorname{MarginalMixture}(f(),~\operatorname{DiracDelta}(0)},~\operatorname{Poisson}(5)),"
+                    r"~\operatorname{Censored}(\operatorname{Bern}(0.5),~-1,~1))$"
                 ),
                 r"$\text{Y_obs} \sim \operatorname{Normal}(\text{mu},~\text{sigma})$",
                 r"$\text{pot} \sim \operatorname{Potential}(f(\text{beta},~\text{alpha}))$",
