#   Copyright 2020 The PyMC Developers
#
#   Licensed under the Apache License, Version 2.0 (the "License");
#   you may not use this file except in compliance with the License.
#   You may obtain a copy of the License at
#
#       http://www.apache.org/licenses/LICENSE-2.0
#
#   Unless required by applicable law or agreed to in writing, software
#   distributed under the License is distributed on an "AS IS" BASIS,
#   WITHOUT WARRANTIES OR CONDITIONS OF ANY KIND, either express or implied.
#   See the License for the specific language governing permissions and
#   limitations under the License.
import aesara
import numpy as np
import pytest

from aesara.compile.sharedvalue import SharedVariable
from aesara.tensor.var import TensorConstant

import pymc as pm

from pymc.model_graph import ModelGraph, model_to_graphviz, model_to_networkx
from pymc.tests.helpers import SeededTest


def school_model():
    """
    Schools model to use in testing model_to_networkx function
    """
    J = 8
    y = np.array([28, 8, -3, 7, -1, 1, 18, 12])
    sigma = np.array([15, 10, 16, 11, 9, 11, 10, 18])
    with pm.Model() as schools:
        eta = pm.Normal("eta", 0, 1, shape=J)
        mu = pm.Normal("mu", 0, sigma=1e6)
        tau = pm.HalfCauchy("tau", 25)
        theta = mu + tau * eta
        obs = pm.Normal("obs", theta, sigma=sigma, observed=y)
    return schools

class BaseModelNXTest(SeededTest):
<<<<<<< HEAD
    network_model = {'graph_attr_dict_factory': dict,
    'node_dict_factory': dict,
    'node_attr_dict_factory': dict,
    'adjlist_outer_dict_factory': dict,
    'adjlist_inner_dict_factory': dict,
    'edge_attr_dict_factory': dict,
    'graph': {'name': '', 'label': '8'},
    '_node': {'eta': {'shape': 'ellipse',
    'style': 'rounded',
    'label': 'eta\n~\nNormal',
    'cluster': 'cluster8',
    'labeljust': 'r',
    'labelloc': 'b'},
    'obs': {'shape': 'ellipse',
    'style': 'rounded',
    'label': 'obs\n~\nNormal',
    'cluster': 'cluster8',
    'labeljust': 'r',
    'labelloc': 'b'},
    'tau': {'shape': 'ellipse', 'style': None, 'label': 'tau\n~\nHalfCauchy'},
    'mu': {'shape': 'ellipse', 'style': None, 'label': 'mu\n~\nNormal'}},
    '_adj': {'eta': {'obs': {}},
    'obs': {},
    'tau': {'obs': {}},
    'mu': {'obs': {}}},
    '_pred': {'eta': {},
    'obs': {'tau': {}, 'eta': {}, 'mu': {}},
    'tau': {},
    'mu': {}},
    '_succ': {'eta': {'obs': {}},
    'obs': {},
    'tau': {'obs': {}},
    'mu': {'obs': {}}}}

    def test_networkx(self):
        assert self.network_model == model_to_networkx(school_model()).__dict__


=======
    network_model = {
        "graph_attr_dict_factory": dict,
        "node_dict_factory": dict,
        "node_attr_dict_factory": dict,
        "adjlist_outer_dict_factory": dict,
        "adjlist_inner_dict_factory": dict,
        "edge_attr_dict_factory": dict,
        "graph": {"name": "", "label": "8"},
        "_node": {
            "eta": {
                "shape": "ellipse",
                "style": "rounded",
                "label": "eta\n~\nNormal",
                "cluster": "cluster8",
                "labeljust": "r",
                "labelloc": "b",
            },
            "obs": {
                "shape": "ellipse",
                "style": "rounded",
                "label": "obs\n~\nNormal",
                "cluster": "cluster8",
                "labeljust": "r",
                "labelloc": "b",
            },
            "tau": {"shape": "ellipse", "style": None, "label": "tau\n~\nHalfCauchy"},
            "mu": {"shape": "ellipse", "style": None, "label": "mu\n~\nNormal"},
        },
        "_adj": {"eta": {"obs": {}}, "obs": {}, "tau": {"obs": {}}, "mu": {"obs": {}}},
        "_pred": {"eta": {}, "obs": {"tau": {}, "eta": {}, "mu": {}}, "tau": {}, "mu": {}},
        "_succ": {"eta": {"obs": {}}, "obs": {}, "tau": {"obs": {}}, "mu": {"obs": {}}},
    }
    def test_networkx(self):
        assert self.network_model == model_to_networkx(school_model()).__dict__
        
        
>>>>>>> 574bc06b
def radon_model():
    """Similar in shape to the Radon model"""
    n_homes = 919
    counties = 85
    uranium = np.random.normal(-0.1, 0.4, size=n_homes)
    xbar = np.random.normal(1, 0.1, size=n_homes)
    floor_measure = np.random.randint(0, 2, size=n_homes)

    d, r = divmod(919, 85)
    county = np.hstack((np.tile(np.arange(counties, dtype=int), d), np.arange(r)))
    with pm.Model() as model:
        sigma_a = pm.HalfCauchy("sigma_a", 5)
        gamma = pm.Normal("gamma", mu=0.0, sigma=1e5, shape=3)
        mu_a = pm.Deterministic("mu_a", gamma[0] + gamma[1] * uranium + gamma[2] * xbar)
        eps_a = pm.Normal("eps_a", mu=0, sigma=sigma_a, shape=counties)
        a = pm.Deterministic("a", mu_a + eps_a[county])
        b = pm.Normal("b", mu=0.0, sigma=1e15)
        sigma_y = pm.Uniform("sigma_y", lower=0, upper=100)

        # Anonymous SharedVariables don't show up
        floor_measure = aesara.shared(floor_measure)
        floor_measure_offset = pm.MutableData("floor_measure_offset", 1)
        y_hat = a + b * floor_measure + floor_measure_offset
        log_radon = pm.MutableData("log_radon", np.random.normal(1, 1, size=n_homes))
        y_like = pm.Normal("y_like", mu=y_hat, sigma=sigma_y, observed=log_radon)

    compute_graph = {
        # variable_name : set of named parents in the graph
        "sigma_a": set(),
        "gamma": set(),
        "mu_a": {"gamma"},
        "eps_a": {"sigma_a"},
        "a": {"mu_a", "eps_a"},
        "b": set(),
        "sigma_y": set(),
        "y_like": {"a", "b", "sigma_y", "floor_measure_offset"},
        "floor_measure_offset": set(),
        # observed data don't have parents in the model graph, but are shown as decendants
        # of the model variables that the observations belong to:
        "log_radon": {"y_like"},
    }
    plates = {
        "": {"b", "sigma_a", "sigma_y", "floor_measure_offset"},
        "3": {"gamma"},
        "85": {"eps_a"},
        "919": {"a", "mu_a", "y_like", "log_radon"},
    }
    return model, compute_graph, plates


def model_with_imputations():
    """The example from https://github.com/pymc-devs/pymc/issues/4043"""
    x = np.random.randn(10) + 10.0
    x = np.concatenate([x, [np.nan], [np.nan]])
    x = np.ma.masked_array(x, np.isnan(x))

    with pm.Model() as model:
        a = pm.Normal("a")
        pm.Normal("L", a, 1.0, observed=x)

    compute_graph = {
        "a": set(),
        "L_missing": {"a"},
        "L_observed": {"a"},
        "L": {"L_missing", "L_observed"},
    }
    plates = {
        "": {"a"},
        "2": {"L_missing"},
        "10": {"L_observed"},
        "12": {"L"},
    }
    return model, compute_graph, plates


def model_with_dims():
    with pm.Model(coords={"city": ["Aachen", "Maastricht", "London", "Bergheim"]}) as pmodel:
        economics = pm.Uniform("economics", lower=-1, upper=1, shape=(1,))

        population = pm.HalfNormal("population", sigma=5, dims=("city"))

        time = pm.ConstantData("time", [2014, 2015, 2016], dims="year")

        n = pm.Deterministic(
            "tax revenue", economics * population[None, :] * time[:, None], dims=("year", "city")
        )

        yobs = pm.MutableData("observed", np.ones((3, 4)))
        L = pm.Normal("L", n, observed=yobs)

    compute_graph = {
        "economics": set(),
        "population": set(),
        "time": set(),
        "tax revenue": {"economics", "population", "time"},
        "L": {"tax revenue"},
        "observed": {"L"},
    }
    plates = {
        "1": {"economics"},
        "city (4)": {"population"},
        "year (3)": {"time"},
        "year (3) x city (4)": {"tax revenue"},
        "3 x 4": {"L", "observed"},
    }

    return pmodel, compute_graph, plates


def model_unnamed_observed_node():
    """
    Model at the source of the following issue: https://github.com/pymc-devs/pymc/issues/5892
    """
    data = [-1, 0, 0.5, 1]

    with pm.Model() as model:
        mu = pm.Normal(name="mu", mu=0.0, sigma=5.0)
        y = pm.Normal(name="y", mu=mu, sigma=3.0, observed=data)

    compute_graph = {
        "mu": set(),
        "y": {"mu"},
    }
    plates = {
        "": {"mu"},
        "4": {"y"},
    }

    return model, compute_graph, plates


def model_observation_dtype_casting():
    """
    Model at the source of the following issue: https://github.com/pymc-devs/pymc/issues/5795
    """
    with pm.Model() as model:
        data = pm.ConstantData("data", [0, 0, 1, 1], dtype=int)
        p = pm.Beta("p", 1, 1)
        bern = pm.Bernoulli("response", p, observed=data)

    compute_graph = {
        "p": set(),
        "response": {"p"},
        "data": {"response"},
    }
    plates = {"": {"p"}, "4": {"data", "response"}}

    return model, compute_graph, plates


class BaseModelGraphTest(SeededTest):
    model_func = None

    @classmethod
    def setup_class(cls):
        cls.model, cls.compute_graph, cls.plates = cls.model_func()
        cls.model_graph = ModelGraph(cls.model)

    def test_inputs(self):
        for child, parents_in_plot in self.compute_graph.items():
            var = self.model[child]
            parents_in_graph = self.model_graph.get_parent_names(var)
            if isinstance(var, (SharedVariable, TensorConstant)):
                # observed data also doesn't have parents in the compute graph!
                # But for the visualization we like them to become decendants of the
                # RVs that these observations belong to.
                assert not parents_in_graph
            else:
                assert parents_in_plot == parents_in_graph

    def test_compute_graph(self):
        expected = self.compute_graph
        actual = self.model_graph.make_compute_graph()
        assert actual == expected

    def test_plates(self):
        assert self.plates == self.model_graph.get_plates()

    def test_graphviz(self):
        # just make sure everything runs without error

        g = self.model_graph.make_graph()
        for key in self.compute_graph:
            assert key in g.source
        g = model_to_graphviz(self.model)
        for key in self.compute_graph:
            assert key in g.source


class TestRadonModel(BaseModelGraphTest):
    model_func = radon_model

    def test_checks_formatting(self):
        with pytest.warns(None):
            model_to_graphviz(self.model, formatting="plain")
        with pytest.raises(ValueError, match="Unsupported formatting"):
            model_to_graphviz(self.model, formatting="latex")
        with pytest.warns(UserWarning, match="currently not supported"):
            model_to_graphviz(self.model, formatting="plain_with_params")


def model_with_different_descendants():
    """
    Model proposed by Michael to test variable selection functionality
    From here: https://github.com/pymc-devs/pymc/pull/5634#pullrequestreview-916297509
    """
    with pm.Model() as pmodel2:
        a = pm.Normal("a")
        b = pm.Normal("b")
        pm.Normal("c", a * b)
        intermediate = pm.Deterministic("intermediate", a + b)
        pred = pm.Deterministic("pred", intermediate * 3)

        obs = pm.ConstantData("obs", 1.75)

        L = pm.Normal("L", mu=1 + 0.5 * pred, observed=obs)

    return pmodel2


class TestImputationModel(BaseModelGraphTest):
    model_func = model_with_imputations


class TestModelWithDims(BaseModelGraphTest):
    model_func = model_with_dims


class TestUnnamedObservedNodes(BaseModelGraphTest):
    model_func = model_unnamed_observed_node


class TestObservationDtypeCasting(BaseModelGraphTest):
    model_func = model_observation_dtype_casting


class TestVariableSelection:
    @pytest.mark.parametrize(
        "var_names, vars_to_plot, compute_graph",
        [
            (["c"], ["a", "b", "c"], {"c": {"a", "b"}, "a": set(), "b": set()}),
            (
                ["L"],
                ["pred", "obs", "L", "intermediate", "a", "b"],
                {
                    "pred": {"intermediate"},
                    "obs": {"L"},
                    "L": {"pred"},
                    "intermediate": {"a", "b"},
                    "a": set(),
                    "b": set(),
                },
            ),
            (
                ["obs"],
                ["pred", "obs", "L", "intermediate", "a", "b"],
                {
                    "pred": {"intermediate"},
                    "obs": {"L"},
                    "L": {"pred"},
                    "intermediate": {"a", "b"},
                    "a": set(),
                    "b": set(),
                },
            ),
            # selecting ["c", "L"] is akin to selecting the entire graph
            (
                ["c", "L"],
                ModelGraph(model_with_different_descendants()).vars_to_plot(),
                ModelGraph(model_with_different_descendants()).make_compute_graph(),
            ),
        ],
    )
    def test_subgraph(self, var_names, vars_to_plot, compute_graph):
        mg = ModelGraph(model_with_different_descendants())
        assert set(mg.vars_to_plot(var_names=var_names)) == set(vars_to_plot)
        assert mg.make_compute_graph(var_names=var_names) == compute_graph<|MERGE_RESOLUTION|>--- conflicted
+++ resolved
@@ -40,46 +40,6 @@
     return schools
 
 class BaseModelNXTest(SeededTest):
-<<<<<<< HEAD
-    network_model = {'graph_attr_dict_factory': dict,
-    'node_dict_factory': dict,
-    'node_attr_dict_factory': dict,
-    'adjlist_outer_dict_factory': dict,
-    'adjlist_inner_dict_factory': dict,
-    'edge_attr_dict_factory': dict,
-    'graph': {'name': '', 'label': '8'},
-    '_node': {'eta': {'shape': 'ellipse',
-    'style': 'rounded',
-    'label': 'eta\n~\nNormal',
-    'cluster': 'cluster8',
-    'labeljust': 'r',
-    'labelloc': 'b'},
-    'obs': {'shape': 'ellipse',
-    'style': 'rounded',
-    'label': 'obs\n~\nNormal',
-    'cluster': 'cluster8',
-    'labeljust': 'r',
-    'labelloc': 'b'},
-    'tau': {'shape': 'ellipse', 'style': None, 'label': 'tau\n~\nHalfCauchy'},
-    'mu': {'shape': 'ellipse', 'style': None, 'label': 'mu\n~\nNormal'}},
-    '_adj': {'eta': {'obs': {}},
-    'obs': {},
-    'tau': {'obs': {}},
-    'mu': {'obs': {}}},
-    '_pred': {'eta': {},
-    'obs': {'tau': {}, 'eta': {}, 'mu': {}},
-    'tau': {},
-    'mu': {}},
-    '_succ': {'eta': {'obs': {}},
-    'obs': {},
-    'tau': {'obs': {}},
-    'mu': {'obs': {}}}}
-
-    def test_networkx(self):
-        assert self.network_model == model_to_networkx(school_model()).__dict__
-
-
-=======
     network_model = {
         "graph_attr_dict_factory": dict,
         "node_dict_factory": dict,
@@ -114,9 +74,8 @@
     }
     def test_networkx(self):
         assert self.network_model == model_to_networkx(school_model()).__dict__
-        
-        
->>>>>>> 574bc06b
+
+
 def radon_model():
     """Similar in shape to the Radon model"""
     n_homes = 919
