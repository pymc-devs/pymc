import numpy as np
import pytest

from numpy.random import RandomState

import pymc as pm


def test_split_node():
    split_node = pm.bart.tree.SplitNode(index=5, idx_split_variable=2, split_value=3.0)
    assert split_node.index == 5
    assert split_node.idx_split_variable == 2
    assert split_node.split_value == 3.0
    assert split_node.depth == 2
    assert split_node.get_idx_parent_node() == 2
    assert split_node.get_idx_left_child() == 11
    assert split_node.get_idx_right_child() == 12


def test_leaf_node():
    leaf_node = pm.bart.tree.LeafNode(index=5, value=3.14, idx_data_points=[1, 2, 3])
    assert leaf_node.index == 5
    assert np.array_equal(leaf_node.idx_data_points, [1, 2, 3])
    assert leaf_node.value == 3.14
    assert leaf_node.get_idx_parent_node() == 2
    assert leaf_node.get_idx_left_child() == 11
    assert leaf_node.get_idx_right_child() == 12


def test_bart_vi():
    X = np.random.normal(0, 1, size=(3, 250)).T
    Y = np.random.normal(0, 1, size=250)
    X[:, 0] = np.random.normal(Y, 0.1)

    with pm.Model() as model:
        mu = pm.BART("mu", X, Y, m=10)
        sigma = pm.HalfNormal("sigma", 1)
        y = pm.Normal("y", mu, sigma, observed=Y)
        idata = pm.sample(random_seed=3415)
        var_imp = (
            idata.sample_stats["variable_inclusion"]
            .stack(samples=("chain", "draw"))
            .mean("samples")
        )
        var_imp /= var_imp.sum()
        assert var_imp[0] > var_imp[1:].sum()
        np.testing.assert_almost_equal(var_imp.sum(), 1)


def test_missing_data():
    X = np.random.normal(0, 1, size=(2, 50)).T
    Y = np.random.normal(0, 1, size=50)
    X[10:20, 0] = np.nan

    with pm.Model() as model:
        mu = pm.BART("mu", X, Y, m=10)
        sigma = pm.HalfNormal("sigma", 1)
        y = pm.Normal("y", mu, sigma, observed=Y)
<<<<<<< HEAD
        idata = pm.sample(random_seed=3415, chains=1)

    rng = RandomState(12345)
    pred_all = mu.owner.op.rng_fn(rng, size=2)
    rng = RandomState(12345)
    pred_first = mu.owner.op.rng_fn(rng, X_new=X[:10])

    np.testing.assert_almost_equal(pred_first, pred_all[0, :10], decimal=4)
    assert pred_all.shape == (2, 50)
    assert pred_first.shape == (10,)
=======
        idata = pm.sample(random_seed=3415)
>>>>>>> 2efedc17


class TestUtils:
    X = np.random.normal(0, 1, size=(2, 50)).T
    Y = np.random.normal(0, 1, size=50)

    with pm.Model() as model:
        mu = pm.BART("mu", X, Y, m=10, response="mix")
        sigma = pm.HalfNormal("sigma", 1)
        y = pm.Normal("y", mu, sigma, observed=Y)
        idata = pm.sample(random_seed=3415)

    def test_predict(self):
        rng = RandomState(12345)
        pred_all = pm.bart.utils.predict(self.idata, rng, size=2)
        rng = RandomState(12345)
        pred_first = pm.bart.utils.predict(self.idata, rng, X_new=self.X[:10])

        assert_almost_equal(pred_first, pred_all[0, :10], decimal=4)
        assert pred_all.shape == (2, 50)
        assert pred_first.shape == (10,)

    @pytest.mark.parametrize(
        "kwargs",
        [
            {},
            {
                "kind": "pdp",
                "samples": 2,
                "xs_interval": "quantiles",
                "xs_values": [0.25, 0.5, 0.75],
            },
            {"kind": "ice", "instances": 2},
            {"var_idx": [0], "rug": False, "smooth": False, "color": "k"},
            {"grid": (1, 2), "sharey": "none", "alpha": 1},
        ],
    )
    def test_pdp(self, kwargs):
        pm.bart.utils.plot_dependence(self.idata, X=self.X, Y=self.Y, **kwargs)<|MERGE_RESOLUTION|>--- conflicted
+++ resolved
@@ -56,7 +56,6 @@
         mu = pm.BART("mu", X, Y, m=10)
         sigma = pm.HalfNormal("sigma", 1)
         y = pm.Normal("y", mu, sigma, observed=Y)
-<<<<<<< HEAD
         idata = pm.sample(random_seed=3415, chains=1)
 
     rng = RandomState(12345)
@@ -67,9 +66,6 @@
     np.testing.assert_almost_equal(pred_first, pred_all[0, :10], decimal=4)
     assert pred_all.shape == (2, 50)
     assert pred_first.shape == (10,)
-=======
-        idata = pm.sample(random_seed=3415)
->>>>>>> 2efedc17
 
 
 class TestUtils:
