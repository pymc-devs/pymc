import numpy as np
import pytest

from scipy import special

from pymc.distributions import (
    AsymmetricLaplace,
    Bernoulli,
    Beta,
    BetaBinomial,
    Binomial,
    Categorical,
    Cauchy,
    ChiSquared,
    Constant,
    Dirichlet,
    DiscreteUniform,
    ExGaussian,
    Exponential,
    Flat,
    Gamma,
    Geometric,
    Gumbel,
    HalfCauchy,
    HalfFlat,
    HalfNormal,
    HalfStudentT,
    HyperGeometric,
    Kumaraswamy,
    Laplace,
    Logistic,
    LogitNormal,
    LogNormal,
    MatrixNormal,
    Moyal,
    MvStudentT,
    NegativeBinomial,
    Normal,
    Pareto,
    Poisson,
    Rice,
    SkewNormal,
    StudentT,
    Triangular,
    TruncatedNormal,
    Uniform,
    Wald,
    Weibull,
    ZeroInflatedBinomial,
    ZeroInflatedPoisson,
)
from pymc.distributions.multivariate import MvNormal
from pymc.distributions.shape_utils import rv_size_is_none
from pymc.initial_point import make_initial_point_fn
from pymc.model import Model


def test_rv_size_is_none():
    rv = Normal.dist(0, 1, size=None)
    assert rv_size_is_none(rv.owner.inputs[1])

    rv = Normal.dist(0, 1, size=1)
    assert not rv_size_is_none(rv.owner.inputs[1])

    size = Bernoulli.dist(0.5)
    rv = Normal.dist(0, 1, size=size)
    assert not rv_size_is_none(rv.owner.inputs[1])

    size = Normal.dist(0, 1).size
    rv = Normal.dist(0, 1, size=size)
    assert not rv_size_is_none(rv.owner.inputs[1])


def assert_moment_is_expected(model, expected):
    fn = make_initial_point_fn(
        model=model,
        return_transformed=False,
        default_strategy="moment",
    )
    result = fn(0)["x"]
    expected = np.asarray(expected)
    try:
        random_draw = model["x"].eval()
    except NotImplementedError:
        random_draw = result
    assert result.shape == expected.shape == random_draw.shape
    assert np.allclose(result, expected)


@pytest.mark.parametrize(
    "size, expected",
    [
        (None, 0),
        (5, np.zeros(5)),
        ((2, 5), np.zeros((2, 5))),
    ],
)
def test_flat_moment(size, expected):
    with Model() as model:
        Flat("x", size=size)
    assert_moment_is_expected(model, expected)


@pytest.mark.parametrize(
    "size, expected",
    [
        (None, 1),
        (5, np.ones(5)),
        ((2, 5), np.ones((2, 5))),
    ],
)
def test_halfflat_moment(size, expected):
    with Model() as model:
        HalfFlat("x", size=size)
    assert_moment_is_expected(model, expected)


@pytest.mark.parametrize(
    "lower, upper, size, expected",
    [
        (-1, 1, None, 0),
        (-1, 1, 5, np.zeros(5)),
        (0, np.arange(1, 6), None, np.arange(1, 6) / 2),
        (0, np.arange(1, 6), (2, 5), np.full((2, 5), np.arange(1, 6) / 2)),
    ],
)
def test_uniform_moment(lower, upper, size, expected):
    with Model() as model:
        Uniform("x", lower=lower, upper=upper, size=size)
    assert_moment_is_expected(model, expected)


@pytest.mark.parametrize(
    "mu, sigma, size, expected",
    [
        (0, 1, None, 0),
        (0, np.ones(5), None, np.zeros(5)),
        (np.arange(5), 1, None, np.arange(5)),
        (np.arange(5), np.arange(1, 6), (2, 5), np.full((2, 5), np.arange(5))),
    ],
)
def test_normal_moment(mu, sigma, size, expected):
    with Model() as model:
        Normal("x", mu=mu, sigma=sigma, size=size)
    assert_moment_is_expected(model, expected)


@pytest.mark.parametrize(
    "sigma, size, expected",
    [
        (1, None, 1),
        (1, 5, np.ones(5)),
        (np.arange(5), None, np.arange(5)),
        (np.arange(5), (2, 5), np.full((2, 5), np.arange(5))),
    ],
)
def test_halfnormal_moment(sigma, size, expected):
    with Model() as model:
        HalfNormal("x", sigma=sigma, size=size)
    assert_moment_is_expected(model, expected)


@pytest.mark.parametrize(
    "nu, sigma, size, expected",
    [
        (1, 1, None, 1),
        (1, 1, 5, np.ones(5)),
        (1, np.arange(5), (2, 5), np.full((2, 5), np.arange(5))),
        (np.arange(1, 6), 1, None, np.full(5, 1)),
    ],
)
def test_halfstudentt_moment(nu, sigma, size, expected):
    with Model() as model:
        HalfStudentT("x", nu=nu, sigma=sigma, size=size)
    assert_moment_is_expected(model, expected)


@pytest.mark.skip(reason="aeppl interval transform fails when both edges are None")
@pytest.mark.parametrize(
    "mu, sigma, lower, upper, size, expected",
    [
        (0.9, 1, -1, 1, None, 0),
        (0.9, 1, -np.inf, np.inf, 5, np.full(5, 0.9)),
        (np.arange(5), 1, None, 10, (2, 5), np.full((2, 5), 9)),
        (1, np.ones(5), -10, np.inf, None, np.full((2, 5), -9)),
    ],
)
def test_truncatednormal_moment(mu, sigma, lower, upper, size, expected):
    with Model() as model:
        TruncatedNormal("x", mu=mu, sigma=sigma, lower=lower, upper=upper, size=size)
    assert_moment_is_expected(model, expected)


@pytest.mark.parametrize(
    "p, size, expected",
    [
        (0.3, None, 0),
        (0.9, 5, np.ones(5)),
        (np.linspace(0, 1, 4), None, [0, 0, 1, 1]),
        (np.linspace(0, 1, 4), (2, 4), np.full((2, 4), [0, 0, 1, 1])),
    ],
)
def test_bernoulli_moment(p, size, expected):
    with Model() as model:
        Bernoulli("x", p=p, size=size)
    assert_moment_is_expected(model, expected)


@pytest.mark.parametrize(
    "alpha, beta, size, expected",
    [
        (1, 1, None, 0.5),
        (1, 1, 5, np.full(5, 0.5)),
        (1, np.arange(1, 6), None, 1 / np.arange(2, 7)),
        (1, np.arange(1, 6), (2, 5), np.full((2, 5), 1 / np.arange(2, 7))),
    ],
)
def test_beta_moment(alpha, beta, size, expected):
    with Model() as model:
        Beta("x", alpha=alpha, beta=beta, size=size)
    assert_moment_is_expected(model, expected)


@pytest.mark.parametrize(
    "n, alpha, beta, size, expected",
    [
        (10, 1, 1, None, 5),
        (10, 1, 1, 5, np.full(5, 5)),
        (10, 1, np.arange(1, 6), None, np.round(10 / np.arange(2, 7))),
        (10, 1, np.arange(1, 6), (2, 5), np.full((2, 5), np.round(10 / np.arange(2, 7)))),
    ],
)
def test_beta_binomial_moment(alpha, beta, n, size, expected):
    with Model() as model:
        BetaBinomial("x", alpha=alpha, beta=beta, n=n, size=size)
    assert_moment_is_expected(model, expected)


@pytest.mark.parametrize(
    "nu, size, expected",
    [
        (1, None, 1),
        (1, 5, np.full(5, 1)),
        (np.arange(1, 6), None, np.arange(1, 6)),
    ],
)
def test_chisquared_moment(nu, size, expected):
    with Model() as model:
        ChiSquared("x", nu=nu, size=size)
    assert_moment_is_expected(model, expected)


@pytest.mark.parametrize(
    "lam, size, expected",
    [
        (2, None, 0.5),
        (2, 5, np.full(5, 0.5)),
        (np.arange(1, 5), None, 1 / np.arange(1, 5)),
        (np.arange(1, 5), (2, 4), np.full((2, 4), 1 / np.arange(1, 5))),
    ],
)
def test_exponential_moment(lam, size, expected):
    with Model() as model:
        Exponential("x", lam=lam, size=size)
    assert_moment_is_expected(model, expected)


@pytest.mark.parametrize(
    "mu, b, size, expected",
    [
        (0, 1, None, 0),
        (0, np.ones(5), None, np.zeros(5)),
        (np.arange(5), 1, None, np.arange(5)),
        (np.arange(5), np.arange(1, 6), (2, 5), np.full((2, 5), np.arange(5))),
    ],
)
def test_laplace_moment(mu, b, size, expected):
    with Model() as model:
        Laplace("x", mu=mu, b=b, size=size)
    assert_moment_is_expected(model, expected)


@pytest.mark.parametrize(
    "mu, nu, sigma, size, expected",
    [
        (0, 1, 1, None, 0),
        (0, np.ones(5), 1, None, np.zeros(5)),
        (np.arange(5), 10, np.arange(1, 6), None, np.arange(5)),
        (
            np.arange(5),
            10,
            np.arange(1, 6),
            (2, 5),
            np.full((2, 5), np.arange(5)),
        ),
    ],
)
def test_studentt_moment(mu, nu, sigma, size, expected):
    with Model() as model:
        StudentT("x", mu=mu, nu=nu, sigma=sigma, size=size)
    assert_moment_is_expected(model, expected)


@pytest.mark.parametrize(
    "alpha, beta, size, expected",
    [
        (0, 1, None, 0),
        (0, np.ones(5), None, np.zeros(5)),
        (np.arange(5), 1, None, np.arange(5)),
        (np.arange(5), np.arange(1, 6), (2, 5), np.full((2, 5), np.arange(5))),
    ],
)
def test_cauchy_moment(alpha, beta, size, expected):
    with Model() as model:
        Cauchy("x", alpha=alpha, beta=beta, size=size)
    assert_moment_is_expected(model, expected)


@pytest.mark.parametrize(
    "a, b, size, expected",
    [
        (1, 1, None, 0.5),
        (1, 1, 5, np.full(5, 0.5)),
        (1, np.arange(1, 6), None, 1 / np.arange(2, 7)),
        (np.arange(1, 6), 1, None, np.arange(1, 6) / np.arange(2, 7)),
        (1, np.arange(1, 6), (2, 5), np.full((2, 5), 1 / np.arange(2, 7))),
    ],
)
def test_kumaraswamy_moment(a, b, size, expected):
    with Model() as model:
        Kumaraswamy("x", a=a, b=b, size=size)
    assert_moment_is_expected(model, expected)


@pytest.mark.parametrize(
    "mu, sigma, size, expected",
    [
        (0, 1, None, np.exp(0.5)),
        (0, 1, 5, np.full(5, np.exp(0.5))),
        (np.arange(5), 1, None, np.exp(np.arange(5) + 0.5)),
        (
            np.arange(5),
            np.arange(1, 6),
            (2, 5),
            np.full((2, 5), np.exp(np.arange(5) + 0.5 * np.arange(1, 6) ** 2)),
        ),
    ],
)
def test_lognormal_moment(mu, sigma, size, expected):
    with Model() as model:
        LogNormal("x", mu=mu, sigma=sigma, size=size)
    assert_moment_is_expected(model, expected)


@pytest.mark.parametrize(
    "beta, size, expected",
    [
        (1, None, 1),
        (1, 5, np.ones(5)),
        (np.arange(5), None, np.arange(5)),
        (
            np.arange(5),
            (2, 5),
            np.full((2, 5), np.arange(5)),
        ),
    ],
)
def test_halfcauchy_moment(beta, size, expected):
    with Model() as model:
        HalfCauchy("x", beta=beta, size=size)
    assert_moment_is_expected(model, expected)


@pytest.mark.parametrize(
    "alpha, beta, size, expected",
    [
        (1, 1, None, 1),
        (1, 1, 5, np.full(5, 1)),
        (np.arange(1, 6), 1, None, np.arange(1, 6)),
        (
            np.arange(1, 6),
            2 * np.arange(1, 6),
            (2, 5),
            np.full((2, 5), 0.5),
        ),
    ],
)
def test_gamma_moment(alpha, beta, size, expected):
    with Model() as model:
        Gamma("x", alpha=alpha, beta=beta, size=size)
    assert_moment_is_expected(model, expected)


@pytest.mark.parametrize(
    "alpha, m, size, expected",
    [
        (2, 1, None, 1 * 2 ** (1 / 2)),
        (2, 1, 5, np.full(5, 1 * 2 ** (1 / 2))),
        (np.arange(2, 7), np.arange(1, 6), None, np.arange(1, 6) * 2 ** (1 / np.arange(2, 7))),
        (
            np.arange(2, 7),
            np.arange(1, 6),
            (2, 5),
            np.full((2, 5), np.arange(1, 6) * 2 ** (1 / np.arange(2, 7))),
        ),
    ],
)
def test_pareto_moment(alpha, m, size, expected):
    with Model() as model:
        Pareto("x", alpha=alpha, m=m, size=size)
    assert_moment_is_expected(model, expected)


@pytest.mark.parametrize(
    "mu, lam, phi, size, expected",
    [
        (2, None, None, None, 2),
        (None, 1, 1, 5, np.full(5, 1)),
        (1, None, np.ones(5), None, np.full(5, 1)),
        (3, np.full(5, 2), None, None, np.full(5, 3)),
        (np.arange(1, 6), None, np.arange(1, 6), (2, 5), np.full((2, 5), np.arange(1, 6))),
    ],
)
def test_wald_moment(mu, lam, phi, size, expected):
    with Model() as model:
        Wald("x", mu=mu, lam=lam, phi=phi, size=size)
    assert_moment_is_expected(model, expected)


@pytest.mark.parametrize(
    "alpha, beta, size, expected",
    [
        (1, 1, None, 1),
        (1, 1, 5, np.full(5, 1)),
        (np.arange(1, 6), 1, None, special.gamma(1 + 1 / np.arange(1, 6))),
        (
            np.arange(1, 6),
            np.arange(2, 7),
            (2, 5),
            np.full(
                (2, 5),
                np.arange(2, 7) * special.gamma(1 + 1 / np.arange(1, 6)),
            ),
        ),
    ],
)
def test_weibull_moment(alpha, beta, size, expected):
    with Model() as model:
        Weibull("x", alpha=alpha, beta=beta, size=size)
    assert_moment_is_expected(model, expected)


@pytest.mark.parametrize(
    "n, p, size, expected",
    [
        (7, 0.7, None, 5),
        (7, 0.3, 5, np.full(5, 2)),
        (10, np.arange(1, 6) / 10, None, np.arange(1, 6)),
        (10, np.arange(1, 6) / 10, (2, 5), np.full((2, 5), np.arange(1, 6))),
    ],
)
def test_binomial_moment(n, p, size, expected):
    with Model() as model:
        Binomial("x", n=n, p=p, size=size)
    assert_moment_is_expected(model, expected)


@pytest.mark.parametrize(
    "mu, size, expected",
    [
        (2.7, None, 2),
        (2.3, 5, np.full(5, 2)),
        (np.arange(1, 5), None, np.arange(1, 5)),
        (np.arange(1, 5), (2, 4), np.full((2, 4), np.arange(1, 5))),
    ],
)
def test_poisson_moment(mu, size, expected):
    with Model() as model:
        Poisson("x", mu=mu, size=size)
    assert_moment_is_expected(model, expected)


@pytest.mark.parametrize(
    "n, p, size, expected",
    [
        (10, 0.7, None, 4),
        (10, 0.7, 5, np.full(5, 4)),
        (np.full(3, 10), np.arange(1, 4) / 10, None, np.array([90, 40, 23])),
        (
            10,
            np.arange(1, 4) / 10,
            (2, 3),
            np.full((2, 3), np.array([90, 40, 23])),
        ),
    ],
)
def test_negative_binomial_moment(n, p, size, expected):
    with Model() as model:
        NegativeBinomial("x", n=n, p=p, size=size)
    assert_moment_is_expected(model, expected)


@pytest.mark.parametrize(
    "c, size, expected",
    [
        (1, None, 1),
        (1, 5, np.full(5, 1)),
        (np.arange(1, 6), None, np.arange(1, 6)),
    ],
)
def test_constant_moment(c, size, expected):
    with Model() as model:
        Constant("x", c=c, size=size)
    assert_moment_is_expected(model, expected)


@pytest.mark.parametrize(
    "psi, theta, size, expected",
    [
        (0.9, 3.0, None, 2),
        (0.8, 2.9, 5, np.full(5, 2)),
        (0.2, np.arange(1, 5) * 5, None, np.arange(1, 5)),
        (0.2, np.arange(1, 5) * 5, (2, 4), np.full((2, 4), np.arange(1, 5))),
    ],
)
def test_zero_inflated_poisson_moment(psi, theta, size, expected):
    with Model() as model:
        ZeroInflatedPoisson("x", psi=psi, theta=theta, size=size)
    assert_moment_is_expected(model, expected)


@pytest.mark.parametrize(
    "psi, n, p, size, expected",
    [
        (0.2, 7, 0.7, None, 4),
        (0.2, 7, 0.3, 5, np.full(5, 2)),
        (0.6, 25, np.arange(1, 6) / 10, None, np.arange(1, 6)),
        (
            0.6,
            25,
            np.arange(1, 6) / 10,
            (2, 5),
            np.full((2, 5), np.arange(1, 6)),
        ),
    ],
)
def test_zero_inflated_binomial_moment(psi, n, p, size, expected):
    with Model() as model:
        ZeroInflatedBinomial("x", psi=psi, n=n, p=p, size=size)
    assert_moment_is_expected(model, expected)


@pytest.mark.parametrize(
    "mu, s, size, expected",
    [
        (1, 1, None, 1),
        (1, 1, 5, np.full(5, 1)),
        (2, np.arange(1, 6), None, np.full(5, 2)),
        (
            np.arange(1, 6),
            np.arange(1, 6),
            (2, 5),
            np.full((2, 5), np.arange(1, 6)),
        ),
    ],
)
def test_logistic_moment(mu, s, size, expected):
    with Model() as model:
        Logistic("x", mu=mu, s=s, size=size)
    assert_moment_is_expected(model, expected)


@pytest.mark.parametrize(
    "mu, nu, sigma, size, expected",
    [
        (1, 1, None, None, 2),
        (1, 1, np.ones((2, 5)), None, np.full([2, 5], 2)),
        (1, 1, None, 5, np.full(5, 2)),
        (1, np.arange(1, 6), None, None, np.arange(2, 7)),
        (1, np.arange(1, 6), None, (2, 5), np.full((2, 5), np.arange(2, 7))),
    ],
)
def test_exgaussian_moment(mu, nu, sigma, size, expected):
    with Model() as model:
        ExGaussian("x", mu=mu, sigma=sigma, nu=nu, size=size)
    assert_moment_is_expected(model, expected)


@pytest.mark.parametrize(
    "p, size, expected",
    [
        (0.5, None, 2),
        (0.2, 5, 5 * np.ones(5)),
        (np.linspace(0.25, 1, 4), None, [4, 2, 1, 1]),
        (np.linspace(0.25, 1, 4), (2, 4), np.full((2, 4), [4, 2, 1, 1])),
    ],
)
def test_geometric_moment(p, size, expected):
    with Model() as model:
        Geometric("x", p=p, size=size)
    assert_moment_is_expected(model, expected)


@pytest.mark.parametrize(
    "N, k, n, size, expected",
    [
        (50, 10, 20, None, 4),
        (50, 10, 23, 5, np.full(5, 5)),
        (50, 10, np.arange(23, 28), None, np.full(5, 5)),
        (
            50,
            10,
            np.arange(18, 23),
            (2, 5),
            np.full((2, 5), 4),
        ),
    ],
)
def test_hyper_geometric_moment(N, k, n, size, expected):
    with Model() as model:
        HyperGeometric("x", N=N, k=k, n=n, size=size)
    assert_moment_is_expected(model, expected)


@pytest.mark.parametrize(
    "lower, upper, size, expected",
    [
        (1, 5, None, 3),
        (1, 5, 5, np.full(5, 3)),
        (1, np.arange(5, 22, 4), None, np.arange(3, 13, 2)),
        (
            1,
            np.arange(5, 22, 4),
            (2, 5),
            np.full((2, 5), np.arange(3, 13, 2)),
        ),
    ],
)
def test_discrete_uniform_moment(lower, upper, size, expected):
    with Model() as model:
        DiscreteUniform("x", lower=lower, upper=upper, size=size)


@pytest.mark.parametrize(
    "a, size, expected",
    [
        (
            np.array([2, 3, 5, 7, 11]),
            None,
            np.array([2, 3, 5, 7, 11]) / 28,
        ),
        (
            np.array([[1, 2, 3], [5, 6, 7]]),
            None,
            np.array([[1, 2, 3], [5, 6, 7]]) / np.array([6, 18])[..., np.newaxis],
        ),
        (
            np.array([[1, 2, 3], [5, 6, 7]]),
            7,
            np.apply_along_axis(
                lambda x: np.divide(x, np.array([6, 18])),
                1,
                np.broadcast_to([[1, 2, 3], [5, 6, 7]], shape=[7, 2, 3]),
            ),
        ),
        (
            np.full(shape=np.array([7, 3]), fill_value=np.array([13, 17, 19])),
            (
                11,
                5,
            ),
            np.broadcast_to([13, 17, 19], shape=[11, 5, 7, 3]) / 49,
        ),
    ],
)
def test_dirichlet_moment(a, size, expected):
    with Model() as model:
        Dirichlet("x", a=a, size=size)
    assert_moment_is_expected(model, expected)


@pytest.mark.parametrize(
    "mu, beta, size, expected",
    [
        (0, 2, None, 2 * np.euler_gamma),
        (1, np.arange(1, 4), None, 1 + np.arange(1, 4) * np.euler_gamma),
        (np.arange(5), 2, None, np.arange(5) + 2 * np.euler_gamma),
        (1, 2, 5, np.full(5, 1 + 2 * np.euler_gamma)),
        (
            np.arange(5),
            np.arange(1, 6),
            (2, 5),
            np.full((2, 5), np.arange(5) + np.arange(1, 6) * np.euler_gamma),
        ),
    ],
)
def test_gumbel_moment(mu, beta, size, expected):
    with Model() as model:
        Gumbel("x", mu=mu, beta=beta, size=size)
    assert_moment_is_expected(model, expected)


@pytest.mark.parametrize(
    "c, lower, upper, size, expected",
    [
        (1, 0, 5, None, 2),
        (3, np.arange(-3, 6, 3), np.arange(3, 12, 3), None, np.array([1, 3, 5])),
        (np.arange(-3, 6, 3), -3, 3, None, np.array([-1, 0, 1])),
        (3, -3, 6, 5, np.full(5, 2)),
        (
            np.arange(-3, 6, 3),
            np.arange(-9, -2, 3),
            np.arange(3, 10, 3),
            (2, 3),
            np.full((2, 3), np.array([-3, 0, 3])),
        ),
    ],
)
def test_triangular_moment(c, lower, upper, size, expected):
    with Model() as model:
        Triangular("x", c=c, lower=lower, upper=upper, size=size)
    assert_moment_is_expected(model, expected)


@pytest.mark.parametrize(
    "mu, sigma, size, expected",
    [
        (1, 2, None, special.expit(1)),
        (0, np.arange(1, 5), None, special.expit(np.zeros(4))),
        (np.arange(4), 1, None, special.expit(np.arange(4))),
        (1, 5, 4, special.expit(np.ones(4))),
        (np.arange(4), np.arange(1, 5), (2, 4), np.full((2, 4), special.expit(np.arange(4)))),
    ],
)
def test_logitnormal_moment(mu, sigma, size, expected):
    with Model() as model:
        LogitNormal("x", mu=mu, sigma=sigma, size=size)
    assert_moment_is_expected(model, expected)


@pytest.mark.parametrize(
    "p, size, expected",
    [
        (np.array([0.1, 0.3, 0.6]), None, 2),
        (np.array([0.6, 0.1, 0.3]), 5, np.full(5, 0)),
        (np.full((2, 3), np.array([0.6, 0.1, 0.3])), None, [0, 0]),
        (
            np.full((2, 3), np.array([0.1, 0.3, 0.6])),
            (3, 2),
            np.full((3, 2), [2, 2]),
        ),
    ],
)
def test_categorical_moment(p, size, expected):
    with Model() as model:
        Categorical("x", p=p, size=size)
    assert_moment_is_expected(model, expected)


@pytest.mark.parametrize(
    "mu, cov, size, expected",
    [
        (np.ones(1), np.identity(1), None, np.ones(1)),
        (np.ones(3), np.identity(3), None, np.ones(3)),
        (np.ones((2, 2)), np.identity(2), None, np.ones((2, 2))),
        (np.array([1, 0, 3.0]), np.identity(3), None, np.array([1, 0, 3.0])),
        (np.array([1, 0, 3.0]), np.identity(3), (4, 2), np.full((4, 2, 3), [1, 0, 3.0])),
        (
            np.array([1, 3.0]),
            np.identity(2),
            5,
            np.full((5, 2), [1, 3.0]),
        ),
        (
            np.array([1, 3.0]),
            np.array([[1.0, 0.5], [0.5, 2]]),
            (4, 5),
            np.full((4, 5, 2), [1, 3.0]),
        ),
        (
            np.array([[3.0, 5], [1, 4]]),
            np.identity(2),
            (4, 5),
            np.full((4, 5, 2, 2), [[3.0, 5], [1, 4]]),
        ),
    ],
)
def test_mv_normal_moment(mu, cov, size, expected):
    with Model() as model:
        MvNormal("x", mu=mu, cov=cov, size=size)
    assert_moment_is_expected(model, expected)


@pytest.mark.parametrize(
    "mu, sigma, size, expected",
    [
        (4.0, 3.0, None, 7.8110885363844345),
        (4.0, np.full(5, 3), None, np.full(5, 7.8110885363844345)),
        (np.arange(5), 1, None, np.arange(5) + 1.2703628454614782),
        (np.arange(5), np.ones(5), (2, 5), np.full((2, 5), np.arange(5) + 1.2703628454614782)),
    ],
)
def test_moyal_moment(mu, sigma, size, expected):
    with Model() as model:
        Moyal("x", mu=mu, sigma=sigma, size=size)
    assert_moment_is_expected(model, expected)


<<<<<<< HEAD
rand1d = np.random.rand(2)
rand2d = np.random.rand(2, 3)


@pytest.mark.parametrize(
    "nu, mu, cov, size, expected",
    [
        (2, np.ones(1), np.eye(1), None, np.ones(1)),
        (2, rand1d, np.eye(2), None, rand1d),
        (2, rand1d, np.eye(2), 2, np.full((2, 2), rand1d)),
        (2, rand2d, np.eye(3), 2, np.full((2, 2, 3), rand2d)),
        (2, rand1d, np.eye(2), (2, 5), np.full((2, 5, 2), rand1d)),
        (2, rand2d, np.eye(3), (2, 5), np.full((2, 5, 2, 3), rand2d)),
        (np.array([3, 4]), np.ones(2), np.eye(2), None, np.ones((2, 2))),
    ],
)
def test_mvstudentt_moment(nu, mu, cov, size, expected):
    with Model() as model:
        MvStudentT("x", nu=nu, mu=mu, cov=cov, size=size)
    assert_moment_is_expected(model, expected)


def check_matrixnormal_moment(mu, rowchol, colchol, size, expected):
    with Model() as model:
        MatrixNormal("x", mu=mu, rowchol=rowchol, colchol=colchol, size=size)
=======
@pytest.mark.parametrize(
    "alpha, mu, sigma, size, expected",
    [
        (1.0, 1.0, 1.0, None, 1.56418958),
        (1.0, np.ones(5), 1.0, None, np.full(5, 1.56418958)),
        (np.ones(5), 1, np.ones(5), None, np.full(5, 1.56418958)),
        (
            np.arange(5),
            np.arange(1, 6),
            np.arange(1, 6),
            None,
            (1.0, 3.12837917, 5.14094894, 7.02775903, 8.87030861),
        ),
        (
            np.arange(5),
            np.arange(1, 6),
            np.arange(1, 6),
            (2, 5),
            np.full((2, 5), (1.0, 3.12837917, 5.14094894, 7.02775903, 8.87030861)),
        ),
    ],
)
def test_skewnormal_moment(alpha, mu, sigma, size, expected):
    with Model() as model:
        SkewNormal("x", alpha=alpha, mu=mu, sigma=sigma, size=size)
    assert_moment_is_expected(model, expected)


@pytest.mark.parametrize(
    "b, kappa, mu, size, expected",
    [
        (1.0, 1.0, 1.0, None, 1.0),
        (1.0, np.ones(5), 1.0, None, np.full(5, 1.0)),
        (np.arange(1, 6), 1.0, np.ones(5), None, np.full(5, 1.0)),
        (
            np.arange(1, 6),
            np.arange(1, 6),
            np.arange(1, 6),
            None,
            (1.0, 1.25, 2.111111111111111, 3.0625, 4.04),
        ),
        (
            np.arange(1, 6),
            np.arange(1, 6),
            np.arange(1, 6),
            (2, 5),
            np.full((2, 5), (1.0, 1.25, 2.111111111111111, 3.0625, 4.04)),
        ),
    ],
)
def test_asymmetriclaplace_moment(b, kappa, mu, size, expected):
    with Model() as model:
        AsymmetricLaplace("x", b=b, kappa=kappa, mu=mu, size=size)
>>>>>>> 196fb9d2
    assert_moment_is_expected(model, expected)


@pytest.mark.parametrize(
<<<<<<< HEAD
    "mu, rowchol, colchol, size, expected",
    [
        (np.ones((1, 1)), np.eye(1), np.eye(1), None, np.ones((1, 1))),
        (np.ones((1, 1)), np.eye(2), np.eye(3), None, np.ones((2, 3))),
        (rand2d, np.eye(2), np.eye(3), None, rand2d),
        (rand2d, np.eye(2), np.eye(3), 2, np.full((2, 2, 3), rand2d)),
        (rand2d, np.eye(2), np.eye(3), (2, 5), np.full((2, 5, 2, 3), rand2d)),
    ],
)
def test_matrixnormal_moment(mu, rowchol, colchol, size, expected):
    if size is None:
        check_matrixnormal_moment(mu, rowchol, colchol, size, expected)
    else:
        with pytest.raises(NotImplementedError):
            check_matrixnormal_moment(mu, rowchol, colchol, size, expected)
=======
    "nu, sigma, size, expected",
    [
        (1.0, 1.0, None, 1.5485724605511453),
        (1.0, np.ones(5), None, np.full(5, 1.5485724605511453)),
        (
            np.arange(1, 6),
            1.0,
            None,
            (
                1.5485724605511453,
                2.2723834280687427,
                3.1725772879007166,
                4.127193542536757,
                5.101069639492123,
            ),
        ),
        (
            np.arange(1, 6),
            np.ones(5),
            (2, 5),
            np.full(
                (2, 5),
                (
                    1.5485724605511453,
                    2.2723834280687427,
                    3.1725772879007166,
                    4.127193542536757,
                    5.101069639492123,
                ),
            ),
        ),
    ],
)
def test_rice_moment(nu, sigma, size, expected):
    with Model() as model:
        Rice("x", nu=nu, sigma=sigma, size=size)
    assert_moment_is_expected(model, expected)
>>>>>>> 196fb9d2
<|MERGE_RESOLUTION|>--- conflicted
+++ resolved
@@ -806,7 +806,7 @@
     assert_moment_is_expected(model, expected)
 
 
-<<<<<<< HEAD
+
 rand1d = np.random.rand(2)
 rand2d = np.random.rand(2, 3)
 
@@ -832,7 +832,8 @@
 def check_matrixnormal_moment(mu, rowchol, colchol, size, expected):
     with Model() as model:
         MatrixNormal("x", mu=mu, rowchol=rowchol, colchol=colchol, size=size)
-=======
+
+
 @pytest.mark.parametrize(
     "alpha, mu, sigma, size, expected",
     [
@@ -886,12 +887,10 @@
 def test_asymmetriclaplace_moment(b, kappa, mu, size, expected):
     with Model() as model:
         AsymmetricLaplace("x", b=b, kappa=kappa, mu=mu, size=size)
->>>>>>> 196fb9d2
-    assert_moment_is_expected(model, expected)
-
-
-@pytest.mark.parametrize(
-<<<<<<< HEAD
+    assert_moment_is_expected(model, expected)
+
+
+@pytest.mark.parametrize(
     "mu, rowchol, colchol, size, expected",
     [
         (np.ones((1, 1)), np.eye(1), np.eye(1), None, np.ones((1, 1))),
@@ -907,7 +906,9 @@
     else:
         with pytest.raises(NotImplementedError):
             check_matrixnormal_moment(mu, rowchol, colchol, size, expected)
-=======
+
+
+@pytest.mark.parametrize(
     "nu, sigma, size, expected",
     [
         (1.0, 1.0, None, 1.5485724605511453),
@@ -944,5 +945,4 @@
 def test_rice_moment(nu, sigma, size, expected):
     with Model() as model:
         Rice("x", nu=nu, sigma=sigma, size=size)
-    assert_moment_is_expected(model, expected)
->>>>>>> 196fb9d2
+    assert_moment_is_expected(model, expected)