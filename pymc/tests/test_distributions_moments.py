import numpy as np
import pytest

from scipy import special

from pymc import Bernoulli, Flat, HalfFlat, Normal, TruncatedNormal, Uniform
from pymc.distributions import (
    Beta,
    Binomial,
    Cauchy,
    ChiSquared,
    Constant,
    Exponential,
    Gamma,
    HalfCauchy,
    HalfNormal,
    HalfStudentT,
    Kumaraswamy,
    Laplace,
    Logistic,
    LogNormal,
    Poisson,
    StudentT,
    Weibull,
)
from pymc.distributions.shape_utils import rv_size_is_none
from pymc.initial_point import make_initial_point_fn
from pymc.model import Model


def test_rv_size_is_none():
    rv = Normal.dist(0, 1, size=None)
    assert rv_size_is_none(rv.owner.inputs[1])

    rv = Normal.dist(0, 1, size=1)
    assert not rv_size_is_none(rv.owner.inputs[1])

    size = Bernoulli.dist(0.5)
    rv = Normal.dist(0, 1, size=size)
    assert not rv_size_is_none(rv.owner.inputs[1])

    size = Normal.dist(0, 1).size
    rv = Normal.dist(0, 1, size=size)
    assert not rv_size_is_none(rv.owner.inputs[1])


def assert_moment_is_expected(model, expected):
    fn = make_initial_point_fn(
        model=model,
        return_transformed=False,
        default_strategy="moment",
    )
    result = fn(0)["x"]
    expected = np.asarray(expected)
    try:
        random_draw = model["x"].eval()
    except NotImplementedError:
        random_draw = result
    assert result.shape == expected.shape == random_draw.shape
    assert np.allclose(result, expected)


@pytest.mark.parametrize(
    "size, expected",
    [
        (None, 0),
        (5, np.zeros(5)),
        ((2, 5), np.zeros((2, 5))),
    ],
)
def test_flat_moment(size, expected):
    with Model() as model:
        Flat("x", size=size)
    assert_moment_is_expected(model, expected)


@pytest.mark.parametrize(
    "size, expected",
    [
        (None, 1),
        (5, np.ones(5)),
        ((2, 5), np.ones((2, 5))),
    ],
)
def test_halfflat_moment(size, expected):
    with Model() as model:
        HalfFlat("x", size=size)
    assert_moment_is_expected(model, expected)


@pytest.mark.parametrize(
    "lower, upper, size, expected",
    [
        (-1, 1, None, 0),
        (-1, 1, 5, np.zeros(5)),
        (0, np.arange(1, 6), None, np.arange(1, 6) / 2),
        (0, np.arange(1, 6), (2, 5), np.full((2, 5), np.arange(1, 6) / 2)),
    ],
)
def test_uniform_moment(lower, upper, size, expected):
    with Model() as model:
        Uniform("x", lower=lower, upper=upper, size=size)
    assert_moment_is_expected(model, expected)


@pytest.mark.parametrize(
    "mu, sigma, size, expected",
    [
        (0, 1, None, 0),
        (0, np.ones(5), None, np.zeros(5)),
        (np.arange(5), 1, None, np.arange(5)),
        (np.arange(5), np.arange(1, 6), (2, 5), np.full((2, 5), np.arange(5))),
    ],
)
def test_normal_moment(mu, sigma, size, expected):
    with Model() as model:
        Normal("x", mu=mu, sigma=sigma, size=size)
    assert_moment_is_expected(model, expected)


@pytest.mark.parametrize(
    "sigma, size, expected",
    [
        (1, None, 1),
        (1, 5, np.ones(5)),
        (np.arange(5), None, np.arange(5)),
        (np.arange(5), (2, 5), np.full((2, 5), np.arange(5))),
    ],
)
def test_halfnormal_moment(sigma, size, expected):
    with Model() as model:
        HalfNormal("x", sigma=sigma, size=size)
    assert_moment_is_expected(model, expected)


@pytest.mark.parametrize(
    "nu, sigma, size, expected",
    [
        (1, 1, None, 1),
        (1, 1, 5, np.ones(5)),
        (1, np.arange(5), (2, 5), np.full((2, 5), np.arange(5))),
        (np.arange(1, 6), 1, None, np.full(5, 1)),
    ],
)
def test_halfstudentt_moment(nu, sigma, size, expected):
    with Model() as model:
        HalfStudentT("x", nu=nu, sigma=sigma, size=size)
    assert_moment_is_expected(model, expected)


@pytest.mark.skip(reason="aeppl interval transform fails when both edges are None")
@pytest.mark.parametrize(
    "mu, sigma, lower, upper, size, expected",
    [
        (0.9, 1, -1, 1, None, 0),
        (0.9, 1, -np.inf, np.inf, 5, np.full(5, 0.9)),
        (np.arange(5), 1, None, 10, (2, 5), np.full((2, 5), 9)),
        (1, np.ones(5), -10, np.inf, None, np.full((2, 5), -9)),
    ],
)
def test_truncatednormal_moment(mu, sigma, lower, upper, size, expected):
    with Model() as model:
        TruncatedNormal("x", mu=mu, sigma=sigma, lower=lower, upper=upper, size=size)
    assert_moment_is_expected(model, expected)


@pytest.mark.parametrize(
    "p, size, expected",
    [
        (0.3, None, 0),
        (0.9, 5, np.ones(5)),
        (np.linspace(0, 1, 4), None, [0, 0, 1, 1]),
        (np.linspace(0, 1, 4), (2, 4), np.full((2, 4), [0, 0, 1, 1])),
    ],
)
def test_bernoulli_moment(p, size, expected):
    with Model() as model:
        Bernoulli("x", p=p, size=size)
    assert_moment_is_expected(model, expected)


@pytest.mark.parametrize(
    "alpha, beta, size, expected",
    [
        (1, 1, None, 0.5),
        (1, 1, 5, np.full(5, 0.5)),
        (1, np.arange(1, 6), None, 1 / np.arange(2, 7)),
        (1, np.arange(1, 6), (2, 5), np.full((2, 5), 1 / np.arange(2, 7))),
    ],
)
def test_beta_moment(alpha, beta, size, expected):
    with Model() as model:
        Beta("x", alpha=alpha, beta=beta, size=size)
    assert_moment_is_expected(model, expected)


@pytest.mark.parametrize(
    "nu, size, expected",
    [
        (1, None, 1),
        (1, 5, np.full(5, 1)),
        (np.arange(1, 6), None, np.arange(1, 6)),
    ],
)
def test_chisquared_moment(nu, size, expected):
    with Model() as model:
        ChiSquared("x", nu=nu, size=size)
    assert_moment_is_expected(model, expected)


@pytest.mark.parametrize(
    "lam, size, expected",
    [
        (2, None, 0.5),
        (2, 5, np.full(5, 0.5)),
        (np.arange(1, 5), None, 1 / np.arange(1, 5)),
        (np.arange(1, 5), (2, 4), np.full((2, 4), 1 / np.arange(1, 5))),
    ],
)
def test_exponential_moment(lam, size, expected):
    with Model() as model:
        Exponential("x", lam=lam, size=size)
    assert_moment_is_expected(model, expected)


@pytest.mark.parametrize(
    "mu, b, size, expected",
    [
        (0, 1, None, 0),
        (0, np.ones(5), None, np.zeros(5)),
        (np.arange(5), 1, None, np.arange(5)),
        (np.arange(5), np.arange(1, 6), (2, 5), np.full((2, 5), np.arange(5))),
    ],
)
def test_laplace_moment(mu, b, size, expected):
    with Model() as model:
        Laplace("x", mu=mu, b=b, size=size)
    assert_moment_is_expected(model, expected)


@pytest.mark.parametrize(
    "mu, nu, sigma, size, expected",
    [
        (0, 1, 1, None, 0),
        (0, np.ones(5), 1, None, np.zeros(5)),
        (np.arange(5), 10, np.arange(1, 6), None, np.arange(5)),
        (
            np.arange(5),
            10,
            np.arange(1, 6),
            (2, 5),
            np.full((2, 5), np.arange(5)),
        ),
    ],
)
def test_studentt_moment(mu, nu, sigma, size, expected):
    with Model() as model:
        StudentT("x", mu=mu, nu=nu, sigma=sigma, size=size)
    assert_moment_is_expected(model, expected)


@pytest.mark.parametrize(
    "alpha, beta, size, expected",
    [
        (0, 1, None, 0),
        (0, np.ones(5), None, np.zeros(5)),
        (np.arange(5), 1, None, np.arange(5)),
        (np.arange(5), np.arange(1, 6), (2, 5), np.full((2, 5), np.arange(5))),
    ],
)
def test_cauchy_moment(alpha, beta, size, expected):
    with Model() as model:
        Cauchy("x", alpha=alpha, beta=beta, size=size)
    assert_moment_is_expected(model, expected)


@pytest.mark.parametrize(
    "a, b, size, expected",
    [
        (1, 1, None, 0.5),
        (1, 1, 5, np.full(5, 0.5)),
        (1, np.arange(1, 6), None, 1 / np.arange(2, 7)),
        (np.arange(1, 6), 1, None, np.arange(1, 6) / np.arange(2, 7)),
        (1, np.arange(1, 6), (2, 5), np.full((2, 5), 1 / np.arange(2, 7))),
    ],
)
def test_kumaraswamy_moment(a, b, size, expected):
    with Model() as model:
        Kumaraswamy("x", a=a, b=b, size=size)
    assert_moment_is_expected(model, expected)


@pytest.mark.parametrize(
    "mu, sigma, size, expected",
    [
        (0, 1, None, np.exp(0.5)),
        (0, 1, 5, np.full(5, np.exp(0.5))),
        (np.arange(5), 1, None, np.exp(np.arange(5) + 0.5)),
        (
            np.arange(5),
            np.arange(1, 6),
            (2, 5),
            np.full((2, 5), np.exp(np.arange(5) + 0.5 * np.arange(1, 6) ** 2)),
        ),
    ],
)
def test_lognormal_moment(mu, sigma, size, expected):
    with Model() as model:
        LogNormal("x", mu=mu, sigma=sigma, size=size)
    assert_moment_is_expected(model, expected)


@pytest.mark.parametrize(
    "beta, size, expected",
    [
        (1, None, 1),
        (1, 5, np.ones(5)),
        (np.arange(5), None, np.arange(5)),
        (
            np.arange(5),
            (2, 5),
            np.full((2, 5), np.arange(5)),
        ),
    ],
)
def test_halfcauchy_moment(beta, size, expected):
    with Model() as model:
        HalfCauchy("x", beta=beta, size=size)
    assert_moment_is_expected(model, expected)


@pytest.mark.parametrize(
    "alpha, beta, size, expected",
    [
        (1, 1, None, 1),
        (1, 1, 5, np.full(5, 1)),
        (np.arange(1, 6), 1, None, np.arange(1, 6)),
        (
            np.arange(1, 6),
            2 * np.arange(1, 6),
            (2, 5),
            np.full((2, 5), 0.5),
        ),
    ],
)
def test_gamma_moment(alpha, beta, size, expected):
    with Model() as model:
        Gamma("x", alpha=alpha, beta=beta, size=size)
    assert_moment_is_expected(model, expected)


@pytest.mark.parametrize(
    "alpha, beta, size, expected",
    [
        (1, 1, None, 1),
        (1, 1, 5, np.full(5, 1)),
        (np.arange(1, 6), 1, None, special.gamma(1 + 1 / np.arange(1, 6))),
        (
            np.arange(1, 6),
            np.arange(2, 7),
            (2, 5),
            np.full(
                (2, 5),
                np.arange(2, 7) * special.gamma(1 + 1 / np.arange(1, 6)),
            ),
        ),
    ],
)
def test_weibull_moment(alpha, beta, size, expected):
    with Model() as model:
        Weibull("x", alpha=alpha, beta=beta, size=size)
    assert_moment_is_expected(model, expected)


@pytest.mark.parametrize(
    "n, p, size, expected",
    [
        (7, 0.7, None, 5),
        (7, 0.3, 5, np.full(5, 2)),
        (10, np.arange(1, 6) / 10, None, np.arange(1, 6)),
        (10, np.arange(1, 6) / 10, (2, 5), np.full((2, 5), np.arange(1, 6))),
    ],
)
def test_binomial_moment(n, p, size, expected):
    with Model() as model:
        Binomial("x", n=n, p=p, size=size)
    assert_moment_is_expected(model, expected)


@pytest.mark.parametrize(
    "mu, size, expected",
    [
        (2.7, None, 2),
        (2.3, 5, np.full(5, 2)),
        (np.arange(1, 5), None, np.arange(1, 5)),
        (np.arange(1, 5), (2, 4), np.full((2, 4), np.arange(1, 5))),
    ],
)
def test_poisson_moment(mu, size, expected):
    with Model() as model:
        Poisson("x", mu=mu, size=size)
    assert_moment_is_expected(model, expected)


@pytest.mark.parametrize(
<<<<<<< HEAD
    "mu, s, size, expected",
    [
        (1, 1, None, 1),
        (1, 1, 5, np.full(5, 1)),
        (2, np.arange(1, 6), None, np.full(5, 2)),
        (
            np.arange(1, 6),
            np.arange(1, 6),
            (2, 5),
            np.full((2, 5), np.arange(1, 6)),
        ),
    ],
)
def test_logistic_moment(mu, s, size, expected):
    with Model() as model:
        Logistic("x", mu=mu, s=s, size=size)
=======
    "c, size, expected",
    [
        (1, None, 1),
        (1, 5, np.full(5, 1)),
        (np.arange(1, 6), None, np.arange(1, 6)),
    ],
)
def test_constant_moment(c, size, expected):
    with Model() as model:
        Constant("x", c=c, size=size)
>>>>>>> 93c2293a
    assert_moment_is_expected(model, expected)<|MERGE_RESOLUTION|>--- conflicted
+++ resolved
@@ -403,7 +403,20 @@
 
 
 @pytest.mark.parametrize(
-<<<<<<< HEAD
+    "c, size, expected",
+    [
+        (1, None, 1),
+        (1, 5, np.full(5, 1)),
+        (np.arange(1, 6), None, np.arange(1, 6)),
+    ],
+)
+def test_constant_moment(c, size, expected):
+    with Model() as model:
+        Constant("x", c=c, size=size)
+    assert_moment_is_expected(model, expected)
+
+
+@pytest.mark.parametrize(
     "mu, s, size, expected",
     [
         (1, 1, None, 1),
@@ -420,16 +433,4 @@
 def test_logistic_moment(mu, s, size, expected):
     with Model() as model:
         Logistic("x", mu=mu, s=s, size=size)
-=======
-    "c, size, expected",
-    [
-        (1, None, 1),
-        (1, 5, np.full(5, 1)),
-        (np.arange(1, 6), None, np.arange(1, 6)),
-    ],
-)
-def test_constant_moment(c, size, expected):
-    with Model() as model:
-        Constant("x", c=c, size=size)
->>>>>>> 93c2293a
-    assert_moment_is_expected(model, expected)+    assert_moment_is_expected(model, expected)
