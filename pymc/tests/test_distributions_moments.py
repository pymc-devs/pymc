--- conflicted
+++ resolved
@@ -30,12 +30,9 @@
     Logistic,
     LogitNormal,
     LogNormal,
-<<<<<<< HEAD
     MatrixNormal,
     MvStudentT,
-=======
     Moyal,
->>>>>>> 38f26322
     NegativeBinomial,
     Normal,
     Pareto,
@@ -638,35 +635,6 @@
 def test_discrete_uniform_moment(lower, upper, size, expected):
     with Model() as model:
         DiscreteUniform("x", lower=lower, upper=upper, size=size)
-<<<<<<< HEAD
-    assert_moment_is_expected(model, expected)
-
-
-rand1d = np.random.rand(2)
-rand2d = np.random.rand(2, 3)
-
-
-@pytest.mark.parametrize(
-    "nu, mu, cov, size, expected",
-    [
-        (2, np.ones(1), np.eye(1), None, np.ones(1)),
-        (2, rand1d, np.eye(2), None, rand1d),
-        (2, rand1d, np.eye(2), 2, np.full((2, 2), rand1d)),
-        (2, rand2d, np.eye(3), 2, np.full((2, 2, 3), rand2d)),
-        (2, rand1d, np.eye(2), (2, 5), np.full((2, 5, 2), rand1d)),
-        (2, rand2d, np.eye(3), (2, 5), np.full((2, 5, 2, 3), rand2d)),
-    ],
-)
-def test_mvstudentt_moment(nu, mu, cov, size, expected):
-    with Model() as model:
-        MvStudentT("x", nu=nu, mu=mu, cov=cov, size=size)
-    assert_moment_is_expected(model, expected)
-
-
-def check_matrixnormal_moment(mu, rowchol, colchol, size, expected):
-    with Model() as model:
-        MatrixNormal("x", mu=mu, rowchol=rowchol, colchol=colchol, size=size)
-=======
 
 
 @pytest.mark.parametrize(
@@ -782,12 +750,52 @@
 def test_categorical_moment(p, size, expected):
     with Model() as model:
         Categorical("x", p=p, size=size)
->>>>>>> 38f26322
-    assert_moment_is_expected(model, expected)
-
-
-@pytest.mark.parametrize(
-<<<<<<< HEAD
+    assert_moment_is_expected(model, expected)
+
+
+@pytest.mark.parametrize(
+    "mu, sigma, size, expected",
+    [
+        (4.0, 3.0, None, 7.8110885363844345),
+        (4, np.full(5, 3), None, np.full(5, 7.8110885363844345)),
+        (np.arange(5), 1, None, np.arange(5) + 1.2703628454614782),
+        (np.arange(5), np.ones(5), (2, 5), np.full((2, 5), np.arange(5) + 1.2703628454614782)),
+    ],
+)
+def test_moyal_moment(mu, sigma, size, expected):
+    with Model() as model:
+        Moyal("x", mu=mu, sigma=sigma, size=size)
+    assert_moment_is_expected(model, expected)
+
+
+rand1d = np.random.rand(2)
+rand2d = np.random.rand(2, 3)
+
+
+@pytest.mark.parametrize(
+    "nu, mu, cov, size, expected",
+    [
+        (2, np.ones(1), np.eye(1), None, np.ones(1)),
+        (2, rand1d, np.eye(2), None, rand1d),
+        (2, rand1d, np.eye(2), 2, np.full((2, 2), rand1d)),
+        (2, rand2d, np.eye(3), 2, np.full((2, 2, 3), rand2d)),
+        (2, rand1d, np.eye(2), (2, 5), np.full((2, 5, 2), rand1d)),
+        (2, rand2d, np.eye(3), (2, 5), np.full((2, 5, 2, 3), rand2d)),
+    ],
+)
+def test_mvstudentt_moment(nu, mu, cov, size, expected):
+    with Model() as model:
+        MvStudentT("x", nu=nu, mu=mu, cov=cov, size=size)
+    assert_moment_is_expected(model, expected)
+
+
+def check_matrixnormal_moment(mu, rowchol, colchol, size, expected):
+    with Model() as model:
+        MatrixNormal("x", mu=mu, rowchol=rowchol, colchol=colchol, size=size)
+    assert_moment_is_expected(model, expected)
+
+
+@pytest.mark.parametrize(
     "mu, rowchol, colchol, size, expected",
     [
         (np.ones((1, 1)), np.eye(1), np.eye(1), None, np.ones((1, 1))),
@@ -802,18 +810,4 @@
         check_matrixnormal_moment(mu, rowchol, colchol, size, expected)
     else:
         with pytest.raises(NotImplementedError):
-            check_matrixnormal_moment(mu, rowchol, colchol, size, expected)
-=======
-    "mu, sigma, size, expected",
-    [
-        (4.0, 3.0, None, 7.8110885363844345),
-        (4, np.full(5, 3), None, np.full(5, 7.8110885363844345)),
-        (np.arange(5), 1, None, np.arange(5) + 1.2703628454614782),
-        (np.arange(5), np.ones(5), (2, 5), np.full((2, 5), np.arange(5) + 1.2703628454614782)),
-    ],
-)
-def test_moyal_moment(mu, sigma, size, expected):
-    with Model() as model:
-        Moyal("x", mu=mu, sigma=sigma, size=size)
-    assert_moment_is_expected(model, expected)
->>>>>>> 38f26322
+            check_matrixnormal_moment(mu, rowchol, colchol, size, expected)