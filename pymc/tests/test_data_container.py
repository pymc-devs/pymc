--- conflicted
+++ resolved
@@ -34,11 +34,7 @@
         with pm.Model() as model:
             X = pm.MutableData("X", data_values)
             pm.Normal("y", 0, 1, observed=X)
-<<<<<<< HEAD
-            model.logp(model.compute_initial_point())
-=======
-            model.compile_logp()(model.recompute_initial_point())
->>>>>>> 38867dd1
+            model.compile_logp()(model.compute_initial_point())
 
     def test_sample(self):
         x = np.random.normal(size=100)
