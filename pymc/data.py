#   Copyright 2024 - present The PyMC Developers
#
#   Licensed under the Apache License, Version 2.0 (the "License");
#   you may not use this file except in compliance with the License.
#   You may obtain a copy of the License at
#
#       http://www.apache.org/licenses/LICENSE-2.0
#
#   Unless required by applicable law or agreed to in writing, software
#   distributed under the License is distributed on an "AS IS" BASIS,
#   WITHOUT WARRANTIES OR CONDITIONS OF ANY KIND, either express or implied.
#   See the License for the specific language governing permissions and
#   limitations under the License.

import io
import urllib.request
import warnings

from collections.abc import Sequence
from copy import copy
from typing import cast

import numpy as np
import pandas as pd
import pytensor
import pytensor.tensor as pt
import xarray as xr

from pytensor.compile.builders import OpFromGraph
from pytensor.compile.sharedvalue import SharedVariable
from pytensor.graph.basic import Variable
from pytensor.raise_op import Assert
from pytensor.tensor.random.basic import IntegersRV
from pytensor.tensor.variable import TensorConstant, TensorVariable

import pymc as pm

<<<<<<< HEAD
from pymc.logprob.utils import rvs_in_graph
from pymc.pytensorf import GeneratorOp, convert_data, smarttypeX
=======
from pymc.pytensorf import convert_data
>>>>>>> ce5f2a27
from pymc.vartypes import isgenerator

__all__ = [
    "ConstantData",
    "Data",
    "Minibatch",
    "MutableData",
    "get_data",
]
BASE_URL = "https://raw.githubusercontent.com/pymc-devs/pymc-examples/main/examples/data/{filename}"


def get_data(filename):
    """Return a BytesIO object for a package data file.

    Parameters
    ----------
    filename: str
        file to load

    Returns
    -------
    BytesIO of the data
    """
    with urllib.request.urlopen(BASE_URL.format(filename=filename)) as handle:
        content = handle.read()
    return io.BytesIO(content)


class GenTensorVariable(TensorVariable):
    def __init__(self, op, type, name=None):
        super().__init__(type=type, owner=None, name=name)
        self.op = op

    def set_gen(self, gen):
        self.op.set_gen(gen)

    def set_default(self, value):
        self.op.set_default(value)

    def clone(self):
        cp = self.__class__(self.op, self.type, self.name)
        cp.tag = copy(self.tag)
        return cp


class MinibatchIndexRV(IntegersRV):
    _print_name = ("minibatch_index", r"\operatorname{minibatch\_index}")


minibatch_index = MinibatchIndexRV()


class MinibatchOp(OpFromGraph):
    """Encapsulate Minibatch random draws in an opaque OFG."""

    def __init__(self, *args, **kwargs):
        super().__init__(*args, **kwargs, inline=True)

    def __str__(self):
        return "Minibatch"


def is_valid_observed(v) -> bool:
    if not isinstance(v, Variable):
        # Non-symbolic constant
        return True

    if v.owner is None:
        # Symbolic root variable (constant or not)
        return True

    return (
        not rvs_in_graph(v)
        # Or Minibatch
        or (
            isinstance(v.owner.op, MinibatchOp)
            and all(is_valid_observed(inp) for inp in v.owner.inputs)
        )
    )


def Minibatch(variable: TensorVariable, *variables: TensorVariable, batch_size: int):
    """Get random slices from variables from the leading dimension.

    Parameters
    ----------
    variable: TensorVariable
    variables: TensorVariable
    batch_size: int

    Examples
    --------
    >>> data1 = np.random.randn(100, 10)
    >>> data2 = np.random.randn(100, 20)
    >>> mdata1, mdata2 = Minibatch(data1, data2, batch_size=10)
    """
    if not isinstance(batch_size, int):
        raise TypeError("batch_size must be an integer")

    tensors = tuple(map(pt.as_tensor, (variable, *variables)))
    for i, v in enumerate(tensors):
        if not is_valid_observed(v):
            raise ValueError(
                f"{i}: {v} is not valid for Minibatch, only non-random variables are allowed"
            )

    upper = tensors[0].shape[0]
    if len(tensors) > 1:
        upper = Assert(
            "All variables shape[0] in Minibatch should be equal, check your Minibatch(data1, data2, ...) code"
        )(upper, pt.all([pt.eq(upper, other_tensor.shape[0]) for other_tensor in tensors[1:]]))

    rng = pytensor.shared(np.random.default_rng())
    rng_update, mb_indices = minibatch_index(0, upper, size=batch_size, rng=rng).owner.outputs
    mb_tensors = [tensor[mb_indices] for tensor in tensors]

    # Wrap graph in OFG so it's easily identifiable and not rewritten accidentally
    *mb_tensors, _ = MinibatchOp([*tensors, rng], [*mb_tensors, rng_update])(*tensors, rng)
    for i, r in enumerate(mb_tensors[:-1]):
        r.name = f"minibatch.{i}"

    return mb_tensors if len(variables) else mb_tensors[0]


def determine_coords(
    model,
    value: pd.DataFrame | pd.Series | xr.DataArray,
    dims: Sequence[str] | None = None,
    coords: dict[str, Sequence | np.ndarray] | None = None,
) -> tuple[dict[str, Sequence | np.ndarray], Sequence[str] | Sequence[None]]:
    """Determine coordinate values from data or the model (via ``dims``)."""
    if coords is None:
        coords = {}

    dim_name = None
    # If value is a df or a series, we interpret the index as coords:
    if hasattr(value, "index"):
        if dims is not None:
            dim_name = dims[0]
        if dim_name is None and value.index.name is not None:
            dim_name = value.index.name
        if dim_name is not None:
            coords[dim_name] = value.index

    # If value is a df, we also interpret the columns as coords:
    if hasattr(value, "columns"):
        if dims is not None:
            dim_name = dims[1]
        if dim_name is None and value.columns.name is not None:
            dim_name = value.columns.name
        if dim_name is not None:
            coords[dim_name] = value.columns

    if isinstance(value, xr.DataArray):
        if dims is not None:
            for dim in dims:
                dim_name = dim
                # str is applied because dim entries may be None
                coords[str(dim_name)] = cast(xr.DataArray, value[dim]).to_numpy()

    if isinstance(value, np.ndarray) and dims is not None:
        if len(dims) != value.ndim:
            raise pm.exceptions.ShapeError(
                "Invalid data shape. The rank of the dataset must match the length of `dims`.",
                actual=value.shape,
                expected=value.ndim,
            )
        for size, dim in zip(value.shape, dims):
            coord = model.coords.get(dim, None)
            if coord is None and dim is not None:
                coords[dim] = range(size)

    if dims is None:
        # TODO: Also determine dim names from the index
        new_dims: Sequence[str] | Sequence[None] = [None] * np.ndim(value)
    else:
        new_dims = dims
    return coords, new_dims


def ConstantData(
    name: str,
    value,
    *,
    dims: Sequence[str] | None = None,
    coords: dict[str, Sequence | np.ndarray] | None = None,
    infer_dims_and_coords=False,
    **kwargs,
) -> TensorConstant:
    """Alias for ``pm.Data``.

    Registers the ``value`` as a :class:`~pytensor.tensor.TensorConstant` with the model.
    For more information, please reference :class:`pymc.Data`.
    """
    warnings.warn(
        "ConstantData is deprecated. All Data variables are now mutable. Use Data instead.",
        FutureWarning,
    )

    var = Data(
        name,
        value,
        dims=dims,
        coords=coords,
        infer_dims_and_coords=infer_dims_and_coords,
        **kwargs,
    )
    return cast(TensorConstant, var)


def MutableData(
    name: str,
    value,
    *,
    dims: Sequence[str] | None = None,
    coords: dict[str, Sequence | np.ndarray] | None = None,
    infer_dims_and_coords=False,
    **kwargs,
) -> SharedVariable:
    """Alias for ``pm.Data``.

    Registers the ``value`` as a :class:`~pytensor.compile.sharedvalue.SharedVariable`
    with the model. For more information, please reference :class:`pymc.Data`.
    """
    warnings.warn(
        "MutableData is deprecated. All Data variables are now mutable. Use Data instead.",
        FutureWarning,
    )

    var = Data(
        name,
        value,
        dims=dims,
        coords=coords,
        infer_dims_and_coords=infer_dims_and_coords,
        **kwargs,
    )
    return cast(SharedVariable, var)


def Data(
    name: str,
    value,
    *,
    dims: Sequence[str] | None = None,
    coords: dict[str, Sequence | np.ndarray] | None = None,
    infer_dims_and_coords=False,
    mutable: bool | None = None,
    **kwargs,
) -> SharedVariable | TensorConstant:
    """Create a data container that registers a data variable with the model.

    Depending on the ``mutable`` setting (default: True), the variable
    is registered as a :class:`~pytensor.compile.sharedvalue.SharedVariable`,
    enabling it to be altered in value and shape, but NOT in dimensionality using
    :func:`pymc.set_data`.

    To set the value of the data container variable, check out
    :meth:`pymc.Model.set_data`.

    When making predictions or doing posterior predictive sampling, the shape of the
    registered data variable will most likely need to be changed.  If you encounter an
    PyTensor shape mismatch error, refer to the documentation for
    :meth:`pymc.model.set_data`.

    For more information, read the notebook :ref:`nb:data_container`.

    Parameters
    ----------
    name : str
        The name for this variable.
    value : array_like or pandas.Series, pandas.Dataframe
        A value to associate with this variable.
    dims : str, tuple of str or tuple of None, optional
        Dimension names of the random variables (as opposed to the shapes of these
        random variables). Use this when ``value`` is a pandas Series or DataFrame. The
        ``dims`` will then be the name of the Series / DataFrame's columns. See ArviZ
        documentation for more information about dimensions and coordinates:
        :ref:`arviz:quickstart`.
        If this parameter is not specified, the random variables will not have dimension
        names.
    coords : dict, optional
        Coordinate values to set for new dimensions introduced by this ``Data`` variable.
    export_index_as_coords : bool
        Deprecated, previous version of "infer_dims_and_coords"
    infer_dims_and_coords : bool, default=False
        If True, the ``Data`` container will try to infer what the coordinates
        and dimension names should be if there is an index in ``value``.
    **kwargs : dict, optional
        Extra arguments passed to :func:`pytensor.shared`.

    Examples
    --------
    >>> import pymc as pm
    >>> import numpy as np
    >>> # We generate 10 datasets
    >>> true_mu = [np.random.randn() for _ in range(10)]
    >>> observed_data = [mu + np.random.randn(20) for mu in true_mu]

    >>> with pm.Model() as model:
    ...     data = pm.Data("data", observed_data[0])
    ...     mu = pm.Normal("mu", 0, 10)
    ...     pm.Normal("y", mu=mu, sigma=1, observed=data)

    >>> # Generate one trace for each dataset
    >>> idatas = []
    >>> for data_vals in observed_data:
    ...     with model:
    ...         # Switch out the observed dataset
    ...         model.set_data("data", data_vals)
    ...         idatas.append(pm.sample())
    """
    if coords is None:
        coords = {}

    if isinstance(value, list):
        value = np.array(value)

    # Add data container to the named variables of the model.
    model = pm.Model.get_context(error_if_none=False)
    if model is None:
        raise TypeError(
            "No model on context stack, which is needed to instantiate a data container. "
            "Add variable inside a 'with model:' block."
        )
    name = model.name_for(name)

    # Transform `value` it to something digestible for PyTensor.
    if isgenerator(value):
        raise NotImplementedError(
            "Generator type data is no longer supported with pm.Data.",
            # It messes up InferenceData and can't be the input to a SharedVariable.
        )
    else:
        arr = convert_data(value)

    if isinstance(arr, np.ma.MaskedArray):
        raise NotImplementedError(
            "Masked arrays or arrays with `nan` entries are not supported. "
            "Pass them directly to `observed` if you want to trigger auto-imputation"
        )

    if mutable is not None:
        warnings.warn(
            "Data is now always mutable. Specifying the `mutable` kwarg will raise an error in a future release",
            FutureWarning,
        )
    x = pytensor.shared(arr, name, **kwargs)

    if isinstance(dims, str):
        dims = (dims,)
    if not (dims is None or len(dims) == x.ndim):
        raise pm.exceptions.ShapeError(
            "Length of `dims` must match the dimensions of the dataset.",
            actual=len(dims),
            expected=x.ndim,
        )

    new_dims: Sequence[str] | Sequence[None] | None
    if infer_dims_and_coords:
        coords, new_dims = determine_coords(model, value, dims)
    else:
        new_dims = dims

    if new_dims:
        xshape = x.shape
        # Register new dimension lengths
        for d, dname in enumerate(new_dims):
            if dname not in model.dim_lengths and dname is not None:
                model.add_coord(
                    name=dname,
                    # Note: Coordinate values can't be taken from
                    # the value, because it could be N-dimensional.
                    values=coords.get(dname, None),
                    length=xshape[d],
                )

    model.register_data_var(x, dims=new_dims)

    return x<|MERGE_RESOLUTION|>--- conflicted
+++ resolved
@@ -35,12 +35,8 @@
 
 import pymc as pm
 
-<<<<<<< HEAD
 from pymc.logprob.utils import rvs_in_graph
-from pymc.pytensorf import GeneratorOp, convert_data, smarttypeX
-=======
 from pymc.pytensorf import convert_data
->>>>>>> ce5f2a27
 from pymc.vartypes import isgenerator
 
 __all__ = [
