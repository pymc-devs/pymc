#   Copyright 2023 The PyMC Developers
#
#   Licensed under the Apache License, Version 2.0 (the "License");
#   you may not use this file except in compliance with the License.
#   You may obtain a copy of the License at
#
#       http://www.apache.org/licenses/LICENSE-2.0
#
#   Unless required by applicable law or agreed to in writing, software
#   distributed under the License is distributed on an "AS IS" BASIS,
#   WITHOUT WARRANTIES OR CONDITIONS OF ANY KIND, either express or implied.
#   See the License for the specific language governing permissions and
#   limitations under the License.

import warnings

import numpy as np
import pytensor.tensor as pt

from pytensor.tensor.nlinalg import eigh

import pymc as pm

from pymc.gp.cov import Constant, Covariance
from pymc.gp.mean import Zero
from pymc.gp.util import (
    JITTER_DEFAULT,
    cholesky,
    conditioned_vars,
    replace_with_values,
    solve_lower,
    solve_upper,
    stabilize,
)
from pymc.math import cartesian, kron_diag, kron_dot, kron_solve_lower, kron_solve_upper

__all__ = ["Latent", "Marginal", "TP", "MarginalApprox", "LatentKron", "MarginalKron"]


_noise_deprecation_warning = (
    "The 'noise' parameter has been been changed to 'sigma' "
    "in order to standardize the GP API and will be "
    "deprecated in future releases."
)


def _handle_sigma_noise_parameters(sigma, noise):
    """Helper function for transition of 'noise' parameter to be named 'sigma'."""

    if (sigma is None and noise is None) or (sigma is not None and noise is not None):
        raise ValueError("'sigma' argument must be specified.")

    if sigma is None:
        warnings.warn(_noise_deprecation_warning, FutureWarning)
        return noise

    return sigma


class Base:
    R"""
    Base class.
    """

    def __init__(self, *, mean_func=Zero(), cov_func=Constant(0.0)):
        self.mean_func = mean_func
        self.cov_func = cov_func

    def __add__(self, other):
        same_attrs = set(self.__dict__.keys()) == set(other.__dict__.keys())
        if not isinstance(self, type(other)) or not same_attrs:
            raise TypeError("Cannot add different GP types")
        mean_total = self.mean_func + other.mean_func
        cov_total = self.cov_func + other.cov_func
        return self.__class__(mean_func=mean_total, cov_func=cov_total)

    def prior(self, name, X, *args, **kwargs):
        raise NotImplementedError

    def marginal_likelihood(self, name, X, *args, **kwargs):
        raise NotImplementedError

    def conditional(self, name, Xnew, *args, **kwargs):
        raise NotImplementedError

    def predict(self, Xnew, point=None, given=None, diag=False, model=None):
        raise NotImplementedError


@conditioned_vars(["X", "f"])
class Latent(Base):
    R"""
    Latent Gaussian process.

    The `gp.Latent` class is a direct implementation of a GP.  No additive
    noise is assumed.  It is called "Latent" because the underlying function
    values are treated as latent variables.  It has a `prior` method and a
    `conditional` method.  Given a mean and covariance function the
    function :math:`f(x)` is modeled as,

    .. math::

       f(x) \sim \mathcal{GP}\left(\mu(x), k(x, x')\right)

    Use the `prior` and `conditional` methods to actually construct random
    variables representing the unknown, or latent, function whose
    distribution is the GP prior or GP conditional.  This GP implementation
    can be used to implement regression on data that is not normally
    distributed.  For more information on the `prior` and `conditional` methods,
    see their docstrings.

    Parameters
    ----------
<<<<<<< HEAD
    mean_func : instance of Mean, default ~pymc.gp.mean.Zero
        The mean function.
    cov_func : 2D array-like, or instance of Covariance, default ~pymc.gp.cov.Constant
        The covariance function.
=======
    cov_func : 2D array, or instance of Covariance, default Zero
        The covariance function.
    mean_func : instance of Mean, default Zero
        The mean function.
>>>>>>> 03a0267d

    Examples
    --------
    .. code:: python

        # A one dimensional column vector of inputs.
        X = np.linspace(0, 1, 10)[:, None]

        with pm.Model() as model:
            # Specify the covariance function.
            cov_func = pm.gp.cov.ExpQuad(1, ls=0.1)

            # Specify the GP.  The default mean function is `Zero`.
            gp = pm.gp.Latent(cov_func=cov_func)

            # Place a GP prior over the function f.
            f = gp.prior("f", X=X)

        ...

        # After fitting or sampling, specify the distribution
        # at new points with .conditional
        Xnew = np.linspace(-1, 2, 50)[:, None]

        with model:
            fcond = gp.conditional("fcond", Xnew=Xnew)
    """

    def __init__(self, *, mean_func=Zero(), cov_func=Constant(0.0)):
        super().__init__(mean_func=mean_func, cov_func=cov_func)

    def _build_prior(self, name, X, reparameterize=True, jitter=JITTER_DEFAULT, **kwargs):
        mu = self.mean_func(X)
        cov = stabilize(self.cov_func(X), jitter)
        if reparameterize:
            size = np.shape(X)[0]
            v = pm.Normal(name + "_rotated_", mu=0.0, sigma=1.0, size=size, **kwargs)
            f = pm.Deterministic(name, mu + cholesky(cov).dot(v), dims=kwargs.get("dims", None))
        else:
            f = pm.MvNormal(name, mu=mu, cov=cov, **kwargs)
        return f

    def prior(self, name, X, reparameterize=True, jitter=JITTER_DEFAULT, **kwargs):
        R"""
        Returns the GP prior distribution evaluated over the input
        locations `X`.

        This is the prior probability over the space
        of functions described by its mean and covariance function.

        .. math::

           f \mid X \sim \text{MvNormal}\left( \mu(X), k(X, X') \right)

        Parameters
        ----------
        name : str
            Name of the random variable
        X : array-like
            Function input values. If one-dimensional, must be a column
            vector with shape `(n, 1)`.
        reparameterize : bool, default True
            Reparameterize the distribution by rotating the random
            variable by the Cholesky factor of the covariance matrix.
        jitter : scalar, default 1e-6
            A small correction added to the diagonal of positive semi-definite
            covariance matrices to ensure numerical stability.
        **kwargs
            Extra keyword arguments that are passed to distribution constructor.
        """

        f = self._build_prior(name, X, reparameterize, jitter, **kwargs)
        self.X = X
        self.f = f
        return f

    def _get_given_vals(self, given):
        if given is None:
            given = {}
        if "gp" in given:
            cov_total = given["gp"].cov_func
            mean_total = given["gp"].mean_func
        else:
            cov_total = self.cov_func
            mean_total = self.mean_func
        if all(val in given for val in ["X", "f"]):
            X, f = given["X"], given["f"]
        else:
            X, f = self.X, self.f
        return X, f, cov_total, mean_total

    def _build_conditional(self, Xnew, X, f, cov_total, mean_total, jitter):
        Kxx = cov_total(X)
        Kxs = self.cov_func(X, Xnew)
        L = cholesky(stabilize(Kxx, jitter))
        A = solve_lower(L, Kxs)
        v = solve_lower(L, f - mean_total(X))
        mu = self.mean_func(Xnew) + pt.dot(pt.transpose(A), v)
        Kss = self.cov_func(Xnew)
        cov = Kss - pt.dot(pt.transpose(A), A)
        return mu, cov

    def conditional(self, name, Xnew, given=None, jitter=JITTER_DEFAULT, **kwargs):
        R"""
        Returns the conditional distribution evaluated over new input
        locations `Xnew`.

        Given a set of function values `f` that
        the GP prior was over, the conditional distribution over a
        set of new points, `f_*` is

        .. math::

           f_* \mid f, X, X_* \sim \mathcal{GP}\left(
               K(X_*, X) K(X, X)^{-1} f \,,
               K(X_*, X_*) - K(X_*, X) K(X, X)^{-1} K(X, X_*) \right)

        Parameters
        ----------
        name : str
            Name of the random variable
        Xnew : array-like
            Function input values. If one-dimensional, must be a column
            vector with shape `(n, 1)`.
        given : dict, optional
            Can take as key value pairs: `X`, `y`,
            and `gp`. See the section in the documentation on additive GP
            models in PyMC for more information.
        jitter : scalar, default 1e-6
            A small correction added to the diagonal of positive semi-definite
            covariance matrices to ensure numerical stability.
        **kwargs
            Extra keyword arguments that are passed to :class:`~pymc.MvNormal` distribution
            constructor.
        """
        givens = self._get_given_vals(given)
        mu, cov = self._build_conditional(Xnew, *givens, jitter)
        return pm.MvNormal(name, mu=mu, cov=cov, **kwargs)


@conditioned_vars(["X", "f", "nu"])
class TP(Latent):
    r"""
    Student's T process prior.

    The usage is nearly identical to that of `gp.Latent`.  The differences
    are that it must be initialized with a degrees of freedom parameter, and
    TP is not additive. Given a mean and covariance function, and a degrees of
    freedom parameter, the function :math:`f(x)` is modeled as,

    .. math::

       f(X) \sim \mathcal{TP}\left( \mu(X), k(X, X'), \nu \right)


    Parameters
    ----------
<<<<<<< HEAD
    mean_func : instance of Mean, default ~pymc.gp.mean.Zero
        The mean function.
    scale_func : 2D array-like, or instance of Covariance, default ~pymc.gp.cov.Constant
        The covariance function.
    cov_func : 2D array-like, or instance of Covariance, default None
        Deprecated, previous version of "scale_func"
=======
    scale_func : 2D array, or instance of Covariance, default Zero
        The scale function.
    mean_func : instance of Mean, default Zero
        The mean function.
>>>>>>> 03a0267d
    nu : float
        The degrees of freedom

    References
    ----------
    -   Shah, A., Wilson, A. G., and Ghahramani, Z. (2014).  Student-t
        Processes as Alternatives to Gaussian Processes.  arXiv preprint arXiv:1402.4306.
    """

    def __init__(self, *, mean_func=Zero(), scale_func=Constant(0.0), cov_func=None, nu=None):
        if nu is None:
            raise ValueError("Student's T process requires a degrees of freedom parameter, 'nu'")
        if cov_func is not None:
            warnings.warn(
                "Use the scale_func argument to specify the scale function."
                "cov_func will be removed in future versions.",
                FutureWarning,
            )
            scale_func = cov_func
        self.nu = nu
        super().__init__(mean_func=mean_func, cov_func=scale_func)

    def __add__(self, other):
        raise TypeError("Student's T processes aren't additive")

    def _build_prior(self, name, X, reparameterize=True, jitter=JITTER_DEFAULT, **kwargs):
        mu = self.mean_func(X)
        cov = stabilize(self.cov_func(X), jitter)
        if reparameterize:
            size = np.shape(X)[0]
            v = pm.StudentT(name + "_rotated_", mu=0.0, sigma=1.0, nu=self.nu, size=size, **kwargs)
            f = pm.Deterministic(name, mu + cholesky(cov).dot(v), dims=kwargs.get("dims", None))
        else:
            f = pm.MvStudentT(name, nu=self.nu, mu=mu, scale=cov, **kwargs)
        return f

    def prior(self, name, X, reparameterize=True, jitter=JITTER_DEFAULT, **kwargs):
        R"""
        Returns the TP prior distribution evaluated over the input
        locations `X`.

        This is the prior probability over the space
        of functions described by its mean and covariance function.

        Parameters
        ----------
        name : str
            Name of the random variable
        X : array-like
            Function input values. If one-dimensional, must be a column
            vector with shape `(n, 1)`.
        reparameterize : bool, default True
            Reparameterize the distribution by rotating the random
            variable by the Cholesky factor of the covariance matrix.
        jitter : scalar, default 1e-6
            A small correction added to the diagonal of positive semi-definite
            covariance matrices to ensure numerical stability.
        **kwargs
<<<<<<< HEAD
            Extra keyword arguments that are passed to :class:`~pymc.MvStudentT'
            distribution constructor.
=======
            Extra keyword arguments that are passed to 'MvStudentT' distribution constructor.
>>>>>>> 03a0267d
        """

        f = self._build_prior(name, X, reparameterize, jitter, **kwargs)
        self.X = X
        self.f = f
        return f

    def _build_conditional(self, Xnew, X, f, jitter):
        Kxx = self.cov_func(X)
        Kxs = self.cov_func(X, Xnew)
        Kss = self.cov_func(Xnew)
        L = cholesky(stabilize(Kxx, jitter))
        A = solve_lower(L, Kxs)
        cov = Kss - pt.dot(pt.transpose(A), A)
        v = solve_lower(L, f - self.mean_func(X))
        mu = self.mean_func(Xnew) + pt.dot(pt.transpose(A), v)
        beta = pt.dot(v, v)
        nu2 = self.nu + X.shape[0]
        covT = (self.nu + beta - 2) / (nu2 - 2) * cov
        return nu2, mu, covT

    def conditional(self, name, Xnew, jitter=JITTER_DEFAULT, **kwargs):
        R"""
        Returns the conditional distribution evaluated over new input
        locations `Xnew`.

        Given a set of function values `f` that
        the TP prior was over, the conditional distribution over a
        set of new points, `f_*` is

        Parameters
        ----------
        name : str
            Name of the random variable
        Xnew : array-like
            Function input values. If one-dimensional, must be a column
            vector with shape `(n, 1)`.
        jitter : scalar, default 1e-6
            A small correction added to the diagonal of positive semi-definite
            covariance matrices to ensure numerical stability.
        **kwargs
<<<<<<< HEAD
            Extra keyword arguments that are passed to :class:`~pymc.MvStudentT` distribution
=======
            Extra keyword arguments that are passed to `MvStudentT` distribution
>>>>>>> 03a0267d
            constructor.
        """

        X = self.X
        f = self.f
        nu2, mu, cov = self._build_conditional(Xnew, X, f, jitter)
        return pm.MvStudentT(name, nu=nu2, mu=mu, scale=cov, **kwargs)


@conditioned_vars(["X", "y", "sigma"])
class Marginal(Base):
    R"""
    Marginal Gaussian process.

    The `gp.Marginal` class is an implementation of the sum of a GP
    prior and additive noise.  It has `marginal_likelihood`, `conditional`
    and `predict` methods.  This GP implementation can be used to
    implement regression on data that is normally distributed.  For more
    information on the `marginal_likelihood`, `conditional`
    and `predict` methods, see their docstrings.

    Parameters
    ----------
<<<<<<< HEAD
    mean_func : instance of Mean, default ~pymc.gp.mean.Zero
        The mean function.
    cov_func : 2D array-like, or instance of Covariance, default ~pymc.gp.cov.Constant
        The covariance function.
=======
    cov_func : 2D array, or instance of Covariance, default Zero
        The covariance function.
    mean_func: instance of Mean, default Zero
        The mean function.
>>>>>>> 03a0267d

    Examples
    --------
    .. code:: python

        # A one dimensional column vector of inputs.
        X = np.linspace(0, 1, 10)[:, None]

        with pm.Model() as model:
            # Specify the covariance function.
            cov_func = pm.gp.cov.ExpQuad(1, ls=0.1)

            # Specify the GP.  The default mean function is `Zero`.
            gp = pm.gp.Marginal(cov_func=cov_func)

            # Place a GP prior over the function f.
            sigma = pm.HalfCauchy("sigma", beta=3)
            y_ = gp.marginal_likelihood("y", X=X, y=y, sigma=sigma)

        ...

        # After fitting or sampling, specify the distribution
        # at new points with .conditional
        Xnew = np.linspace(-1, 2, 50)[:, None]

        with model:
            fcond = gp.conditional("fcond", Xnew=Xnew)
    """

    def _build_marginal_likelihood(self, X, noise_func, jitter):
        mu = self.mean_func(X)
        Kxx = self.cov_func(X)
        Knx = noise_func(X)
        cov = Kxx + Knx
        return mu, stabilize(cov, jitter)

    def marginal_likelihood(
        self, name, X, y, sigma=None, noise=None, jitter=JITTER_DEFAULT, is_observed=True, **kwargs
    ):
        R"""
        Returns the marginal likelihood distribution, given the input
        locations `X` and the data `y`.

        This is the integral over the product of the GP prior and a normal likelihood.

        .. math::

           y \mid X,\theta \sim \int p(y \mid f,\, X,\, \theta) \, p(f \mid X,\, \theta) \, df

        Parameters
        ----------
        name : str
            Name of the random variable
        X : array-like
            Function input values.  If one-dimensional, must be a column
            vector with shape `(n, 1)`.
        y : array-like
            Data that is the sum of the function with the GP prior and Gaussian
            noise.  Must have shape `(n, )`.
        sigma : scalar, Variable, or Covariance
            Standard deviation of the Gaussian noise.  Can also be a Covariance for
            non-white noise.
        noise : scalar, Variable, or Covariance, optional
            Previous parameterization of `sigma`.
        jitter : scalar, 1e-6
            A small correction added to the diagonal of positive semi-definite
            covariance matrices to ensure numerical stability.
        is_observed : bool, default True
            Deprecated. Whether to set `y` as an `observed` variable in the `model`.
        **kwargs
            Extra keyword arguments that are passed to :class:`~pymc.MvNormal` distribution
            constructor.
        """
        sigma = _handle_sigma_noise_parameters(sigma=sigma, noise=noise)

        noise_func = sigma if isinstance(sigma, Covariance) else pm.gp.cov.WhiteNoise(sigma)
        mu, cov = self._build_marginal_likelihood(X=X, noise_func=noise_func, jitter=jitter)
        self.X = X
        self.y = y
        self.sigma = noise_func
        if is_observed:
            return pm.MvNormal(name, mu=mu, cov=cov, observed=y, **kwargs)
        else:
            warnings.warn(
                "The 'is_observed' argument has been deprecated.  If the GP is "
                "unobserved use gp.Latent instead.",
                FutureWarning,
            )
            return pm.MvNormal(name, mu=mu, cov=cov, **kwargs)

    def _get_given_vals(self, given):
        if given is None:
            given = {}

        if "gp" in given:
            cov_total = given["gp"].cov_func
            mean_total = given["gp"].mean_func
        else:
            cov_total = self.cov_func
            mean_total = self.mean_func

        if "noise" in given:
            warnings.warn(_noise_deprecation_warning, FutureWarning)
            given["sigma"] = given["noise"]

        if all(val in given for val in ["X", "y", "sigma"]):
            X, y, sigma = given["X"], given["y"], given["sigma"]
            noise_func = sigma if isinstance(sigma, Covariance) else pm.gp.cov.WhiteNoise(sigma)
        else:
            X, y, noise_func = self.X, self.y, self.sigma
        return X, y, noise_func, cov_total, mean_total

    def _build_conditional(
        self, Xnew, pred_noise, diag, X, y, noise_func, cov_total, mean_total, jitter
    ):
        Kxx = cov_total(X)
        Kxs = self.cov_func(X, Xnew)
        Knx = noise_func(X)
        rxx = y - mean_total(X)
        L = cholesky(stabilize(Kxx, jitter) + Knx)
        A = solve_lower(L, Kxs)
        v = solve_lower(L, rxx)
        mu = self.mean_func(Xnew) + pt.dot(pt.transpose(A), v)
        if diag:
            Kss = self.cov_func(Xnew, diag=True)
            var = Kss - pt.sum(pt.square(A), 0)
            if pred_noise:
                var += noise_func(Xnew, diag=True)
            return mu, var
        else:
            Kss = self.cov_func(Xnew)
            cov = Kss - pt.dot(pt.transpose(A), A)
            if pred_noise:
                cov += noise_func(Xnew)
            return mu, cov if pred_noise else stabilize(cov, jitter)

    def conditional(
        self, name, Xnew, pred_noise=False, given=None, jitter=JITTER_DEFAULT, **kwargs
    ):
        R"""
        Returns the conditional distribution evaluated over new input
        locations `Xnew`.

        Given a set of function values `f` that the GP prior was over, the
        conditional distribution over a set of new points, `f_*` is:

        .. math::

           f_* \mid f, X, X_* \sim \mathcal{GP}\left(
               K(X_*, X) [K(X, X) + K_{n}(X, X)]^{-1} f \,,
               K(X_*, X_*) - K(X_*, X) [K(X, X) + K_{n}(X, X)]^{-1} K(X, X_*) \right)

        Parameters
        ----------
        name : str
            Name of the random variable
        Xnew : array-like
            Function input values.  If one-dimensional, must be a column
            vector with shape `(n, 1)`.
        pred_noise : bool, default False
            Whether or not observation noise is included in the conditional.
        given : dict, optional
            Can take key value pairs: `X`, `y`, `sigma`,
            and `gp`.  See the section in the documentation on additive GP
            models in PyMC for more information.
        jitter : scalar, default 1e-6
            A small correction added to the diagonal of positive semi-definite
            covariance matrices to ensure numerical stability.
        **kwargs
            Extra keyword arguments that are passed to :class:`~pymc.MvNormal` distribution
            constructor.
        """

        givens = self._get_given_vals(given)
        mu, cov = self._build_conditional(Xnew, pred_noise, False, *givens, jitter)
        return pm.MvNormal(name, mu=mu, cov=cov, **kwargs)

    def predict(
        self,
        Xnew,
        point=None,
        diag=False,
        pred_noise=False,
        given=None,
        jitter=JITTER_DEFAULT,
        model=None,
    ):
        R"""
        Return the mean vector and covariance matrix of the conditional
        distribution as numpy arrays, given a `point`, such as the MAP
        estimate or a sample from a `trace`.

        Parameters
        ----------
        Xnew : array-like
            Function input values.  If one-dimensional, must be a column
            vector with shape `(n, 1)`.
<<<<<<< HEAD
        point : pymc.Point, optional
=======
        point : pymc.model.Point, optional
>>>>>>> 03a0267d
            A specific point to condition on.
        diag : bool, default False
            If `True`, return the diagonal instead of the full covariance
            matrix.
        pred_noise : bool, default False
            Whether or not observation noise is included in the conditional.
        given : dict, optional
            Can take key value pairs: `X`, `y`, `sigma`,
            and `gp`.  See the section in the documentation on additive GP
            models in PyMC for more information.
        jitter : scalar, default 1e-6
            A small correction added to the diagonal of positive semi-definite
            covariance matrices to ensure numerical stability.
        model : Model, optional
            Model with the Gaussian Process component for which predictions will
            be generated. It is optional when inside a with context, otherwise
            it is required.
        """
        if given is None:
            given = {}
        mu, cov = self._predict_at(Xnew, diag, pred_noise, given, jitter)
        return replace_with_values([mu, cov], replacements=point, model=model)

    def _predict_at(self, Xnew, diag=False, pred_noise=False, given=None, jitter=JITTER_DEFAULT):
        R"""
        Return the mean vector and covariance matrix of the conditional
        distribution as symbolic variables.

        Parameters
        ----------
        Xnew : array-like
            Function input values.  If one-dimensional, must be a column
            vector with shape `(n, 1)`.
        diag : bool, default False
            If `True`, return the diagonal instead of the full covariance
            matrix.
        pred_noise : bool, default False
            Whether or not observation noise is included in the conditional.
        given : dict, optional
            Can take key value pairs: `X`, `y`, `sigma`,
            and `gp`.  See the section in the documentation on additive GP
            models in PyMC for more information.
        """
        givens = self._get_given_vals(given)
        mu, cov = self._build_conditional(Xnew, pred_noise, diag, *givens, jitter)
        return mu, cov


@conditioned_vars(["X", "Xu", "y", "sigma"])
class MarginalApprox(Marginal):
    R"""
    Approximate marginal Gaussian process.

    The `gp.MarginalApprox` class is an implementation of the sum of a GP
    prior and additive noise.  It has `marginal_likelihood`, `conditional`
    and `predict` methods.  This GP implementation can be used to
    implement regression on data that is normally distributed.  The
    available approximations are:

    - DTC: Deterministic Training Conditional
    - FITC: Fully independent Training Conditional
    - VFE: Variational Free Energy

    Parameters
    ----------
<<<<<<< HEAD
    mean_func : instance of Mean, default ~pymc.gp.mean.Zero
        The mean function.
    cov_func : 2D array-like, or instance of Covariance, default ~pymc.gp.cov.Constant
        The covariance function.
=======
    cov_func : 2D array, or instance of Covariance, default Zero
        The covariance function.
    mean_func : instance of Mean, default Zero
        The mean function.
>>>>>>> 03a0267d
    approx : str, default 'VFE'
        The approximation to use.  Must be one of `VFE`, `FITC` or `DTC`.

    Examples
    --------
    .. code:: python

        # A one dimensional column vector of inputs.
        X = np.linspace(0, 1, 10)[:, None]

        # A smaller set of inducing inputs
        Xu = np.linspace(0, 1, 5)[:, None]

        with pm.Model() as model:
            # Specify the covariance function.
            cov_func = pm.gp.cov.ExpQuad(1, ls=0.1)

            # Specify the GP.  The default mean function is `Zero`.
            gp = pm.gp.MarginalApprox(cov_func=cov_func, approx="FITC")

            # Place a GP prior over the function f.
            sigma = pm.HalfCauchy("sigma", beta=3)
            y_ = gp.marginal_likelihood("y", X=X, Xu=Xu, y=y, sigma=sigma)

        ...

        # After fitting or sampling, specify the distribution
        # at new points with .conditional
        Xnew = np.linspace(-1, 2, 50)[:, None]

        with model:
            fcond = gp.conditional("fcond", Xnew=Xnew)

    References
    ----------
    -   Quinonero-Candela, J., and Rasmussen, C. (2005). A Unifying View of
        Sparse Approximate Gaussian Process Regression.

    -   Titsias, M. (2009). Variational Learning of Inducing Variables in
        Sparse Gaussian Processes.

    -   Bauer, M., van der Wilk, M., and Rasmussen, C. E. (2016). Understanding
        Probabilistic Sparse Gaussian Process Approximations.
    """

    _available_approx = ("FITC", "VFE", "DTC")

    def __init__(self, approx="VFE", *, mean_func=Zero(), cov_func=Constant(0.0)):
        if approx not in self._available_approx:
            raise NotImplementedError(approx)
        self.approx = approx
        super().__init__(mean_func=mean_func, cov_func=cov_func)

    def __add__(self, other):
        new_gp = super().__add__(other)
        if not self.approx == other.approx:
            raise TypeError("Cannot add GPs with different approximations")
        new_gp.approx = self.approx
        return new_gp

    def _build_marginal_likelihood_loglik(self, y, X, Xu, sigma, jitter):
        sigma2 = pt.square(sigma)
        Kuu = self.cov_func(Xu)
        Kuf = self.cov_func(Xu, X)
        Luu = cholesky(stabilize(Kuu, jitter))
        A = solve_lower(Luu, Kuf)
        Qffd = pt.sum(A * A, 0)
        if self.approx == "FITC":
            Kffd = self.cov_func(X, diag=True)
            Lamd = pt.clip(Kffd - Qffd, 0.0, np.inf) + sigma2
            trace = 0.0
        elif self.approx == "VFE":
            Lamd = pt.ones_like(Qffd) * sigma2
            trace = (1.0 / (2.0 * sigma2)) * (
                pt.sum(self.cov_func(X, diag=True)) - pt.sum(pt.sum(A * A, 0))
            )
        else:  # DTC
            Lamd = pt.ones_like(Qffd) * sigma2
            trace = 0.0
        A_l = A / Lamd
        L_B = cholesky(pt.eye(Xu.shape[0]) + pt.dot(A_l, pt.transpose(A)))
        r = y - self.mean_func(X)
        r_l = r / Lamd
        c = solve_lower(L_B, pt.dot(A, r_l))
        constant = 0.5 * X.shape[0] * pt.log(2.0 * np.pi)
        logdet = 0.5 * pt.sum(pt.log(Lamd)) + pt.sum(pt.log(pt.diag(L_B)))
        quadratic = 0.5 * (pt.dot(r, r_l) - pt.dot(c, c))
        return -1.0 * (constant + logdet + quadratic + trace)

    def marginal_likelihood(
        self, name, X, Xu, y, sigma=None, noise=None, jitter=JITTER_DEFAULT, **kwargs
    ):
        R"""
        Returns the approximate marginal likelihood distribution, given the input
        locations `X`, inducing point locations `Xu`, data `y`, and white noise
        standard deviations `sigma`.

        Parameters
        ----------
        name : str
            Name of the random variable
        X : array-like
            Function input values.  If one-dimensional, must be a column
            vector with shape `(n, 1)`.
        Xu : array-like
            The inducing points.  Must have the same number of columns as `X`.
        y : array-like
            Data that is the sum of the function with the GP prior and Gaussian
            noise.  Must have shape `(n, )`.
        sigma : scalar, Variable
            Standard deviation of the Gaussian noise.
        noise : scalar, Variable, optional
            Previous parameterization of `sigma`.
        jitter : scalar, default 1e-6
            A small correction added to the diagonal of positive semi-definite
            covariance matrices to ensure numerical stability.
        **kwargs
            Extra keyword arguments that are passed to :class:`~pymc.MvNormal` distribution
            constructor.
        """

        self.X = X
        self.Xu = Xu
        self.y = y

        self.sigma = _handle_sigma_noise_parameters(sigma=sigma, noise=noise)

        approx_loglik = self._build_marginal_likelihood_loglik(
            y=self.y, X=self.X, Xu=self.Xu, sigma=self.sigma, jitter=jitter
        )
        pm.Potential(f"marginalapprox_loglik_{name}", approx_loglik, **kwargs)

    def _build_conditional(
        self, Xnew, pred_noise, diag, X, Xu, y, sigma, cov_total, mean_total, jitter
    ):
        sigma2 = pt.square(sigma)
        Kuu = cov_total(Xu)
        Kuf = cov_total(Xu, X)
        Luu = cholesky(stabilize(Kuu, jitter))
        A = solve_lower(Luu, Kuf)
        Qffd = pt.sum(A * A, 0)
        if self.approx == "FITC":
            Kffd = cov_total(X, diag=True)
            Lamd = pt.clip(Kffd - Qffd, 0.0, np.inf) + sigma2
        else:  # VFE or DTC
            Lamd = pt.ones_like(Qffd) * sigma2
        A_l = A / Lamd
        L_B = cholesky(pt.eye(Xu.shape[0]) + pt.dot(A_l, pt.transpose(A)))
        r = y - mean_total(X)
        r_l = r / Lamd
        c = solve_lower(L_B, pt.dot(A, r_l))
        Kus = self.cov_func(Xu, Xnew)
        As = solve_lower(Luu, Kus)
        mu = self.mean_func(Xnew) + pt.dot(pt.transpose(As), solve_upper(pt.transpose(L_B), c))
        C = solve_lower(L_B, As)
        if diag:
            Kss = self.cov_func(Xnew, diag=True)
            var = Kss - pt.sum(pt.square(As), 0) + pt.sum(pt.square(C), 0)
            if pred_noise:
                var += sigma2
            return mu, var
        else:
            cov = self.cov_func(Xnew) - pt.dot(pt.transpose(As), As) + pt.dot(pt.transpose(C), C)
            if pred_noise:
                cov += sigma2 * pt.identity_like(cov)
            return mu, cov if pred_noise else stabilize(cov, jitter)

    def _get_given_vals(self, given):
        if given is None:
            given = {}
        if "gp" in given:
            cov_total = given["gp"].cov_func
            mean_total = given["gp"].mean_func
        else:
            cov_total = self.cov_func
            mean_total = self.mean_func
        if all(val in given for val in ["X", "Xu", "y", "sigma"]):
            X, Xu, y, sigma = given["X"], given["Xu"], given["y"], given["sigma"]
        else:
            X, Xu, y, sigma = self.X, self.Xu, self.y, self.sigma
        return X, Xu, y, sigma, cov_total, mean_total

    def conditional(
        self, name, Xnew, pred_noise=False, given=None, jitter=JITTER_DEFAULT, **kwargs
    ):
        R"""
        Returns the approximate conditional distribution of the GP evaluated over
        new input locations `Xnew`.

        Parameters
        ----------
        name : str
            Name of the random variable
        Xnew : array-like
            Function input values.  If one-dimensional, must be a column
            vector with shape `(n, 1)`.
        pred_noise : bool, default False
            Whether or not observation noise is included in the conditional.
        given : dict, optional
            Can take key value pairs: `X`, `Xu`, `y`, `sigma`,
            and `gp`.  See the section in the documentation on additive GP
            models in PyMC for more information.
        jitter : scalar, default 1e-6
            A small correction added to the diagonal of positive semi-definite
            covariance matrices to ensure numerical stability.
        **kwargs
            Extra keyword arguments that are passed to :class:`~pymc.MvNormal` distribution
            constructor.
        """

        givens = self._get_given_vals(given)
        mu, cov = self._build_conditional(Xnew, pred_noise, False, *givens, jitter)
        return pm.MvNormal(name, mu=mu, cov=cov, **kwargs)


@conditioned_vars(["X", "Xu", "y", "sigma"])
class MarginalSparse(MarginalApprox):
    def __init__(self, approx="VFE", *, mean_func=Zero(), cov_func=Constant(0.0)):
        warnings.warn(
            "gp.MarginalSparse has been renamed to gp.MarginalApprox.",
            FutureWarning,
        )
        super().__init__(mean_func=mean_func, cov_func=cov_func, approx=approx)


@conditioned_vars(["Xs", "f"])
class LatentKron(Base):
    R"""
    Latent Gaussian process whose covariance is a tensor product kernel.

    The `gp.LatentKron` class is a direct implementation of a GP with a
    Kronecker structured covariance, without reference to any noise or
    specific likelihood.  The GP is constructed with the `prior` method,
    and the conditional GP over new input locations is constructed with
    the `conditional` method. For more
    information on these methods, see their docstrings.  This GP
    implementation can be used to model a Gaussian process whose inputs
    cover evenly spaced grids on more than one dimension.  `LatentKron`
    relies on the `KroneckerNormal` distribution, see its docstring
    for more information.

    Parameters
    ----------
<<<<<<< HEAD
    mean_func : instance of Mean, default ~pymc.gp.mean.Zero
        The mean function.
    cov_funcs : list of Covariance objects, default [~pymc.gp.cov.Constant]
        The covariance functions that compose the tensor (Kronecker) product.
=======
    cov_funcs : list of Covariance objects, default [Zero]
        The covariance functions that compose the tensor (Kronecker) product.
    mean_func : instance of Mean, default Zero.
        The mean function.
>>>>>>> 03a0267d

    Examples
    --------
    .. code:: python

        # One dimensional column vectors of inputs
        X1 = np.linspace(0, 1, 10)[:, None]
        X2 = np.linspace(0, 2, 5)[:, None]
        Xs = [X1, X2]
        with pm.Model() as model:
            # Specify the covariance functions for each Xi
            cov_func1 = pm.gp.cov.ExpQuad(1, ls=0.1)  # Must accept X1 without error
            cov_func2 = pm.gp.cov.ExpQuad(1, ls=0.3)  # Must accept X2 without error

            # Specify the GP.  The default mean function is `Zero`.
            gp = pm.gp.LatentKron(cov_funcs=[cov_func1, cov_func2])

            # ...

        # After fitting or sampling, specify the distribution
        # at new points with .conditional
        # Xnew need not be on a full grid
        Xnew1 = np.linspace(-1, 2, 10)[:, None]
        Xnew2 = np.linspace(0, 3, 10)[:, None]
        Xnew = np.concatenate((Xnew1, Xnew2), axis=1)  # Not full grid, works
        Xnew = pm.math.cartesian(Xnew1, Xnew2)  # Full grid, also works

        with model:
            fcond = gp.conditional("fcond", Xnew=Xnew)
    """

    def __init__(self, *, mean_func=Zero(), cov_funcs=(Constant(0.0))):
        try:
            self.cov_funcs = list(cov_funcs)
        except TypeError:
            self.cov_funcs = [cov_funcs]
        cov_func = pm.gp.cov.Kron(self.cov_funcs)
        super().__init__(mean_func=mean_func, cov_func=cov_func)

    def __add__(self, other):
        raise TypeError("Additive, Kronecker-structured processes not implemented")

    def _build_prior(self, name, Xs, jitter, **kwargs):
        self.N = int(np.prod([len(X) for X in Xs]))
        mu = self.mean_func(cartesian(*Xs))
        chols = [cholesky(stabilize(cov(X), jitter)) for cov, X in zip(self.cov_funcs, Xs)]
        v = pm.Normal(name + "_rotated_", mu=0.0, sigma=1.0, size=self.N, **kwargs)
        f = pm.Deterministic(name, mu + pt.flatten(kron_dot(chols, v)))
        return f

    def prior(self, name, Xs, jitter=JITTER_DEFAULT, **kwargs):
        """
        Returns the prior distribution evaluated over the input
        locations `Xs`.

        Parameters
        ----------
        name : str
            Name of the random variable
        Xs : list of array-like
            Function input values for each covariance function. Each entry
            must be passable to its respective covariance without error. The
            total covariance function is measured on the full grid
            `cartesian(*Xs)`.
        jitter : scalar, default 1e-6
            A small correction added to the diagonal of positive semi-definite
            covariance matrices to ensure numerical stability.
        **kwargs
            Extra keyword arguments that are passed to the `KroneckerNormal`
            distribution constructor.
        """
        if len(Xs) != len(self.cov_funcs):
            raise ValueError("Must provide a covariance function for each X")

        f = self._build_prior(name, Xs, jitter, **kwargs)
        self.Xs = Xs
        self.f = f
        return f

    def _build_conditional(self, Xnew, jitter):
        Xs, f = self.Xs, self.f
        X = cartesian(*Xs)
        delta = f - self.mean_func(X)
        covs = [stabilize(cov(Xi), jitter) for cov, Xi in zip(self.cov_funcs, Xs)]
        chols = [cholesky(cov) for cov in covs]
        cholTs = [pt.transpose(chol) for chol in chols]
        Kss = self.cov_func(Xnew)
        Kxs = self.cov_func(X, Xnew)
        Ksx = pt.transpose(Kxs)
        alpha = kron_solve_lower(chols, delta)
        alpha = kron_solve_upper(cholTs, alpha)
        mu = pt.dot(Ksx, alpha).ravel() + self.mean_func(Xnew)
        A = kron_solve_lower(chols, Kxs)
        cov = stabilize(Kss - pt.dot(pt.transpose(A), A), jitter)
        return mu, cov

    def conditional(self, name, Xnew, jitter=JITTER_DEFAULT, **kwargs):
        """
        Returns the conditional distribution evaluated over new input
        locations `Xnew`.

        `Xnew` will be split by columns and fed to the relevant
        covariance functions based on their `input_dim`. For example, if
        `cov_func1`, `cov_func2`, and `cov_func3` have `input_dim` of 2,
        1, and 4, respectively, then `Xnew` must have 7 columns and a
        covariance between the prediction points

        .. code:: python

            cov_func(Xnew) = cov_func1(Xnew[:, :2]) * cov_func1(Xnew[:, 2:3]) * cov_func1(Xnew[:, 3:])

        The distribution returned by `conditional` does not have a
        Kronecker structure regardless of whether the input points lie
        on a full grid.  Therefore, `Xnew` does not need to have grid
        structure.

        Parameters
        ----------
        name : str
            Name of the random variable
        Xnew : array-like
            Function input values.  If one-dimensional, must be a column
            vector with shape `(n, 1)`.
        jitter : scalar, default 1e-6
            A small correction added to the diagonal of positive semi-definite
            covariance matrices to ensure numerical stability.
        **kwargs
            Extra keyword arguments that are passed to :class:`~pymc.MvNormal` distribution
            constructor.
        """
        mu, cov = self._build_conditional(Xnew, jitter)
        return pm.MvNormal(name, mu=mu, cov=cov, **kwargs)


@conditioned_vars(["Xs", "y", "sigma"])
class MarginalKron(Base):
    R"""
    Marginal Gaussian process whose covariance is a tensor product kernel.

    The `gp.MarginalKron` class is an implementation of the sum of a
    Kronecker GP prior and additive white noise. It has
    `marginal_likelihood`, `conditional` and `predict` methods. This GP
    implementation can be used to efficiently implement regression on
    data that are normally distributed with a tensor product kernel and
    are measured on a full grid of inputs: `cartesian(*Xs)`.
    `MarginalKron` is based on the `KroneckerNormal` distribution, see
    its docstring for more information. For more information on the
    `marginal_likelihood`, `conditional` and `predict` methods,
    see their docstrings.

    Parameters
    ----------
<<<<<<< HEAD
    mean_func : instance of Mean, default ~pymc.gp.mean.Zero
        The mean function.
    cov_funcs : list of Covariance objects, default [~pymc.gp.cov.Constant]
        The covariance functions that compose the tensor (Kronecker) product.
=======
    cov_funcs : list of Covariance objects, default [Zero]
        The covariance functions that compose the tensor (Kronecker) product.
    mean_func : instance of Mean, default Zero
        The mean function.
>>>>>>> 03a0267d

    Examples
    --------
    .. code:: python

        # One dimensional column vectors of inputs
        X1 = np.linspace(0, 1, 10)[:, None]
        X2 = np.linspace(0, 2, 5)[:, None]
        Xs = [X1, X2]
        y = np.random.randn(len(X1)*len(X2))  # toy data
        with pm.Model() as model:
            # Specify the covariance functions for each Xi
            cov_func1 = pm.gp.cov.ExpQuad(1, ls=0.1)  # Must accept X1 without error
            cov_func2 = pm.gp.cov.ExpQuad(1, ls=0.3)  # Must accept X2 without error

            # Specify the GP.  The default mean function is `Zero`.
            gp = pm.gp.MarginalKron(cov_funcs=[cov_func1, cov_func2])

            # Place a GP prior over the function f.
            sigma = pm.HalfCauchy("sigma", beta=3)
            y_ = gp.marginal_likelihood("y", Xs=Xs, y=y, sigma=sigma)

            # ...

        # After fitting or sampling, specify the distribution
        # at new points with .conditional
        # Xnew need not be on a full grid
        Xnew1 = np.linspace(-1, 2, 10)[:, None]
        Xnew2 = np.linspace(0, 3, 10)[:, None]
        Xnew = np.concatenate((Xnew1, Xnew2), axis=1)  # Not full grid, works
        Xnew = pm.math.cartesian(Xnew1, Xnew2)  # Full grid, also works

        with model:
            fcond = gp.conditional("fcond", Xnew=Xnew)
    """

    def __init__(self, *, mean_func=Zero(), cov_funcs=(Constant(0.0))):
        try:
            self.cov_funcs = list(cov_funcs)
        except TypeError:
            self.cov_funcs = [cov_funcs]
        cov_func = pm.gp.cov.Kron(self.cov_funcs)
        super().__init__(mean_func=mean_func, cov_func=cov_func)

    def __add__(self, other):
        raise TypeError("Additive, Kronecker-structured processes not implemented")

    def _build_marginal_likelihood(self, Xs):
        self.X = cartesian(*Xs)
        mu = self.mean_func(self.X)
        covs = [f(X) for f, X in zip(self.cov_funcs, Xs)]
        return mu, covs

    def _check_inputs(self, Xs, y):
        N = int(np.prod([len(X) for X in Xs]))
        if len(Xs) != len(self.cov_funcs):
            raise ValueError("Must provide a covariance function for each X")
        if N != len(y):
            raise ValueError(
                f"Length of y ({len(y)}) must match length of cartesian product of Xs ({N})"
            )

    def marginal_likelihood(self, name, Xs, y, sigma, is_observed=True, **kwargs):
        """
        Returns the marginal likelihood distribution, given the input
        locations `cartesian(*Xs)` and the data `y`.

        Parameters
        ----------
        name : str
            Name of the random variable
        Xs : list of array-like
            Function input values for each covariance function. Each entry
            must be passable to its respective covariance without error. The
            total covariance function is measured on the full grid
            `cartesian(*Xs)`.
        y : array-like
            Data that is the sum of the function with the GP prior and Gaussian
            noise.  Must have shape `(n, )`.
        sigma : scalar, Variable
            Standard deviation of the white Gaussian noise.
        is_observed : bool, default True
<<<<<<< HEAD
            Deprecated. Whether to set `y` as an `observed` variable in the `model`.
=======
            Whether to set `y` as an `observed` variable in the `model`.
>>>>>>> 03a0267d
        **kwargs
            Extra keyword arguments that are passed to `KroneckerNormal`
            distribution constructor.
        """
        self._check_inputs(Xs, y)
        mu, covs = self._build_marginal_likelihood(Xs)
        self.Xs = Xs
        self.y = y
        self.sigma = sigma
        if is_observed:
            return pm.KroneckerNormal(name, mu=mu, covs=covs, sigma=sigma, observed=y, **kwargs)
        else:
            warnings.warn(
                "The 'is_observed' argument has been deprecated.  If the GP is "
                "unobserved use gp.LatentKron instead.",
                FutureWarning,
            )
            size = int(np.prod([len(X) for X in Xs]))
            return pm.KroneckerNormal(name, mu=mu, covs=covs, sigma=sigma, size=size, **kwargs)

    def _build_conditional(self, Xnew, diag, pred_noise):
        Xs, y, sigma = self.Xs, self.y, self.sigma

        # Old points
        X = cartesian(*Xs)
        delta = y - self.mean_func(X)
        Kns = [f(x) for f, x in zip(self.cov_funcs, Xs)]
        eigs_sep, Qs = zip(*map(eigh, Kns))  # Unzip
        QTs = list(map(pt.transpose, Qs))
        eigs = kron_diag(*eigs_sep)  # Combine separate eigs
        if sigma is not None:
            eigs += sigma**2

        Km = self.cov_func(Xnew, diag=diag)
        Knm = self.cov_func(X, Xnew)
        Kmn = Knm.T

        # Build conditional mu
        alpha = kron_dot(QTs, delta)
        alpha = alpha / eigs[:, None]
        alpha = kron_dot(Qs, alpha)
        mu = pt.dot(Kmn, alpha).ravel() + self.mean_func(Xnew)

        # Build conditional cov
        A = kron_dot(QTs, Knm)
        A = A / pt.sqrt(eigs[:, None])
        if diag:
            Asq = pt.sum(pt.square(A), 0)
            cov = Km - Asq
            if pred_noise:
                cov += sigma
        else:
            Asq = pt.dot(A.T, A)
            cov = Km - Asq
            if pred_noise:
                cov += sigma * pt.identity_like(cov)
        return mu, cov

    def conditional(self, name, Xnew, pred_noise=False, diag=False, **kwargs):
        """
        Returns the conditional distribution evaluated over new input
        locations `Xnew`, just as in `Marginal`.

        `Xnew` will be split by columns and fed to the relevant
        covariance functions based on their `input_dim`. For example, if
        `cov_func1`, `cov_func2`, and `cov_func3` have `input_dim` of 2,
        1, and 4, respectively, then `Xnew` must have 7 columns and a
        covariance between the prediction points

        .. code:: python

            cov_func(Xnew) = cov_func1(Xnew[:, :2]) * cov_func1(Xnew[:, 2:3]) * cov_func1(Xnew[:, 3:])

        The distribution returned by `conditional` does not have a
        Kronecker structure regardless of whether the input points lie
        on a full grid.  Therefore, `Xnew` does not need to have grid
        structure.

        Parameters
        ----------
        name : str
            Name of the random variable
        Xnew : array-like
            Function input values.  If one-dimensional, must be a column
            vector with shape `(n, 1)`.
        pred_noise : bool, default False
            Whether or not observation noise is included in the conditional.
        **kwargs
            Extra keyword arguments that are passed to :class:`~pymc.MvNormal` distribution
            constructor.
        """
        mu, cov = self._build_conditional(Xnew, diag, pred_noise)
        return pm.MvNormal(name, mu=mu, cov=cov, **kwargs)

    def predict(self, Xnew, point=None, diag=False, pred_noise=False, model=None):
        R"""
        Return the mean vector and covariance matrix of the conditional
        distribution as numpy arrays, given a `point`, such as the MAP
        estimate or a sample from a `trace`.

        Parameters
        ----------
        Xnew : array-like
            Function input values.  If one-dimensional, must be a column
            vector with shape `(n, 1)`.
<<<<<<< HEAD
        point : pymc.Point, optional
=======
        point : pymc.model.Point, optional
>>>>>>> 03a0267d
            A specific point to condition on.
        diag : bool, default False
            If `True`, return the diagonal instead of the full covariance
            matrix.
        pred_noise : bool, default False
            Whether or not observation noise is included in the conditional.
<<<<<<< HEAD
        model : Model, optional
            Model with the Gaussian Process component for which predictions will
            be generated. It is optional when inside a with context, otherwise
            it is required.
=======
>>>>>>> 03a0267d
        """
        mu, cov = self._predict_at(Xnew, diag, pred_noise)
        return replace_with_values([mu, cov], replacements=point, model=model)

    def _predict_at(self, Xnew, diag=False, pred_noise=False):
        R"""
        Return the mean vector and covariance matrix of the conditional
        distribution as symbolic variables.

        Parameters
        ----------
        Xnew : array-like
            Function input values.  If one-dimensional, must be a column
            vector with shape `(n, 1)`.
        diag : bool, default False
            If `True`, return the diagonal instead of the full covariance
            matrix.
        pred_noise : bool, default False
            Whether or not observation noise is included in the conditional.
        """
        mu, cov = self._build_conditional(Xnew, diag, pred_noise)
        return mu, cov<|MERGE_RESOLUTION|>--- conflicted
+++ resolved
@@ -111,17 +111,10 @@
 
     Parameters
     ----------
-<<<<<<< HEAD
     mean_func : instance of Mean, default ~pymc.gp.mean.Zero
         The mean function.
     cov_func : 2D array-like, or instance of Covariance, default ~pymc.gp.cov.Constant
         The covariance function.
-=======
-    cov_func : 2D array, or instance of Covariance, default Zero
-        The covariance function.
-    mean_func : instance of Mean, default Zero
-        The mean function.
->>>>>>> 03a0267d
 
     Examples
     --------
@@ -179,14 +172,16 @@
         Parameters
         ----------
         name : str
+        name : str
             Name of the random variable
-        X : array-like
+        X  : array-like
             Function input values. If one-dimensional, must be a column
-            vector with shape `(n, 1)`.
-        reparameterize : bool, default True
+            vector with shape `(n, 1)`. If one-dimensional, must be a column
+            vector with shape `(n, 1)`.
+        reparameterize  : bool, default True, default True
             Reparameterize the distribution by rotating the random
             variable by the Cholesky factor of the covariance matrix.
-        jitter : scalar, default 1e-6
+        jitter  : scalar, default 1e-6, default 1e-6
             A small correction added to the diagonal of positive semi-definite
             covariance matrices to ensure numerical stability.
         **kwargs
@@ -242,7 +237,14 @@
         Parameters
         ----------
         name : str
+        name : str
             Name of the random variable
+        Xnew : array-like
+            Function input values. If one-dimensional, must be a column
+            vector with shape `(n, 1)`.
+        given : dict, optional
+            Can take as key value pairs: `X`, `y`,
+            and `gp`. See the section in the documentation on additive GP
         Xnew : array-like
             Function input values. If one-dimensional, must be a column
             vector with shape `(n, 1)`.
@@ -250,7 +252,7 @@
             Can take as key value pairs: `X`, `y`,
             and `gp`. See the section in the documentation on additive GP
             models in PyMC for more information.
-        jitter : scalar, default 1e-6
+        jitter  : scalar, default 1e-6, default 1e-6
             A small correction added to the diagonal of positive semi-definite
             covariance matrices to ensure numerical stability.
         **kwargs
@@ -270,6 +272,7 @@
     The usage is nearly identical to that of `gp.Latent`.  The differences
     are that it must be initialized with a degrees of freedom parameter, and
     TP is not additive. Given a mean and covariance function, and a degrees of
+    TP is not additive. Given a mean and covariance function, and a degrees of
     freedom parameter, the function :math:`f(x)` is modeled as,
 
     .. math::
@@ -279,19 +282,12 @@
 
     Parameters
     ----------
-<<<<<<< HEAD
     mean_func : instance of Mean, default ~pymc.gp.mean.Zero
         The mean function.
     scale_func : 2D array-like, or instance of Covariance, default ~pymc.gp.cov.Constant
         The covariance function.
     cov_func : 2D array-like, or instance of Covariance, default None
         Deprecated, previous version of "scale_func"
-=======
-    scale_func : 2D array, or instance of Covariance, default Zero
-        The scale function.
-    mean_func : instance of Mean, default Zero
-        The mean function.
->>>>>>> 03a0267d
     nu : float
         The degrees of freedom
 
@@ -339,23 +335,24 @@
         Parameters
         ----------
         name : str
+        name : str
             Name of the random variable
-        X : array-like
+        X  : array-like
             Function input values. If one-dimensional, must be a column
-            vector with shape `(n, 1)`.
-        reparameterize : bool, default True
+            vector with shape `(n, 1)`. If one-dimensional, must be a column
+            vector with shape `(n, 1)`.
+        reparameterize  : bool, default True, default True
             Reparameterize the distribution by rotating the random
             variable by the Cholesky factor of the covariance matrix.
         jitter : scalar, default 1e-6
             A small correction added to the diagonal of positive semi-definite
             covariance matrices to ensure numerical stability.
+        jitter : scalar, default 1e-6
+            A small correction added to the diagonal of positive semi-definite
+            covariance matrices to ensure numerical stability.
         **kwargs
-<<<<<<< HEAD
             Extra keyword arguments that are passed to :class:`~pymc.MvStudentT'
             distribution constructor.
-=======
-            Extra keyword arguments that are passed to 'MvStudentT' distribution constructor.
->>>>>>> 03a0267d
         """
 
         f = self._build_prior(name, X, reparameterize, jitter, **kwargs)
@@ -389,19 +386,17 @@
         Parameters
         ----------
         name : str
+        name : str
             Name of the random variable
-        Xnew : array-like
+        Xnew  : array-like
             Function input values. If one-dimensional, must be a column
-            vector with shape `(n, 1)`.
-        jitter : scalar, default 1e-6
+            vector with shape `(n, 1)`. If one-dimensional, must be a column
+            vector with shape `(n, 1)`.
+        jitter  : scalar, default 1e-6, default 1e-6
             A small correction added to the diagonal of positive semi-definite
             covariance matrices to ensure numerical stability.
         **kwargs
-<<<<<<< HEAD
             Extra keyword arguments that are passed to :class:`~pymc.MvStudentT` distribution
-=======
-            Extra keyword arguments that are passed to `MvStudentT` distribution
->>>>>>> 03a0267d
             constructor.
         """
 
@@ -422,20 +417,15 @@
     implement regression on data that is normally distributed.  For more
     information on the `marginal_likelihood`, `conditional`
     and `predict` methods, see their docstrings.
+    information on the `marginal_likelihood`, `conditional`
+    and `predict` methods, see their docstrings.
 
     Parameters
     ----------
-<<<<<<< HEAD
     mean_func : instance of Mean, default ~pymc.gp.mean.Zero
         The mean function.
     cov_func : 2D array-like, or instance of Covariance, default ~pymc.gp.cov.Constant
         The covariance function.
-=======
-    cov_func : 2D array, or instance of Covariance, default Zero
-        The covariance function.
-    mean_func: instance of Mean, default Zero
-        The mean function.
->>>>>>> 03a0267d
 
     Examples
     --------
@@ -480,6 +470,7 @@
         locations `X` and the data `y`.
 
         This is the integral over the product of the GP prior and a normal likelihood.
+        This is the integral over the product of the GP prior and a normal likelihood.
 
         .. math::
 
@@ -487,19 +478,25 @@
 
         Parameters
         ----------
+        name : str
         name : str
             Name of the random variable
         X : array-like
+        X : array-like
             Function input values.  If one-dimensional, must be a column
             vector with shape `(n, 1)`.
+        y : array-like
         y : array-like
             Data that is the sum of the function with the GP prior and Gaussian
             noise.  Must have shape `(n, )`.
         sigma : scalar, Variable, or Covariance
+        sigma : scalar, Variable, or Covariance
             Standard deviation of the Gaussian noise.  Can also be a Covariance for
             non-white noise.
         noise : scalar, Variable, or Covariance, optional
+        noise : scalar, Variable, or Covariance, optional
             Previous parameterization of `sigma`.
+        jitter : scalar, 1e-6
         jitter : scalar, 1e-6
             A small correction added to the diagonal of positive semi-definite
             covariance matrices to ensure numerical stability.
@@ -591,16 +588,22 @@
         Parameters
         ----------
         name : str
+        name : str
             Name of the random variable
         Xnew : array-like
+        Xnew : array-like
             Function input values.  If one-dimensional, must be a column
             vector with shape `(n, 1)`.
+        pred_noise : bool, default False
         pred_noise : bool, default False
             Whether or not observation noise is included in the conditional.
         given : dict, optional
             Can take key value pairs: `X`, `y`, `sigma`,
+        given : dict, optional
+            Can take key value pairs: `X`, `y`, `sigma`,
             and `gp`.  See the section in the documentation on additive GP
             models in PyMC for more information.
+        jitter : scalar, default 1e-6
         jitter : scalar, default 1e-6
             A small correction added to the diagonal of positive semi-definite
             covariance matrices to ensure numerical stability.
@@ -631,19 +634,24 @@
         Parameters
         ----------
         Xnew : array-like
+        Xnew : array-like
             Function input values.  If one-dimensional, must be a column
             vector with shape `(n, 1)`.
-<<<<<<< HEAD
         point : pymc.Point, optional
-=======
-        point : pymc.model.Point, optional
->>>>>>> 03a0267d
             A specific point to condition on.
+        diag : bool, default False
         diag : bool, default False
             If `True`, return the diagonal instead of the full covariance
             matrix.
         pred_noise : bool, default False
+            matrix.
+        pred_noise : bool, default False
             Whether or not observation noise is included in the conditional.
+        given : dict, optional
+            Can take key value pairs: `X`, `y`, `sigma`,
+            and `gp`.  See the section in the documentation on additive GP
+            models in PyMC for more information.
+        jitter : scalar, default 1e-6
         given : dict, optional
             Can take key value pairs: `X`, `y`, `sigma`,
             and `gp`.  See the section in the documentation on additive GP
@@ -669,6 +677,7 @@
         Parameters
         ----------
         Xnew : array-like
+        Xnew : array-like
             Function input values.  If one-dimensional, must be a column
             vector with shape `(n, 1)`.
         diag : bool, default False
@@ -703,17 +712,10 @@
 
     Parameters
     ----------
-<<<<<<< HEAD
     mean_func : instance of Mean, default ~pymc.gp.mean.Zero
         The mean function.
     cov_func : 2D array-like, or instance of Covariance, default ~pymc.gp.cov.Constant
         The covariance function.
-=======
-    cov_func : 2D array, or instance of Covariance, default Zero
-        The covariance function.
-    mean_func : instance of Mean, default Zero
-        The mean function.
->>>>>>> 03a0267d
     approx : str, default 'VFE'
         The approximation to use.  Must be one of `VFE`, `FITC` or `DTC`.
 
@@ -957,17 +959,10 @@
 
     Parameters
     ----------
-<<<<<<< HEAD
     mean_func : instance of Mean, default ~pymc.gp.mean.Zero
         The mean function.
     cov_funcs : list of Covariance objects, default [~pymc.gp.cov.Constant]
         The covariance functions that compose the tensor (Kronecker) product.
-=======
-    cov_funcs : list of Covariance objects, default [Zero]
-        The covariance functions that compose the tensor (Kronecker) product.
-    mean_func : instance of Mean, default Zero.
-        The mean function.
->>>>>>> 03a0267d
 
     Examples
     --------
@@ -1120,17 +1115,10 @@
 
     Parameters
     ----------
-<<<<<<< HEAD
     mean_func : instance of Mean, default ~pymc.gp.mean.Zero
         The mean function.
     cov_funcs : list of Covariance objects, default [~pymc.gp.cov.Constant]
         The covariance functions that compose the tensor (Kronecker) product.
-=======
-    cov_funcs : list of Covariance objects, default [Zero]
-        The covariance functions that compose the tensor (Kronecker) product.
-    mean_func : instance of Mean, default Zero
-        The mean function.
->>>>>>> 03a0267d
 
     Examples
     --------
@@ -1211,13 +1199,10 @@
             Data that is the sum of the function with the GP prior and Gaussian
             noise.  Must have shape `(n, )`.
         sigma : scalar, Variable
+        sigma : scalar, Variable
             Standard deviation of the white Gaussian noise.
         is_observed : bool, default True
-<<<<<<< HEAD
             Deprecated. Whether to set `y` as an `observed` variable in the `model`.
-=======
-            Whether to set `y` as an `observed` variable in the `model`.
->>>>>>> 03a0267d
         **kwargs
             Extra keyword arguments that are passed to `KroneckerNormal`
             distribution constructor.
@@ -1321,26 +1306,23 @@
         Parameters
         ----------
         Xnew : array-like
+        Xnew : array-like
             Function input values.  If one-dimensional, must be a column
             vector with shape `(n, 1)`.
-<<<<<<< HEAD
         point : pymc.Point, optional
-=======
-        point : pymc.model.Point, optional
->>>>>>> 03a0267d
             A specific point to condition on.
+        diag : bool, default False
         diag : bool, default False
             If `True`, return the diagonal instead of the full covariance
             matrix.
         pred_noise : bool, default False
+            matrix.
+        pred_noise : bool, default False
             Whether or not observation noise is included in the conditional.
-<<<<<<< HEAD
         model : Model, optional
             Model with the Gaussian Process component for which predictions will
             be generated. It is optional when inside a with context, otherwise
             it is required.
-=======
->>>>>>> 03a0267d
         """
         mu, cov = self._predict_at(Xnew, diag, pred_noise)
         return replace_with_values([mu, cov], replacements=point, model=model)
@@ -1353,12 +1335,16 @@
         Parameters
         ----------
         Xnew : array-like
+        Xnew : array-like
             Function input values.  If one-dimensional, must be a column
             vector with shape `(n, 1)`.
+        diag : bool, default False
         diag : bool, default False
             If `True`, return the diagonal instead of the full covariance
             matrix.
         pred_noise : bool, default False
+            matrix.
+        pred_noise : bool, default False
             Whether or not observation noise is included in the conditional.
         """
         mu, cov = self._build_conditional(Xnew, diag, pred_noise)
