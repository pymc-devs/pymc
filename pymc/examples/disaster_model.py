"""
A model for the disasters data with a changepoint

changepoint ~ U(0, 110)
early_mean ~ Exp(1.)
late_mean ~ Exp(1.)
disasters[t] ~ Po(early_mean if t <= switchpoint, late_mean otherwise)

"""

from pymc import *
<<<<<<< HEAD
<<<<<<< HEAD
from numpy import array, ones
=======
from numpy import array, empty
>>>>>>> More progress on converting tutorial section
=======
from numpy import array, empty
>>>>>>> 85d98f5d
from numpy.random import randint

__all__ = ['disasters_array', 'switchpoint', 'early_mean', 'late_mean', 'disasters']

disasters_array =   array([ 4, 5, 4, 0, 1, 4, 3, 4, 0, 6, 3, 3, 4, 0, 2, 6, 
                            3, 3, 5, 4, 5, 3, 1, 4, 4, 1, 5, 5, 3, 4, 2, 5, 
                            2, 2, 3, 4, 2, 1, 3, 2, 2, 1, 1, 1, 1, 3, 0, 0, 
                            1, 0, 1, 1, 0, 0, 3, 1, 0, 3, 2, 2, 0, 1, 1, 1, 
                            0, 1, 0, 1, 0, 0, 0, 2, 1, 0, 0, 0, 1, 1, 0, 2, 
                            3, 3, 1, 1, 2, 1, 1, 1, 1, 2, 4, 2, 0, 0, 1, 4, 
                            0, 0, 0, 1, 0, 0, 0, 0, 0, 1, 0, 0, 1, 0, 1])

# Define data and stochastics

switchpoint = DiscreteUniform('switchpoint', lower=0, upper=110, doc='Switchpoint[year]')
early_mean = Exponential('early_mean', beta=1.)
late_mean = Exponential('late_mean', beta=1.)

@deterministic(plot=False)
def rate(s=switchpoint, e=early_mean, l=late_mean):
    ''' Concatenate Poisson means '''
    out = empty(len(disasters_array))
    out[:s] = e
    out[s:] = l
    return out

disasters = Poisson('disasters', mu=rate, value=disasters_array, observed=True)<|MERGE_RESOLUTION|>--- conflicted
+++ resolved
@@ -9,15 +9,7 @@
 """
 
 from pymc import *
-<<<<<<< HEAD
-<<<<<<< HEAD
-from numpy import array, ones
-=======
 from numpy import array, empty
->>>>>>> More progress on converting tutorial section
-=======
-from numpy import array, empty
->>>>>>> 85d98f5d
 from numpy.random import randint
 
 __all__ = ['disasters_array', 'switchpoint', 'early_mean', 'late_mean', 'disasters']
