#   Copyright 2020 The PyMC Developers
#
#   Licensed under the Apache License, Version 2.0 (the "License");
#   you may not use this file except in compliance with the License.
#   You may obtain a copy of the License at
#
#       http://www.apache.org/licenses/LICENSE-2.0
#
#   Unless required by applicable law or agreed to in writing, software
#   distributed under the License is distributed on an "AS IS" BASIS,
#   WITHOUT WARRANTIES OR CONDITIONS OF ANY KIND, either express or implied.
#   See the License for the specific language governing permissions and
#   limitations under the License.
import abc

from abc import ABC
from typing import Dict, cast

import aesara.tensor as at
import numpy as np

from aesara.graph.basic import clone_replace
from scipy.special import logsumexp
from scipy.stats import multivariate_normal

from pymc.aesaraf import (
    compile_pymc,
    floatX,
    inputvars,
    join_nonshared_inputs,
    make_shared_replacements,
)
from pymc.backends.ndarray import NDArray
from pymc.blocking import DictToArrayBijection
from pymc.model import Point, modelcontext
from pymc.sampling import sample_prior_predictive
from pymc.step_methods.metropolis import MultivariateNormalProposal
from pymc.vartypes import discrete_types


class SMC_KERNEL(ABC):
    """Base class for the Sequential Monte Carlo kernels

    To creat a new SMC kernel you should subclass from this.

    Before sampling, the following methods are called once in order:

        initialize_population
            Choose initial population of SMC particles. Should return a dictionary
            with {var.name : numpy array of size (draws, var.size)}. Defaults
            to sampling from the prior distribution. This method is only called
            if `start` is not specified.

        _initialize_kernel: default
            Creates initial population of particles in the variable
            self.particles and populates the `self.var_info` dictionary
            with information about model variables shape and size as
            {var.name : (var.shape, var.size)

            The functions self.prior_logp_func and self.likelihood_logp_func are
            created in this step. These expect a 1D numpy array with the summed
            sizes of each raveled model variable (in the order specified in
            model.inial_point).

            Finally, this method computes the log prior and log likelihood for
            the initial particles, and saves them in self.prior_logp and
            self.likelihood_logp.

            This method should not be modified.

        setup_kernel: optional
            May include any logic that should be performed before sampling
            starts.

    During each sampling stage the following methods are called in order:

        update_beta_and_weights: default
            The inverse temperature self.beta is updated based on the self.likelihood_logp
            and `threshold` parameter

            The importance self.weights of each particle are computed from the old and newly
            selected inverse temperature

            The iteration number stored in `self.iteration` is updated by this method.

            Finally the model log_marginal_likelihood of the tempered posterior
            is updated from these weights

        resample: default
            The particles in self.posterior are sampled with replacement based
            on self.weights, and the used resampling indexes are saved in
            `self.resampling_indexes`.

            The arrays self.prior_logp, self.likelihood_logp are rearranged according
            to the order of the resampled particles. self.tempered_posterior_logp
            is computed from these and the current self.beta

        tune: optional
            May include logic that should be performed before every mutation step

        mutate: REQUIRED
            Mutate particles in self.tempered_posterior

            This method is further responsible to update the self.prior_logp,
            self.likelihod_logp and self.tempered_posterior_logp, corresponding
            to each mutated particle

        sample_stats: default
            Returns important sampling_stats at the end of each stage in a dictionary
            format. This will be saved in the final InferenceData objcet under `sample_stats`.

    Finally, at the end of sampling the following methods are called:

        _posterior_to_trace: default
            Convert final population of particles to a posterior trace object.
            This method should not be modified.

        sample_settings: default:
            Returns important sample_settings at the end of sampling in a dictionary
            format. This will be saved in the final InferenceData objcet under `sample_stats`.

    """

    def __init__(
        self,
        draws=2000,
        start=None,
        model=None,
        random_seed=None,
        threshold=0.5,
    ):
        """

        Parameters
        ----------
        draws: int
            The number of samples to draw from the posterior (i.e. last stage). And also the number of
            independent chains. Defaults to 2000.
        start: dict, or array of dict
            Starting point in parameter space. It should be a list of dict with length `chains`.
            When None (default) the starting point is sampled from the prior distribution.
        model: Model (optional if in ``with`` context)).
        random_seed: int
            Value used to initialize the random number generator.
        threshold: float
            Determines the change of beta from stage to stage, i.e.indirectly the number of stages,
            the higher the value of `threshold` the higher the number of stages. Defaults to 0.5.
            It should be between 0 and 1.

        """

        self.draws = draws
        self.start = start
        if threshold < 0 or threshold > 1:
            raise ValueError(f"Threshold value {threshold} must be between 0 and 1")
        self.threshold = threshold
        self.rng = np.random.default_rng(seed=random_seed)

        self.model = modelcontext(model)
        self.variables = inputvars(self.model.value_vars)
        self.particles = None
        self.prior_logp = None
        self.likelihood_logp = None
        self.tempered_posterior_logp = None
        self.prior_logp_func = None
        self.likelihood_logp_func = None
        self.log_marginal_likelihood = 0
        self.beta = 0
        self.iteration = 0
        self.resampling_indexes = None
        self.weights = np.ones(self.draws) / self.draws

    def initialize_population(self) -> Dict[str, np.ndarray]:
        """Create an initial population from the prior distribution"""
        result = sample_prior_predictive(
            self.draws,
            var_names=[v.name for v in self.model.unobserved_value_vars],
            model=self.model,
            return_inferencedata=False,
        )
        return cast(Dict[str, np.ndarray], result)

    def _initialize_kernel(self):
        """Create variables and logp function necessary to run kernel

        This method should not be overwritten. If needed, use `setup_kernel`
        instead.

        """
        # Create dictionary that stores original variables shape and size
<<<<<<< HEAD
        initial_point = self.model.recompute_initial_point(seed=self.rng.integers(2 ** 30))

=======
        initial_point = self.model.compute_initial_point(seed=self.rng.integers(2**30))
        for v in self.variables:
            self.var_info[v.name] = (initial_point[v.name].shape, initial_point[v.name].size)
>>>>>>> 7cdc0705
        # Create particles bijection map
        if self.start:
            init_rnd = self.start
        else:
            init_rnd = self.initialize_population()

        self.particles = Particles.build(self.draws, init_rnd, self.model, self.rng)
        # Initialize prior and likelihood log probabilities
        shared = make_shared_replacements(initial_point, self.variables, self.model)

        self.prior_logp_func = _logp_forw(
            initial_point, [self.model.varlogpt], self.variables, shared
        )
        self.likelihood_logp_func = _logp_forw(
            initial_point, [self.model.datalogpt], self.variables, shared
        )

        priors = [self.prior_logp_func(sample) for sample in self.particles.as_array]
        likelihoods = [self.likelihood_logp_func(sample) for sample in self.particles.as_array]

        self.prior_logp = np.array(priors).squeeze()
        self.likelihood_logp = np.array(likelihoods).squeeze()

    def setup_kernel(self):
        """Setup logic performed once before sampling starts"""
        pass

    def update_beta_and_weights(self):
        """Calculate the next inverse temperature (beta)

        The importance weights based on two successive tempered likelihoods (i.e.
        two successive values of beta) and updates the marginal likelihood estimate.

        ESS is calculated for importance sampling. BDA 3rd ed. eq 10.4
        """
        self.iteration += 1

        low_beta = old_beta = self.beta
        up_beta = 2.0

        rN = int(len(self.likelihood_logp) * self.threshold)

        while up_beta - low_beta > 1e-6:
            new_beta = (low_beta + up_beta) / 2.0
            log_weights_un = (new_beta - old_beta) * self.likelihood_logp
            log_weights = log_weights_un - logsumexp(log_weights_un)
            ESS = int(np.exp(-logsumexp(log_weights * 2)))
            if ESS == rN:
                break
            elif ESS < rN:
                up_beta = new_beta
            else:
                low_beta = new_beta
        if new_beta >= 1:
            new_beta = 1
            log_weights_un = (new_beta - old_beta) * self.likelihood_logp
            log_weights = log_weights_un - logsumexp(log_weights_un)

        self.beta = new_beta
        self.weights = np.exp(log_weights)
        # We normalize again to correct for small numerical errors that might build up
        self.weights /= self.weights.sum()
        self.log_marginal_likelihood += logsumexp(log_weights_un) - np.log(self.draws)

    def resample(self):
        """Resample particles based on importance weights"""
        self.resampling_indexes = self.rng.choice(
            np.arange(self.draws), size=self.draws, p=self.weights
        )

        self.particles.resample(self.resampling_indexes)
        self.prior_logp = self.prior_logp[self.resampling_indexes]
        self.likelihood_logp = self.likelihood_logp[self.resampling_indexes]

        self.tempered_posterior_logp = self.prior_logp + self.likelihood_logp * self.beta

    def tune(self):
        """Tuning logic performed before every mutation step"""
        pass

    @abc.abstractmethod
    def mutate(self):
        """Apply kernel-specific perturbation to the particles once per stage"""
        pass

    def sample_stats(self) -> Dict:
        """Stats to be saved at the end of each stage

        These stats will be saved under `sample_stats` in the final InferenceData.
        """
        return {
            "log_marginal_likelihood": self.log_marginal_likelihood if self.beta == 1 else np.nan,
            "beta": self.beta,
        }

    def sample_settings(self) -> Dict:
        """Kernel settings to be saved once at the end of sampling

        These stats will be saved under `sample_stats` in the final InferenceData.

        """
        return {
            "_n_draws": self.draws,  # Default property name used in `SamplerReport`
            "threshold": self.threshold,
        }

    def _posterior_to_trace(self, chain=0) -> NDArray:
        """Save results into a PyMC trace

        This method should not be overwritten.
        """
        return self.particles.to_trace(chain)

    def _tempered_posterior_p(self, samples):
        """
        Evaluates tempered posterior over samples, in log scale.
        """
        ll = np.array([self.likelihood_logp_func(prop) for prop in samples])
        pl = np.array([self.prior_logp_func(prop) for prop in samples])
        sample_logp = pl + ll * self.beta
        return sample_logp, pl, ll


class IMH(SMC_KERNEL):
    """Independent Metropolis-Hastings SMC kernel"""

    def __init__(self, *args, correlation_threshold=0.01, **kwargs):
        """
        Parameters
        ----------
        correlation_threshold: float
            The lower the value the higher the number of IMH steps computed automatically.
            Defaults to 0.01. It should be between 0 and 1.
        """
        super().__init__(*args, **kwargs)
        self.correlation_threshold = correlation_threshold

        self.proposal_dist = None
        self.acc_rate = None

    def tune(self):
        # Update MVNormal proposal based on the mean and covariance of the
        # tempered posterior.
        tempered_posterior = self.particles.as_array
        cov = np.cov(tempered_posterior, ddof=0, rowvar=0)
        cov = np.atleast_2d(cov)
        cov += 1e-6 * np.eye(cov.shape[0])
        if np.isnan(cov).any() or np.isinf(cov).any():
            raise ValueError('Sample covariances not valid! Likely "draws" is too small!')
        mean = np.average(tempered_posterior, axis=0)
        self.proposal_dist = multivariate_normal(mean, cov)

    def mutate(self):
        """Independent Metropolis-Hastings perturbation."""
<<<<<<< HEAD
        ac_ = np.empty((self.n_steps, self.draws))
        log_R = np.log(self.rng.random((self.n_steps, self.draws)))

        # The proposal is independent from the current point.
        # We have to take that into account to compute the Metropolis-Hastings acceptance
        # We first compute the logp of proposing a transition to the current points.
        # This variable is updated at the end of the loop with the entries from the accepted
        # transitions, which is equivalent to recomputing it in every iteration of the loop.
        backward_logp = self.proposal_dist.logpdf(self.particles.as_array)
        for n_step in range(self.n_steps):
=======
        self.n_steps = 1
        old_corr = 2
        corr = Pearson(self.tempered_posterior)
        ac_ = []
        while True:
            log_R = np.log(self.rng.random(self.draws))
            # The proposal is independent from the current point.
            # We have to take that into account to compute the Metropolis-Hastings acceptance
            # We first compute the logp of proposing a transition to the current points.
            # This variable is updated at the end of the loop with the entries from the accepted
            # transitions, which is equivalent to recomputing it in every iteration of the loop.
>>>>>>> 7cdc0705
            proposal = floatX(self.proposal_dist.rvs(size=self.draws, random_state=self.rng))
            proposal = proposal.reshape(len(proposal), -1)
            # To do that we compute the logp of moving to a new point
            forward_logp = self.proposal_dist.logpdf(proposal)
<<<<<<< HEAD

            proposal_logp, pl, ll = self._tempered_posterior_p(proposal)
            accepted = log_R[n_step] < (
                (proposal_logp + backward_logp) - (self.tempered_posterior_logp + forward_logp)
            )

            ac_[n_step] = accepted
            self.particles.set(accepted, proposal[accepted])
=======
            # And to going back from that new point
            backward_logp = self.proposal_dist.logpdf(self.tempered_posterior)
            ll = np.array([self.likelihood_logp_func(prop) for prop in proposal])
            pl = np.array([self.prior_logp_func(prop) for prop in proposal])
            proposal_logp = pl + ll * self.beta
            accepted = log_R < (
                (proposal_logp + backward_logp) - (self.tempered_posterior_logp + forward_logp)
            )

            self.tempered_posterior[accepted] = proposal[accepted]
>>>>>>> 7cdc0705
            self.tempered_posterior_logp[accepted] = proposal_logp[accepted]
            self.prior_logp[accepted] = pl[accepted]
            self.likelihood_logp[accepted] = ll[accepted]
            ac_.append(accepted)
            self.n_steps += 1

            pearson_r = corr.get(self.tempered_posterior)
            if np.mean((old_corr - pearson_r) > self.correlation_threshold) > 0.9:
                old_corr = pearson_r
            else:
                break

        self.acc_rate = np.mean(ac_)

    def sample_stats(self):
        stats = super().sample_stats()
        stats.update(
            {
                "accept_rate": self.acc_rate,
            }
        )
        return stats

    def sample_settings(self):
        stats = super().sample_settings()
        stats.update(
            {
                "_n_tune": self.n_steps,  # Default property name used in `SamplerReport`
                "correlation_threshold": self.correlation_threshold,
            }
        )
        return stats


class Pearson:
    def __init__(self, a):
        self.l = a.shape[0]
        self.am = a - np.sum(a, axis=0) / self.l
        self.aa = np.sum(self.am**2, axis=0) ** 0.5

    def get(self, b):
        bm = b - np.sum(b, axis=0) / self.l
        bb = np.sum(bm**2, axis=0) ** 0.5
        ab = np.sum(self.am * bm, axis=0)
        return np.abs(ab / (self.aa * bb))


class MH(SMC_KERNEL):
    """Metropolis-Hastings SMC kernel"""

    def __init__(self, *args, correlation_threshold=0.01, **kwargs):
        """
        Parameters
        ----------
        correlation_threshold: float
            The lower the value the higher the number of MH steps computed automatically.
            Defaults to 0.01. It should be between 0 and 1.
        """
        super().__init__(*args, **kwargs)
        self.correlation_threshold = correlation_threshold

        self.proposal_dist = None
        self.proposal_scales = None
        self.chain_acc_rate = None

    def setup_kernel(self):
        """Proposal dist is just a Multivariate Normal with unit identity covariance.
        Dimension specific scaling is provided by self.proposal_scales and set in self.tune()
        """
<<<<<<< HEAD
        ndim = self.particles.as_array.shape[1]
        self.proposal_scales = np.full(self.draws, min(1, 2.38 ** 2 / ndim))
=======
        ndim = self.tempered_posterior.shape[1]
        self.proposal_scales = np.full(self.draws, min(1, 2.38**2 / ndim))
>>>>>>> 7cdc0705

    def resample(self):
        super().resample()
        if self.iteration > 1:
            self.proposal_scales = self.proposal_scales[self.resampling_indexes]
            self.chain_acc_rate = self.chain_acc_rate[self.resampling_indexes]

    def tune(self):
        """Update proposal scales for each particle dimension and update number of MH steps"""
        if self.iteration > 1:
            # Rescale based on distance to 0.234 acceptance rate
            chain_scales = np.exp(np.log(self.proposal_scales) + (self.chain_acc_rate - 0.234))
            # Interpolate between individual and population scales
            self.proposal_scales = 0.5 * (chain_scales + chain_scales.mean())

        # Update MVNormal proposal based on the covariance of the tempered posterior.
        cov = np.cov(self.particles.as_array, ddof=0, rowvar=0)
        cov = np.atleast_2d(cov)
        cov += 1e-6 * np.eye(cov.shape[0])
        if np.isnan(cov).any() or np.isinf(cov).any():
            raise ValueError('Sample covariances not valid! Likely "draws" is too small!')
        self.proposal_dist = MultivariateNormalProposal(cov)

    def mutate(self):
        """Metropolis-Hastings perturbation."""
        self.n_steps = 1
        old_corr = 2
        corr = Pearson(self.tempered_posterior)
        ac_ = []
        while True:
            log_R = np.log(self.rng.random(self.draws))
            proposal = floatX(
                self.particles.as_array
                + self.proposal_dist(num_draws=self.draws, rng=self.rng)
                * self.proposal_scales[:, None]
            )

<<<<<<< HEAD
            proposal_logp, pl, ll = self._tempered_posterior_p(proposal)
            accepted = log_R[n_step] < (proposal_logp - self.tempered_posterior_logp)

            ac_[n_step] = accepted
            self.particles.set(accepted, proposal[accepted])
=======
            proposal_logp = pl + ll * self.beta
            accepted = log_R < (proposal_logp - self.tempered_posterior_logp)

            self.tempered_posterior[accepted] = proposal[accepted]
>>>>>>> 7cdc0705
            self.prior_logp[accepted] = pl[accepted]
            self.likelihood_logp[accepted] = ll[accepted]
            self.tempered_posterior_logp[accepted] = proposal_logp[accepted]
            ac_.append(accepted)
            self.n_steps += 1

            pearson_r = corr.get(self.tempered_posterior)
            if np.mean((old_corr - pearson_r) > self.correlation_threshold) > 0.9:
                old_corr = pearson_r
            else:
                break

        self.chain_acc_rate = np.mean(ac_, axis=0)

    def sample_stats(self):
        stats = super().sample_stats()
        stats.update(
            {
                "mean_accept_rate": self.chain_acc_rate.mean(),
                "mean_proposal_scale": self.proposal_scales.mean(),
            }
        )
        return stats

    def sample_settings(self):
        stats = super().sample_settings()
        stats.update(
            {
                "_n_tune": self.n_steps,  # Default property name used in `SamplerReport`
                "correlation_threshold": self.correlation_threshold,
            }
        )
        return stats


def _logp_forw(point, out_vars, in_vars, shared):
    """Compile Aesara function of the model and the input and output variables.

    Parameters
    ----------
    out_vars: List
        containing :class:`pymc.Distribution` for the output variables
    in_vars: List
        containing :class:`pymc.Distribution` for the input variables
    shared: List
        containing :class:`aesara.tensor.Tensor` for depended shared data
    """

    # Replace integer inputs with rounded float inputs
    if any(var.dtype in discrete_types for var in in_vars):
        replace_int_input = {}
        new_in_vars = []
        for in_var in in_vars:
            if in_var.dtype in discrete_types:
                float_var = at.TensorType("floatX", in_var.broadcastable)(in_var.name)
                new_in_vars.append(float_var)
                replace_int_input[in_var] = at.round(float_var)
            else:
                new_in_vars.append(in_var)

        out_vars = clone_replace(out_vars, replace_int_input, strict=False)
        in_vars = new_in_vars

    out_list, inarray0 = join_nonshared_inputs(point, out_vars, in_vars, shared)
    f = compile_pymc([inarray0], out_list[0])
    f.trust_input = True
    return f


class Particles:
    """
    List of draws from variables (particles)
    belonging to a model that can be modified
    in place as if they were an array.
    """

    @classmethod
    def build(cls, draws: int, init_rnd, model, random_seed, dual_representation=False):
        rng = np.random.default_rng(seed=random_seed)
        initial_point = model.recompute_initial_point(seed=rng.integers(2 ** 30))
        var_info = {}
        variables = inputvars(model.value_vars)
        for v in variables:
            var_info[v.name] = (initial_point[v.name].shape, initial_point[v.name].size)
        points = [
            Point({v.name: init_rnd[v.name][i] for v in variables}, model=model)
            for i in range(draws)
        ]
        draws = draws
        if dual_representation:
            return DualParticles(points, draws, var_info, variables, model)
        else:
            return Particles(points, draws, var_info, variables, model)

    def __init__(self, points, draws, var_info, variables, model):
        self.as_array = np.array(floatX([DictToArrayBijection.map(point).data for point in points]))
        self.variables = variables
        self._draws = draws
        self._var_info = var_info
        self._model = model

    def resample(self, resampling_indexes):
        self.as_array = self.as_array[resampling_indexes]

    def __len__(self):
        return self._draws

    def __getitem__(self, item):
        return self.as_array[item]

    def set(self, indexes, values):
        """
        Consistently updates array and points
        representations. If no index is selected, modify all
        """
        if indexes is None:
            if not len(values) == len(self):
                raise ValueError(
                    "If values size doesn't match particle size, then indexes need to be specified"
                )
            indexes = [True] * len(self)

        elif not len(indexes) == len(self):
            raise ValueError(
                f"Indexes length {len(indexes)} does not match particles size {len(self)}"
            )

        self.as_array[indexes] = values

    def to_trace(self, chain):
        """
        Builds a trace object out self,
        rounding discrete variable samples.
        """
        varnames = [v.name for v in self.variables]

        with self._model:
            strace = NDArray(name=self._model.name)
            strace.setup(len(self), chain)
        for i in range(len(self)):
            value = []
            size = 0
            for varname in varnames:
                shape, new_size = self._var_info[varname]
                var_samples = self.as_array[i][size : size + new_size]
                # Round discrete variable samples. The rounded values were the ones
                # actually used in the logp evaluations (see logp_forw)
                var = self._model[varname]
                if var.dtype in discrete_types:
                    var_samples = np.round(var_samples).astype(var.dtype)
                value.append(var_samples.reshape(shape))
                size += new_size
            strace.record(point={k: v for k, v in zip(varnames, value)})
        return strace<|MERGE_RESOLUTION|>--- conflicted
+++ resolved
@@ -53,7 +53,7 @@
 
         _initialize_kernel: default
             Creates initial population of particles in the variable
-            self.particles and populates the `self.var_info` dictionary
+            `self.particles` and populates the `self.var_info` dictionary
             with information about model variables shape and size as
             {var.name : (var.shape, var.size)
 
@@ -99,7 +99,7 @@
             May include logic that should be performed before every mutation step
 
         mutate: REQUIRED
-            Mutate particles in self.tempered_posterior
+            Mutate particles in self.particles
 
             This method is further responsible to update the self.prior_logp,
             self.likelihod_logp and self.tempered_posterior_logp, corresponding
@@ -188,21 +188,15 @@
 
         """
         # Create dictionary that stores original variables shape and size
-<<<<<<< HEAD
-        initial_point = self.model.recompute_initial_point(seed=self.rng.integers(2 ** 30))
-
-=======
         initial_point = self.model.compute_initial_point(seed=self.rng.integers(2**30))
-        for v in self.variables:
-            self.var_info[v.name] = (initial_point[v.name].shape, initial_point[v.name].size)
->>>>>>> 7cdc0705
+
         # Create particles bijection map
         if self.start:
             init_rnd = self.start
         else:
             init_rnd = self.initialize_population()
 
-        self.particles = Particles.build(self.draws, init_rnd, self.model, self.rng)
+        self.particles = Particles.build(self.draws, initial_point, init_rnd, self.model, self.rng)
         # Initialize prior and likelihood log probabilities
         shared = make_shared_replacements(initial_point, self.variables, self.model)
 
@@ -339,32 +333,19 @@
     def tune(self):
         # Update MVNormal proposal based on the mean and covariance of the
         # tempered posterior.
-        tempered_posterior = self.particles.as_array
-        cov = np.cov(tempered_posterior, ddof=0, rowvar=0)
+        cov = np.cov(self.particles.as_array, ddof=0, rowvar=0)
         cov = np.atleast_2d(cov)
         cov += 1e-6 * np.eye(cov.shape[0])
         if np.isnan(cov).any() or np.isinf(cov).any():
             raise ValueError('Sample covariances not valid! Likely "draws" is too small!')
-        mean = np.average(tempered_posterior, axis=0)
+        mean = np.average(self.particles.as_array, axis=0)
         self.proposal_dist = multivariate_normal(mean, cov)
 
     def mutate(self):
         """Independent Metropolis-Hastings perturbation."""
-<<<<<<< HEAD
-        ac_ = np.empty((self.n_steps, self.draws))
-        log_R = np.log(self.rng.random((self.n_steps, self.draws)))
-
-        # The proposal is independent from the current point.
-        # We have to take that into account to compute the Metropolis-Hastings acceptance
-        # We first compute the logp of proposing a transition to the current points.
-        # This variable is updated at the end of the loop with the entries from the accepted
-        # transitions, which is equivalent to recomputing it in every iteration of the loop.
-        backward_logp = self.proposal_dist.logpdf(self.particles.as_array)
-        for n_step in range(self.n_steps):
-=======
         self.n_steps = 1
         old_corr = 2
-        corr = Pearson(self.tempered_posterior)
+        corr = Pearson(self.particles.as_array)
         ac_ = []
         while True:
             log_R = np.log(self.rng.random(self.draws))
@@ -373,39 +354,27 @@
             # We first compute the logp of proposing a transition to the current points.
             # This variable is updated at the end of the loop with the entries from the accepted
             # transitions, which is equivalent to recomputing it in every iteration of the loop.
->>>>>>> 7cdc0705
             proposal = floatX(self.proposal_dist.rvs(size=self.draws, random_state=self.rng))
             proposal = proposal.reshape(len(proposal), -1)
             # To do that we compute the logp of moving to a new point
             forward_logp = self.proposal_dist.logpdf(proposal)
-<<<<<<< HEAD
-
+            # And to going back from that new point
+            backward_logp = self.proposal_dist.logpdf(self.particles.as_array)
             proposal_logp, pl, ll = self._tempered_posterior_p(proposal)
-            accepted = log_R[n_step] < (
-                (proposal_logp + backward_logp) - (self.tempered_posterior_logp + forward_logp)
-            )
-
-            ac_[n_step] = accepted
-            self.particles.set(accepted, proposal[accepted])
-=======
-            # And to going back from that new point
-            backward_logp = self.proposal_dist.logpdf(self.tempered_posterior)
-            ll = np.array([self.likelihood_logp_func(prop) for prop in proposal])
-            pl = np.array([self.prior_logp_func(prop) for prop in proposal])
-            proposal_logp = pl + ll * self.beta
+
             accepted = log_R < (
                 (proposal_logp + backward_logp) - (self.tempered_posterior_logp + forward_logp)
             )
 
-            self.tempered_posterior[accepted] = proposal[accepted]
->>>>>>> 7cdc0705
+            self.particles.set(accepted, proposal[accepted])
+
             self.tempered_posterior_logp[accepted] = proposal_logp[accepted]
             self.prior_logp[accepted] = pl[accepted]
             self.likelihood_logp[accepted] = ll[accepted]
             ac_.append(accepted)
             self.n_steps += 1
 
-            pearson_r = corr.get(self.tempered_posterior)
+            pearson_r = corr.get(self.particles.as_array)
             if np.mean((old_corr - pearson_r) > self.correlation_threshold) > 0.9:
                 old_corr = pearson_r
             else:
@@ -468,13 +437,8 @@
         """Proposal dist is just a Multivariate Normal with unit identity covariance.
         Dimension specific scaling is provided by self.proposal_scales and set in self.tune()
         """
-<<<<<<< HEAD
         ndim = self.particles.as_array.shape[1]
-        self.proposal_scales = np.full(self.draws, min(1, 2.38 ** 2 / ndim))
-=======
-        ndim = self.tempered_posterior.shape[1]
         self.proposal_scales = np.full(self.draws, min(1, 2.38**2 / ndim))
->>>>>>> 7cdc0705
 
     def resample(self):
         super().resample()
@@ -502,7 +466,7 @@
         """Metropolis-Hastings perturbation."""
         self.n_steps = 1
         old_corr = 2
-        corr = Pearson(self.tempered_posterior)
+        corr = Pearson(self.particles.as_array)
         ac_ = []
         while True:
             log_R = np.log(self.rng.random(self.draws))
@@ -512,25 +476,17 @@
                 * self.proposal_scales[:, None]
             )
 
-<<<<<<< HEAD
             proposal_logp, pl, ll = self._tempered_posterior_p(proposal)
-            accepted = log_R[n_step] < (proposal_logp - self.tempered_posterior_logp)
-
-            ac_[n_step] = accepted
+            accepted = log_R < (proposal_logp - self.tempered_posterior_logp)
+
             self.particles.set(accepted, proposal[accepted])
-=======
-            proposal_logp = pl + ll * self.beta
-            accepted = log_R < (proposal_logp - self.tempered_posterior_logp)
-
-            self.tempered_posterior[accepted] = proposal[accepted]
->>>>>>> 7cdc0705
             self.prior_logp[accepted] = pl[accepted]
             self.likelihood_logp[accepted] = ll[accepted]
             self.tempered_posterior_logp[accepted] = proposal_logp[accepted]
             ac_.append(accepted)
             self.n_steps += 1
 
-            pearson_r = corr.get(self.tempered_posterior)
+            pearson_r = corr.get(self.particles.as_array)
             if np.mean((old_corr - pearson_r) > self.correlation_threshold) > 0.9:
                 old_corr = pearson_r
             else:
@@ -601,9 +557,7 @@
     """
 
     @classmethod
-    def build(cls, draws: int, init_rnd, model, random_seed, dual_representation=False):
-        rng = np.random.default_rng(seed=random_seed)
-        initial_point = model.recompute_initial_point(seed=rng.integers(2 ** 30))
+    def build(cls, draws: int, initial_point, init_rnd, model, dual_representation=False):
         var_info = {}
         variables = inputvars(model.value_vars)
         for v in variables:
@@ -613,10 +567,8 @@
             for i in range(draws)
         ]
         draws = draws
-        if dual_representation:
-            return DualParticles(points, draws, var_info, variables, model)
-        else:
-            return Particles(points, draws, var_info, variables, model)
+
+        return Particles(points, draws, var_info, variables, model)
 
     def __init__(self, points, draws, var_info, variables, model):
         self.as_array = np.array(floatX([DictToArrayBijection.map(point).data for point in points]))
