--- conflicted
+++ resolved
@@ -29,9 +29,6 @@
     DEMetropolis,
 )
 from pymc3.theanof import floatX
-<<<<<<< HEAD
-from pymc3.distributions import Binomial, Normal, Bernoulli, Categorical, Beta, HalfNormal
-=======
 from pymc3.distributions import (
     Binomial,
     Normal,
@@ -40,7 +37,6 @@
     Beta,
     HalfNormal,
 )
->>>>>>> 6ccc11be
 
 from numpy.testing import assert_array_almost_equal
 import numpy as np
@@ -471,7 +467,6 @@
         ),
         SMC: np.array(
             [
-<<<<<<< HEAD
                 0.02957155,
                 -0.10448987,
                 1.83330321,
@@ -672,208 +667,6 @@
                 -0.35454457,
                 0.52929041,
                 0.83350277,
-=======
-                5.10950205e-02,
-                1.09811720e00,
-                1.78330202e-01,
-                6.85938766e-01,
-                1.42354476e-01,
-                -1.59630758e00,
-                1.57176810e00,
-                -4.01398917e-01,
-                1.14567871e00,
-                1.14954938e00,
-                4.94399840e-01,
-                1.16253017e00,
-                1.17432244e00,
-                7.79195162e-01,
-                1.29017945e00,
-                2.53722905e-01,
-                5.38589898e-01,
-                3.52121216e-01,
-                1.35795966e00,
-                1.02086933e-01,
-                1.58845251e00,
-                6.76852927e-01,
-                -1.04716592e-02,
-                -1.01613324e-01,
-                1.37680965e00,
-                7.40036542e-01,
-                2.89069320e-01,
-                1.48153741e00,
-                9.58156958e-01,
-                5.73623782e-02,
-                7.68850721e-01,
-                3.68643390e-01,
-                1.47645964e00,
-                2.32596780e-01,
-                -1.85008158e-01,
-                3.71335958e-01,
-                2.68600102e00,
-                -4.89504443e-01,
-                6.54265561e-02,
-                3.80455349e-01,
-                1.17875338e00,
-                2.30233324e-01,
-                6.90960231e-01,
-                8.81668685e-01,
-                -2.19754340e-01,
-                1.27686862e-01,
-                3.28444250e-01,
-                1.34820635e-01,
-                5.29725257e-01,
-                1.43783915e00,
-                -1.64754264e-01,
-                7.41446719e-01,
-                -1.17733186e00,
-                6.01215658e-02,
-                1.82638158e-01,
-                -2.23232214e-02,
-                -1.79877583e-02,
-                8.37949150e-01,
-                4.41964955e-01,
-                -8.66524743e-01,
-                4.90738093e-01,
-                2.42056488e-01,
-                4.67699626e-01,
-                2.91075351e-01,
-                1.49541153e00,
-                8.30730845e-01,
-                1.03956404e00,
-                -5.16162910e-01,
-                2.84338859e-01,
-                1.72305888e00,
-                9.52445566e-01,
-                1.48831718e00,
-                8.03455325e-01,
-                1.48840970e00,
-                6.98122664e-01,
-                3.30187139e-01,
-                7.88029712e-01,
-                9.31510828e-01,
-                1.01326878e00,
-                2.26637755e-01,
-                1.70703646e-01,
-                -8.54429841e-01,
-                2.97254590e-01,
-                -2.77843274e-01,
-                -2.25544207e-01,
-                1.98862826e-02,
-                5.05953885e-01,
-                4.98203941e-01,
-                1.20897382e00,
-                -6.32958669e-05,
-                -7.22425896e-01,
-                1.60930869e00,
-                -5.02773645e-01,
-                2.46405678e00,
-                9.16039706e-01,
-                1.14146060e00,
-                -1.95781984e-01,
-                -2.44653942e-01,
-                2.67851290e-01,
-                2.37462012e-01,
-                6.71471950e-01,
-                1.18319765e00,
-                1.29146530e00,
-                -3.14177753e-01,
-                -1.31041215e-02,
-                1.05029405e00,
-                1.31202399e00,
-                7.40532839e-02,
-                9.15510041e-01,
-                7.71054604e-01,
-                9.83483263e-01,
-                9.03032142e-01,
-                9.14191160e-01,
-                9.32285366e-01,
-                1.13937607e00,
-                -4.29155928e-01,
-                3.44609229e-02,
-                -5.46423555e-02,
-                1.34625982e00,
-                -1.28287047e-01,
-                -1.55214879e-02,
-                3.25294234e-01,
-                1.06120585e00,
-                -5.09891282e-01,
-                1.25789335e00,
-                1.01808348e00,
-                -9.92590713e-01,
-                1.72832932e00,
-                1.12232980e00,
-                8.54801892e-01,
-                1.41534752e00,
-                3.50798405e-01,
-                3.69381623e-01,
-                1.48608411e00,
-                -1.15506310e-02,
-                1.57066360e00,
-                2.00747378e-01,
-                4.47219763e-01,
-                5.57720524e-01,
-                -7.74295353e-02,
-                1.79192501e00,
-                7.66510475e-01,
-                1.38852488e00,
-                -4.06055122e-01,
-                2.73203156e-01,
-                3.61014687e-01,
-                1.23574043e00,
-                1.64565746e-01,
-                -9.89896480e-02,
-                9.26130265e-02,
-                1.06440134e00,
-                -1.55890408e-01,
-                4.47131846e-01,
-                -7.59186008e-01,
-                -1.50881256e00,
-                -2.13928005e-01,
-                -4.19160151e-01,
-                1.75815544e00,
-                7.45423008e-01,
-                6.94781506e-01,
-                1.58596346e00,
-                1.75508724e00,
-                4.56070434e-01,
-                2.94128709e-02,
-                1.17703970e00,
-                -9.90230827e-02,
-                8.42796845e-01,
-                1.79154944e00,
-                5.92779197e-01,
-                2.73562285e-01,
-                1.61597907e00,
-                1.23514403e00,
-                4.86261080e-01,
-                -3.10434934e-01,
-                5.57873722e-01,
-                6.50365217e-01,
-                -3.41009850e-01,
-                9.26851109e-01,
-                8.28936486e-01,
-                9.16180689e-02,
-                1.30226405e00,
-                3.73945789e-01,
-                6.04560122e-02,
-                6.00698708e-01,
-                9.68764731e-02,
-                1.41904148e00,
-                6.94182961e-03,
-                3.17504138e-01,
-                5.90956041e-01,
-                -5.78113887e-01,
-                5.26615565e-01,
-                -4.19715252e-01,
-                8.92891364e-01,
-                1.30207363e-01,
-                4.19899637e-01,
-                7.10275704e-01,
-                9.27418179e-02,
-                1.85758044e00,
-                4.76988907e-01,
-                -1.36341398e-01,
->>>>>>> 6ccc11be
             ]
         ),
     }
@@ -912,13 +705,6 @@
             x = Normal("x", mu=0, sd=1)
             y = Normal("y", mu=x, sd=1, observed=1)
             if step_method.__name__ == "SMC":
-<<<<<<< HEAD
-                trace = sample(draws=200, random_seed=1, progressbar=False, step=step_method())
-            elif step_method.__name__ == "NUTS":
-                step = step_method(scaling=model.test_point)
-                trace = sample(
-                    0, tune=n_steps, discard_tuned_samples=False, step=step, random_seed=1, chains=1
-=======
                 trace = sample(
                     draws=200, random_seed=1, progressbar=False, step=step_method()
                 )
@@ -931,7 +717,6 @@
                     step=step,
                     random_seed=1,
                     chains=1,
->>>>>>> 6ccc11be
                 )
             else:
                 trace = sample(
@@ -997,9 +782,6 @@
             steps = (Metropolis(S=C, proposal_dist=MultivariateNormalProposal),)
         for step in steps:
             trace = sample(
-<<<<<<< HEAD
-                20000, tune=0, step=step, start=start, model=model, random_seed=1, chains=1
-=======
                 20000,
                 tune=0,
                 step=step,
@@ -1007,7 +789,6 @@
                 model=model,
                 random_seed=1,
                 chains=1,
->>>>>>> 6ccc11be
             )
             self.check_stat(check, trace, step.__class__.__name__)
 
@@ -1034,9 +815,6 @@
             steps = (EllipticalSlice(prior_cov=K), EllipticalSlice(prior_chol=L))
         for step in steps:
             trace = sample(
-<<<<<<< HEAD
-                5000, tune=0, step=step, start=start, model=model, random_seed=1, chains=1
-=======
                 5000,
                 tune=0,
                 step=step,
@@ -1044,7 +822,6 @@
                 model=model,
                 random_seed=1,
                 chains=1,
->>>>>>> 6ccc11be
             )
             self.check_stat(check, trace, step.__class__.__name__)
 
@@ -1076,12 +853,8 @@
     samplers = (Metropolis, Slice, HamiltonianMC, NUTS, DEMetropolis)
 
     @pytest.mark.skipif(
-<<<<<<< HEAD
-        theano.config.floatX == "float32", reason="Test fails on 32 bit due to linalg issues"
-=======
         theano.config.floatX == "float32",
         reason="Test fails on 32 bit due to linalg issues",
->>>>>>> 6ccc11be
     )
     def test_non_blocked(self):
         """Test that samplers correctly create non-blocked compound steps."""
@@ -1091,12 +864,8 @@
                 assert isinstance(sampler(blocked=False), CompoundStep)
 
     @pytest.mark.skipif(
-<<<<<<< HEAD
-        theano.config.floatX == "float32", reason="Test fails on 32 bit due to linalg issues"
-=======
         theano.config.floatX == "float32",
         reason="Test fails on 32 bit due to linalg issues",
->>>>>>> 6ccc11be
     )
     def test_blocked(self):
         _, model = simple_2model_continuous()
@@ -1183,15 +952,6 @@
             x = Normal("x", 0, 1)
             for stepper in TestPopulationSamplers.steppers:
                 step = stepper()
-
-<<<<<<< HEAD
-                trace = sample(chains=4, draws=20, tune=0, step=DEMetropolis(), parallelize=True)
-                samples = np.array(trace.get_values("x", combine=False))[:, 5]
-
-                assert len(set(samples)) == 4, "Parallelized {} " "chains are identical.".format(
-                    stepper
-                )
-=======
                 trace = sample(
                     chains=4, draws=20, tune=0, step=DEMetropolis(), parallelize=True
                 )
@@ -1200,7 +960,6 @@
                 assert (
                     len(set(samples)) == 4
                 ), "Parallelized {} " "chains are identical.".format(stepper)
->>>>>>> 6ccc11be
         pass
 
 
@@ -1224,12 +983,8 @@
                 sample(init=None, chains=1, random_seed=1)
             error.match("Bad initial")
 
-<<<<<<< HEAD
-    @pytest.mark.skipif(sys.version_info < (3, 6), reason="requires python3.6 or higher")
-=======
     @pytest.mark.skipif(sys.version_info < (3,6),
                     reason="requires python3.6 or higher")
->>>>>>> 6ccc11be
     def test_bad_init_parallel(self):
         with Model():
             HalfNormal("a", sd=1, testval=-1, transform=None)
@@ -1285,14 +1040,10 @@
         # Assert model logp is computed correctly: computing post-sampling
         # and tracking while sampling should give same results.
         model_logp_ = np.array(
-<<<<<<< HEAD
-            [model.logp(trace.point(i, chain=c)) for c in trace.chains for i in range(len(trace))]
-=======
             [
                 model.logp(trace.point(i, chain=c))
                 for c in trace.chains
                 for i in range(len(trace))
             ]
->>>>>>> 6ccc11be
         )
         assert (trace.model_logp == model_logp_).all()