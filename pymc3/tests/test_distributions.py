--- conflicted
+++ resolved
@@ -20,25 +20,12 @@
 from ..model import Model, Point, Deterministic
 from ..blocking import DictToVarBijection
 from ..distributions import (
-<<<<<<< HEAD
-    DensityDist, Categorical, Multinomial, VonMises, Dirichlet,
-    DirichletMultinomial,
-    MvStudentT, MvNormal, MatrixNormal, ZeroInflatedPoisson,
-    ZeroInflatedNegativeBinomial, Constant, Poisson, Bernoulli, Beta,
-    BetaBinomial, HalfStudentT, StudentT, Weibull, Pareto,
-    InverseGamma, Gamma, Cauchy, HalfCauchy, Lognormal, Laplace,
-    NegativeBinomial, Geometric, Exponential, ExGaussian, Normal, TruncatedNormal,
-    Flat, LKJCorr, Wald, ChiSquared, HalfNormal, DiscreteUniform,
-    Bound, Uniform, Triangular, Binomial, SkewNormal, DiscreteWeibull,
-    Gumbel, Logistic, OrderedLogistic, LogitNormal, Interpolated,
-    ZeroInflatedBinomial, HalfFlat, AR1, KroneckerNormal, Rice,
-    Kumaraswamy
-=======
     DensityDist,
     Categorical,
     Multinomial,
     VonMises,
     Dirichlet,
+    DirichletMultinomial,
     MvStudentT,
     MvNormal,
     MatrixNormal,
@@ -89,7 +76,6 @@
     Rice,
     Kumaraswamy,
     Moyal,
->>>>>>> 3ae43cfc
 )
 
 from ..distributions import continuous
