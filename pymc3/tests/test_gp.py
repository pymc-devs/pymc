#  pylint:disable=unused-variable
from .helpers import SeededTest
from pymc3 import Model, gp, sample, Uniform
import theano
import theano.tensor as tt
import numpy as np
import numpy.testing as npt
import pytest

class TestZero(object):
    def test_value(self):
        X = np.linspace(0,1,10)[:,None]
        with Model() as model:
            zero_mean = gp.mean.Zero()
        M = theano.function([], zero_mean(X))()
        assert np.all(M==0)
        assert M.shape == (10, )

    def test_multid(self):
        X = np.linspace(0,1,30).reshape(10,3)
        with Model() as model:
            zero_mean = gp.mean.Zero()
        M = theano.function([], zero_mean(X))()
        assert np.all(M==0)
        assert M.shape == (10, )

class TestConstant(object):
    def test_value(self):
        X = np.linspace(0,1,10)[:,None]
        with Model() as model:
            const_mean = gp.mean.Constant(c=6)
        M = theano.function([], const_mean(X))()
        assert np.all(M==6)
        assert M.shape == (10, )

    def test_multid(self):
        X = np.linspace(0,1,30).reshape(10,3)
        with Model() as model:
            const_mean = gp.mean.Constant(c=6)
        M = theano.function([], const_mean(X))()
        assert np.all(M==6)
        assert M.shape == (10, )

class TestLinearMean(object):
    def test_value(self):
        X = np.linspace(0,1,10)[:,None]
        with Model() as model:
            linear_mean = gp.mean.Linear(coeffs=2, intercept=0.5)
        M = theano.function([], linear_mean(X))()
        npt.assert_allclose(M[1], 0.7222, atol=1e-3)

    def test_multid(self):
        X = np.linspace(0,1,30).reshape(10,3)
        A = np.array([1,2,3])
        b = 10
        with Model() as model:
            linear_mean = gp.mean.Linear(coeffs=A, intercept=b)
        M = theano.function([], linear_mean(X))()
        assert M.shape == (10, )
        npt.assert_allclose(M[1], 10.8965, atol=1e-3)

class TestMeanAddProd(object):
    def test_add(self):
        X = np.linspace(0,1,10)[:,None]
        with Model() as model:
            mean1 = gp.mean.Linear(coeffs=2, intercept=0.5)
            mean2 = gp.mean.Constant(2)
            mean = mean1 + mean2 + mean2
        M = theano.function([], mean(X))()
        npt.assert_allclose(M[1], 0.7222 + 2 + 2, atol=1e-3)

    def test_prod(self):
        X = np.linspace(0,1,10)[:,None]
        with Model() as model:
            mean1 = gp.mean.Linear(coeffs=2, intercept=0.5)
            mean2 = gp.mean.Constant(2)
            mean = mean1 * mean2 * mean2
        M = theano.function([], mean(X))()
        npt.assert_allclose(M[1], 0.7222 * 2 * 2, atol=1e-3)

    def test_add_multid(self):
        X = np.linspace(0,1,30).reshape(10,3)
        A = np.array([1,2,3])
        b = 10
        with Model() as model:
            mean1 = gp.mean.Linear(coeffs=A, intercept=b)
            mean2 = gp.mean.Constant(2)
            mean = mean1 + mean2 + mean2
        M = theano.function([], mean(X))()
        npt.assert_allclose(M[1], 10.8965 + 2 + 2, atol=1e-3)

    def test_prod_multid(self):
        X = np.linspace(0,1,30).reshape(10,3)
        A = np.array([1,2,3])
        b = 10
        with Model() as model:
            mean1 = gp.mean.Linear(coeffs=A, intercept=b)
            mean2 = gp.mean.Constant(2)
            mean = mean1 * mean2 * mean2
        M = theano.function([], mean(X))()
        npt.assert_allclose(M[1], 10.8965 * 2 * 2, atol=1e-3)


class TestCovAdd(object):
    def test_symadd_cov(self):
        X = np.linspace(0,1,10)[:,None]
        with Model() as model:
            cov1 = gp.cov.ExpQuad(1, 0.1)
            cov2 = gp.cov.ExpQuad(1, 0.1)
            cov = cov1 + cov2
        K = theano.function([], cov(X))()
        npt.assert_allclose(K[0, 1], 2 * 0.53940, atol=1e-3)

    def test_rightadd_scalar(self):
        X = np.linspace(0,1,10)[:,None]
        with Model() as model:
            a = 1
            cov = gp.cov.ExpQuad(1, 0.1) + a
        K = theano.function([], cov(X))()
        npt.assert_allclose(K[0, 1], 1.53940, atol=1e-3)

    def test_leftadd_scalar(self):
        X = np.linspace(0,1,10)[:,None]
        with Model() as model:
            a = 1
            cov = a + gp.cov.ExpQuad(1, 0.1)
        K = theano.function([], cov(X))()
        npt.assert_allclose(K[0, 1], 1.53940, atol=1e-3)

    def test_rightadd_matrix(self):
        X = np.linspace(0,1,10)[:,None]
        M = 2 * np.ones((10,10))
        with Model() as model:
            cov = gp.cov.ExpQuad(1, 0.1) + M
        K = theano.function([], cov(X))()
        npt.assert_allclose(K[0, 1], 2.53940, atol=1e-3)

    def test_leftprod_matrix(self):
        X = np.linspace(0,1,3)[:,None]
        M = np.array([[1,2,3],[2,1,2],[3,2,1]])
        with Model() as model:
            cov = M + gp.cov.ExpQuad(1, 0.1)
            cov_true = gp.cov.ExpQuad(1, 0.1) + M
        K = theano.function([], cov(X))()
        K_true = theano.function([], cov_true(X))()
        assert np.allclose(K, K_true)


class TestCovProd(object):
    def test_symprod_cov(self):
        X = np.linspace(0,1,10)[:,None]
        with Model() as model:
            cov1 = gp.cov.ExpQuad(1, 0.1)
            cov2 = gp.cov.ExpQuad(1, 0.1)
            cov = cov1 * cov2
        K = theano.function([], cov(X))()
        npt.assert_allclose(K[0, 1], 0.53940 * 0.53940, atol=1e-3)

    def test_rightprod_scalar(self):
        X = np.linspace(0,1,10)[:,None]
        with Model() as model:
            a = 2
            cov = gp.cov.ExpQuad(1, 0.1) * a
        K = theano.function([], cov(X))()
        npt.assert_allclose(K[0, 1], 2 * 0.53940, atol=1e-3)

    def test_leftprod_scalar(self):
        X = np.linspace(0,1,10)[:,None]
        with Model() as model:
            a = 2
            cov = a * gp.cov.ExpQuad(1, 0.1)
        K = theano.function([], cov(X))()
        npt.assert_allclose(K[0, 1], 2 * 0.53940, atol=1e-3)

    def test_rightprod_matrix(self):
        X = np.linspace(0,1,10)[:,None]
        M = 2 * np.ones((10,10))
        with Model() as model:
            cov = gp.cov.ExpQuad(1, 0.1) * M
        K = theano.function([], cov(X))()
        npt.assert_allclose(K[0, 1], 2 * 0.53940, atol=1e-3)

    def test_leftprod_matrix(self):
        X = np.linspace(0,1,3)[:,None]
        M = np.array([[1,2,3],[2,1,2],[3,2,1]])
        with Model() as model:
            cov = M * gp.cov.ExpQuad(1, 0.1)
            cov_true = gp.cov.ExpQuad(1, 0.1) * M
        K = theano.function([], cov(X))()
        K_true = theano.function([], cov_true(X))()
        assert np.allclose(K, K_true)

    def test_multiops(self):
        X = np.linspace(0,1,3)[:,None]
        M = np.array([[1,2,3],[2,1,2],[3,2,1]])
        with Model() as model:
            cov1 = 3 + gp.cov.ExpQuad(1, 0.1) + M * gp.cov.ExpQuad(1, 0.1) * M * gp.cov.ExpQuad(1, 0.1)
            cov2 = gp.cov.ExpQuad(1, 0.1) * M * gp.cov.ExpQuad(1, 0.1) * M + gp.cov.ExpQuad(1, 0.1) + 3
        K1 = theano.function([], cov1(X))()
        K2 = theano.function([], cov2(X))()
        assert np.allclose(K1, K2)


class TestCovSliceDim(object):
    def test_slice1(self):
        X = np.linspace(0,1,30).reshape(10,3)
        with Model() as model:
            cov = gp.cov.ExpQuad(3, 0.1, active_dims=[0,0,1])
        K = theano.function([], cov(X))()
        npt.assert_allclose(K[0, 1], 0.20084298, atol=1e-3)

    def test_slice2(self):
        X = np.linspace(0,1,30).reshape(10,3)
        with Model() as model:
            cov = gp.cov.ExpQuad(3, [0.1, 0.1], active_dims=[False, True, True])
        K = theano.function([], cov(X))()
        npt.assert_allclose(K[0, 1], 0.34295549, atol=1e-3)

    def test_slice3(self):
        X = np.linspace(0,1,30).reshape(10,3)
        with Model() as model:
            cov = gp.cov.ExpQuad(3, np.array([0.1, 0.1]), active_dims=[False, True, True])
        K = theano.function([], cov(X))()
        npt.assert_allclose(K[0, 1], 0.34295549, atol=1e-3)

    def test_diffslice(self):
        X = np.linspace(0,1,30).reshape(10,3)
        with Model() as model:
            cov = gp.cov.ExpQuad(3, 0.1, [1, 0, 0]) + gp.cov.ExpQuad(3, [0.1, 0.2, 0.3])
        K = theano.function([], cov(X))()
        npt.assert_allclose(K[0, 1], 0.683572, atol=1e-3)

    def test_raises(self):
        lengthscales = 2.0
        with pytest.raises(ValueError):
            gp.cov.ExpQuad(1, lengthscales, [True, False])
            gp.cov.ExpQuad(2, lengthscales, [True])


class TestStability(object):
    def test_stable(self):
        X = np.random.uniform(low=320., high=400., size=[2000,2])
        with Model() as model:
            cov = gp.cov.ExpQuad(2, 0.1)
        dists = theano.function([], cov.square_dist(X, X))()
        assert not np.any(dists < 0)


class TestExpQuad(object):
    def test_1d(self):
        X = np.linspace(0,1,10)[:,None]
        with Model() as model:
            cov = gp.cov.ExpQuad(1, 0.1)
        K = theano.function([], cov(X))()
        npt.assert_allclose(K[0, 1], 0.53940, atol=1e-3)
        K = theano.function([], cov(X,X))()
        npt.assert_allclose(K[0, 1], 0.53940, atol=1e-3)

    def test_2d(self):
        X = np.linspace(0,1,10).reshape(5,2)
        with Model() as model:
            cov = gp.cov.ExpQuad(2, 0.5)
        K = theano.function([], cov(X))()
        npt.assert_allclose(K[0, 1], 0.820754, atol=1e-3)

    def test_2dard(self):
        X = np.linspace(0,1,10).reshape(5,2)
        with Model() as model:
            cov = gp.cov.ExpQuad(2, np.array([1, 2]))
        K = theano.function([], cov(X))()
        npt.assert_allclose(K[0, 1], 0.969607, atol=1e-3)


class TestRatQuad(object):
    def test_1d(self):
        X = np.linspace(0,1,10)[:,None]
        with Model() as model:
            cov = gp.cov.RatQuad(1, 0.1, 0.5)
        K = theano.function([], cov(X))()
        npt.assert_allclose(K[0, 1], 0.66896, atol=1e-3)
        K = theano.function([], cov(X,X))()
        npt.assert_allclose(K[0, 1], 0.66896, atol=1e-3)


class TestExponential(object):
    def test_1d(self):
        X = np.linspace(0,1,10)[:,None]
        with Model() as model:
            cov = gp.cov.Exponential(1, 0.1)
        K = theano.function([], cov(X))()
        npt.assert_allclose(K[0, 1], 0.57375, atol=1e-3)
        K = theano.function([], cov(X,X))()
        npt.assert_allclose(K[0, 1], 0.57375, atol=1e-3)


class TestMatern52(object):
    def test_1d(self):
        X = np.linspace(0,1,10)[:,None]
        with Model() as model:
            cov = gp.cov.Matern52(1, 0.1)
        K = theano.function([], cov(X))()
        npt.assert_allclose(K[0, 1], 0.46202, atol=1e-3)
        K = theano.function([], cov(X,X))()
        npt.assert_allclose(K[0, 1], 0.46202, atol=1e-3)


class TestMatern32(object):
    def test_1d(self):
        X = np.linspace(0,1,10)[:,None]
        with Model() as model:
            cov = gp.cov.Matern32(1, 0.1)
        K = theano.function([], cov(X))()
        npt.assert_allclose(K[0, 1], 0.42682, atol=1e-3)
        K = theano.function([], cov(X,X))()
        npt.assert_allclose(K[0, 1], 0.42682, atol=1e-3)


class TestCosine(object):
    def test_1d(self):
        X = np.linspace(0,1,10)[:,None]
        with Model() as model:
            cov = gp.cov.Cosine(1, 0.1)
        K = theano.function([], cov(X))()
        npt.assert_allclose(K[0, 1], -0.93969, atol=1e-3)
        K = theano.function([], cov(X,X))()
        npt.assert_allclose(K[0, 1], -0.93969, atol=1e-3)


class TestLinear(object):
    def test_1d(self):
        X = np.linspace(0,1,10)[:,None]
        with Model() as model:
            cov = gp.cov.Linear(1, 0.5)
        K = theano.function([], cov(X))()
        npt.assert_allclose(K[0, 1], 0.19444, atol=1e-3)
        K = theano.function([], cov(X,X))()
        npt.assert_allclose(K[0, 1], 0.19444, atol=1e-3)


class TestPolynomial(object):
    def test_1d(self):
        X = np.linspace(0,1,10)[:,None]
        with Model() as model:
            cov = gp.cov.Polynomial(1, 0.5, 2, 0)
        K = theano.function([], cov(X))()
        npt.assert_allclose(K[0, 1], 0.03780, atol=1e-3)
        K = theano.function([], cov(X,X))()
        npt.assert_allclose(K[0, 1], 0.03780, atol=1e-3)


class TestWarpedInput(object):
    def test_1d(self):
        X = np.linspace(0,1,10)[:,None]
        def warp_func(x, a, b, c):
            return x + (a * tt.tanh(b * (x - c)))
        with Model() as model:
            cov_m52 = gp.cov.Matern52(1, 0.2)
            cov = gp.cov.WarpedInput(1, warp_func=warp_func, args=(1,10,1), cov_func=cov_m52)
        K = theano.function([], cov(X))()
        npt.assert_allclose(K[0, 1], 0.79593, atol=1e-3)
        K = theano.function([], cov(X,X))()
        npt.assert_allclose(K[0, 1], 0.79593, atol=1e-3)

    def test_raises(self):
        cov_m52 = gp.cov.Matern52(1, 0.2)
        with pytest.raises(TypeError):
            gp.cov.WarpedInput(1, cov_m52, "str is not callable")
        with pytest.raises(TypeError):
            gp.cov.WarpedInput(1, "str is not Covariance object", lambda x: x)


class TestGibbs(object):
    def test_1d(self):
        X = np.linspace(0, 2, 10)[:,None]
        def tanh_func(x, x1, x2, w, x0):
            return (x1 + x2) / 2.0 - (x1 - x2) / 2.0 * tt.tanh((x - x0) / w)
        with Model() as model:
            cov = gp.cov.Gibbs(1, tanh_func, args=(0.05, 0.6, 0.4, 1.0))
        K = theano.function([], cov(X))()
        npt.assert_allclose(K[2, 3], 0.136683, atol=1e-4)
        K = theano.function([], cov(X,X))()
        npt.assert_allclose(K[2, 3], 0.136683, atol=1e-4)

    def test_raises(self):
        with pytest.raises(TypeError):
            gp.cov.Gibbs(1, "str is not callable")
        with pytest.raises(NotImplementedError):
            gp.cov.Gibbs(2, lambda x: x)
        with pytest.raises(NotImplementedError):
            gp.cov.Gibbs(3, lambda x: x, active_dims=[True, True, False])


class TestHandleArgs(object):
    def test_handleargs(self):
        def func_noargs(x):
            return x
        def func_onearg(x, a):
            return x + a
        def func_twoarg(x, a, b):
            return x + a + b
        x = 100
        a = 2
        b = 3
        func_noargs2 = gp.cov.handle_args(func_noargs, None)
        func_onearg2 = gp.cov.handle_args(func_onearg, a)
        func_twoarg2 = gp.cov.handle_args(func_twoarg, args=(a, b))
        assert func_noargs(x) == func_noargs2(x, args=None)
        assert func_onearg(x, a) == func_onearg2(x, args=a)
        assert func_twoarg(x, a, b) == func_twoarg2(x, args=(a, b))


class TestGP(SeededTest):
    def test_func_args(self):
        X = np.linspace(0,1,10)[:,None]
        Y = np.random.randn(10,1)
        with Model() as model:
            # make a Gaussian model
            with pytest.raises(ValueError):
                random_test = gp.GP('random_test', cov_func=gp.mean.Zero(), observed={'X':X, 'Y':Y})
            with pytest.raises(ValueError):
                random_test = gp.GP('random_test', mean_func=gp.cov.Matern32(1, 1),
                                        cov_func=gp.cov.Matern32(1, 1), observed={'X':X, 'Y':Y})
            with pytest.raises(ValueError):
                random_test = gp.GP('random_test', mean_func=2,
                                        cov_func=gp.cov.Matern32(1, 1), observed={'X':X, 'Y':Y})

    def test_sample(self):
<<<<<<< HEAD
        X = np.linspace(0,1,100)[:,None]
        Y = np.random.randn(100,1) + 1.0
=======
        X = np.linspace(0,1,10)[:,None]
        Y = np.random.randn(10,1)
>>>>>>> 1778e910
        with Model() as model:
            M = gp.mean.Constant(1)
            l = Uniform('l', 0, 5)
            K = gp.cov.Matern32(1, l)
            sigma = Uniform('sigma', 0, 10)
            # make a Gaussian model
            random_test = gp.GP('random_test', mean_func=M, cov_func=K, sigma=sigma, observed={'X':X, 'Y':Y})
            tr = sample(20, init=None, progressbar=False, random_seed=self.random_seed)<|MERGE_RESOLUTION|>--- conflicted
+++ resolved
@@ -425,13 +425,8 @@
                                         cov_func=gp.cov.Matern32(1, 1), observed={'X':X, 'Y':Y})
 
     def test_sample(self):
-<<<<<<< HEAD
-        X = np.linspace(0,1,100)[:,None]
-        Y = np.random.randn(100,1) + 1.0
-=======
         X = np.linspace(0,1,10)[:,None]
         Y = np.random.randn(10,1)
->>>>>>> 1778e910
         with Model() as model:
             M = gp.mean.Constant(1)
             l = Uniform('l', 0, 5)
