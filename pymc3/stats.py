"""Statistical utility functions for PyMC"""

import itertools
import logging
import warnings

import numpy as np
import pandas as pd
from tqdm import tqdm
from collections import namedtuple
from .model import modelcontext
from .util import get_default_varnames
import pymc3 as pm
from pymc3.theanof import floatX

from scipy.misc import logsumexp
from scipy.stats import dirichlet
from scipy.optimize import minimize


__all__ = ['autocorr', 'autocov', 'waic', 'loo', 'hpd', 'quantiles',
           'mc_error', 'summary', 'df_summary', 'compare', 'bfmi', 'r2_score']


_log = logging.getLogger('pymc3')


def statfunc(f):
    """
    Decorator for statistical utility function to automatically
    extract the trace array from whatever object is passed.
    """

    def wrapped_f(pymc3_obj, *args, **kwargs):
        try:
            vars = kwargs.pop('vars',  pymc3_obj.varnames)
            chains = kwargs.pop('chains', pymc3_obj.chains)
        except AttributeError:
            # If fails, assume that raw data was passed.
            return f(pymc3_obj, *args, **kwargs)

        burn = kwargs.pop('burn', 0)
        thin = kwargs.pop('thin', 1)
        combine = kwargs.pop('combine', False)
        # Remove outer level chain keys if only one chain)
        squeeze = kwargs.pop('squeeze', True)

        results = {chain: {} for chain in chains}
        for var in vars:
            samples = pymc3_obj.get_values(var, chains=chains, burn=burn,
                                           thin=thin, combine=combine,
                                           squeeze=False)
            for chain, data in zip(chains, samples):
                results[chain][var] = f(np.squeeze(data), *args, **kwargs)

        if squeeze and (len(chains) == 1 or combine):
            results = results[chains[0]]
        return results

    wrapped_f.__doc__ = f.__doc__
    wrapped_f.__name__ = f.__name__

    return wrapped_f


@statfunc
def autocorr(x, lag=1):
    """Sample autocorrelation at specified lag.

    Parameters
    ----------
    x : Numpy array
        An array containing MCMC samples
    lag : int
        The desidered lag to take in consideration
    """
    S = autocov(x, lag)
    return S[0, 1] / np.sqrt(np.prod(np.diag(S)))


@statfunc
def autocov(x, lag=1):
    """Sample autocovariance at specified lag.

    Parameters
    ----------
    x : Numpy array
        An array containing MCMC samples
    lag : int
        The desidered lag to take in consideration

    Returns
    -------
    2x2 matrix with the variances of
    x[:-lag] and x[lag:] in the diagonal and the autocovariance
    on the off-diagonal.
    """
    x = np.asarray(x)

    if not lag:
        return 1
    if lag < 0:
        raise ValueError("Autocovariance lag must be a positive integer")
    return np.cov(x[:-lag], x[lag:], bias=1)


<<<<<<< HEAD
def dic(trace, model=None):
    """Calculate the deviance information criterion of the samples in trace from model
    Read more theory here - in a paper by some of the leading authorities on model selection -
    dx.doi.org/10.1111/1467-9868.00353

    Parameters
    ----------
    trace : result of MCMC run
    model : PyMC Model
        Optional model. Default None, taken from context.

    Returns
    -------
    z : float
        The deviance information criterion of the model and trace
    """
    _log.warning("dic has been deprecated. Use `waic` or `loo` instead.")

    model = modelcontext(model)
    logp = model.logp

    mean_deviance = -2 * np.mean([logp(pt) for pt in trace])

    free_rv_means = {rv.name: trace[rv.name].mean(
        axis=0) for rv in model.free_RVs}
    deviance_at_mean = -2 * logp(free_rv_means)

    return 2 * mean_deviance - deviance_at_mean


=======
>>>>>>> 7c8058d0
def _log_post_trace(trace, model=None, progressbar=False):
    """Calculate the elementwise log-posterior for the sampled trace.

    Parameters
    ----------
    trace : result of MCMC run
    model : PyMC Model
        Optional model. Default None, taken from context.
    progressbar: bool
        Whether or not to display a progress bar in the command line. The
        bar shows the percentage of completion, the evaluation speed, and
        the estimated time to completion

    Returns
    -------
    logp : array of shape (n_samples, n_observations)
        The contribution of the observations to the logp of the whole model.
    """
    model = modelcontext(model)
    cached = [(var, var.logp_elemwise) for var in model.observed_RVs]

    def logp_vals_point(pt):
        if len(model.observed_RVs) == 0:
            return floatX(np.array([], dtype='d'))

        logp_vals = []
        for var, logp in cached:
            logp = logp(pt)
            if var.missing_values:
                logp = logp[~var.observations.mask]
            logp_vals.append(logp.ravel())

        return np.concatenate(logp_vals)

    try:
        points = trace.points()
    except AttributeError:
        points = trace

    points = tqdm(points) if progressbar else points

    try:
        logp = (logp_vals_point(pt) for pt in points)
        return np.stack(logp)
    finally:
        if progressbar:
            points.close()


def waic(trace, model=None, pointwise=False, progressbar=False):
    """Calculate the widely available information criterion, its standard error
    and the effective number of parameters of the samples in trace from model.
    Read more theory here - in a paper by some of the leading authorities on
    model selection - dx.doi.org/10.1111/1467-9868.00353

    Parameters
    ----------
    trace : result of MCMC run
    model : PyMC Model
        Optional model. Default None, taken from context.
    pointwise: bool
        if True the pointwise predictive accuracy will be returned.
        Default False
    progressbar: bool
        Whether or not to display a progress bar in the command line. The
        bar shows the percentage of completion, the evaluation speed, and
        the estimated time to completion

    Returns
    -------
    namedtuple with the following elements:
    waic: widely available information criterion
    waic_se: standard error of waic
    p_waic: effective number parameters
    var_warn: 1 if posterior variance of the log predictive 
         densities exceeds 0.4
    waic_i: and array of the pointwise predictive accuracy, only if pointwise True
    """
    model = modelcontext(model)

    log_py = _log_post_trace(trace, model, progressbar=progressbar)
    if log_py.size == 0:
        raise ValueError('The model does not contain observed values.')

    lppd_i = logsumexp(log_py, axis=0, b=1.0 / log_py.shape[0])

    vars_lpd = np.var(log_py, axis=0)
    warn_mg = 0
    if np.any(vars_lpd > 0.4):
        _log.warning("""For one or more samples the posterior variance of the
        log predictive densities exceeds 0.4. This could be indication of
        WAIC starting to fail see http://arxiv.org/abs/1507.04544 for details
        """)
        warn_mg = 1

    waic_i = - 2 * (lppd_i - vars_lpd)

    waic_se = np.sqrt(len(waic_i) * np.var(waic_i))

    waic = np.sum(waic_i)

    p_waic = np.sum(vars_lpd)

    if pointwise:
        WAIC_r = namedtuple('WAIC_r', 'WAIC, WAIC_se, p_WAIC, var_warn, WAIC_i')
        return WAIC_r(waic, waic_se, p_waic, warn_mg, waic_i)
    else:
        WAIC_r = namedtuple('WAIC_r', 'WAIC, WAIC_se, p_WAIC, var_warn')
        return WAIC_r(waic, waic_se, p_waic, warn_mg)


def loo(trace, model=None, pointwise=False, reff=None, progressbar=False):
    """Calculates leave-one-out (LOO) cross-validation for out of sample
    predictive model fit, following Vehtari et al. (2015). Cross-validation is
    computed using Pareto-smoothed importance sampling (PSIS).

    Parameters
    ----------
    trace : result of MCMC run
    model : PyMC Model
        Optional model. Default None, taken from context.
    pointwise: bool
        if True the pointwise predictive accuracy will be returned.
        Default False
    reff : float
        relative MCMC efficiency, `effective_n / n` i.e. number of effective
        samples divided by the number of actual samples. Computed from trace by
        default.
    progressbar: bool
        Whether or not to display a progress bar in the command line. The
        bar shows the percentage of completion, the evaluation speed, and
        the estimated time to completion

    Returns
    -------
    namedtuple with the following elements:
    loo: approximated Leave-one-out cross-validation
    loo_se: standard error of loo
    p_loo: effective number of parameters
    shape_warn: 1 if the estimated shape parameter of 
        Pareto distribution is greater than 0.7 for one or more samples
    loo_i: array of pointwise predictive accuracy, only if pointwise True
    """
    model = modelcontext(model)

    if reff is None:
        if trace.nchains == 1:
            reff = 1.
        else:
            eff = pm.effective_n(trace)
            eff_ave = pm.stats.dict2pd(eff, 'eff').mean()
            samples = len(trace) * trace.nchains
            reff = eff_ave / samples

    log_py = _log_post_trace(trace, model, progressbar=progressbar)
    if log_py.size == 0:
        raise ValueError('The model does not contain observed values.')

    lw, ks = _psislw(-log_py, reff)
    lw += log_py

    warn_mg = 0
    if np.any(ks > 0.7):
        _log.warning("""Estimated shape parameter of Pareto distribution is
        greater than 0.7 for one or more samples.
        You should consider using a more robust model, this is because
        importance sampling is less likely to work well if the marginal
        posterior and LOO posterior are very different. This is more likely to
        happen with a non-robust model and highly influential observations.""")
        warn_mg = 1

    loo_lppd_i = - 2 * logsumexp(lw, axis=0)
    loo_lppd = loo_lppd_i.sum()
    loo_lppd_se = (len(loo_lppd_i) * np.var(loo_lppd_i)) ** 0.5
    lppd = np.sum(logsumexp(log_py, axis=0, b=1. / log_py.shape[0]))
    p_loo = lppd + (0.5 * loo_lppd)

    if pointwise:
        LOO_r = namedtuple('LOO_r', 'LOO, LOO_se, p_LOO, shape_warn, LOO_i')
        return LOO_r(loo_lppd, loo_lppd_se, p_loo, warn_mg, loo_lppd_i)
    else:
        LOO_r = namedtuple('LOO_r', 'LOO, LOO_se, p_LOO, shape_warn')
        return LOO_r(loo_lppd, loo_lppd_se, p_loo, warn_mg)


def _psislw(lw, reff):
    """Pareto smoothed importance sampling (PSIS).

    Parameters
    ----------
    lw : array
        Array of size (n_samples, n_observations)
    reff : float
        relative MCMC efficiency, `effective_n / n`

    Returns
    -------
    lw_out : array
        Smoothed log weights
    kss : array
        Pareto tail indices
    """
    n, m = lw.shape

    lw_out = np.copy(lw, order='F')
    kss = np.empty(m)

    # precalculate constants
    cutoff_ind = - int(np.ceil(min(n / 0.5, 3 * (n / reff) ** 0.5))) - 1
    cutoffmin = np.log(np.finfo(float).tiny)
    k_min = 1. / 3

    # loop over sets of log weights
    for i, x in enumerate(lw_out.T):
        # improve numerical accuracy
        x -= np.max(x)
        # sort the array
        x_sort_ind = np.argsort(x)
        # divide log weights into body and right tail
        xcutoff = max(x[x_sort_ind[cutoff_ind]], cutoffmin)

        expxcutoff = np.exp(xcutoff)
        tailinds, = np.where(x > xcutoff)
        x2 = x[tailinds]
        n2 = len(x2)
        if n2 <= 4:
            # not enough tail samples for gpdfit
            k = np.inf
        else:
            # order of tail samples
            x2si = np.argsort(x2)
            # fit generalized Pareto distribution to the right tail samples
            x2 = np.exp(x2) - expxcutoff
            k, sigma = _gpdfit(x2[x2si])

        if k >= k_min and not np.isinf(k):
            # no smoothing if short tail or GPD fit failed
            # compute ordered statistic for the fit
            sti = np.arange(0.5, n2) / n2
            qq = _gpinv(sti, k, sigma)
            qq = np.log(qq + expxcutoff)
            # place the smoothed tail into the output array
            x[tailinds[x2si]] = qq
            # truncate smoothed values to the largest raw weight 0
            x[x > 0] = 0
        # renormalize weights
        x -= logsumexp(x)
        # store tail index k
        kss[i] = k

    return lw_out, kss


def _gpdfit(x):
    """Estimate the parameters for the Generalized Pareto Distribution (GPD)

    Empirical Bayes estimate for the parameters of the generalized Pareto
    distribution given the data.

    Parameters
    ----------
    x : array
        sorted 1D data array

    Returns
    -------
    k : float
        estimated shape parameter
    sigma : float
        estimated scale parameter
    """
    prior_bs = 3
    prior_k = 10
    n = len(x)
    m = 30 + int(n**0.5)

    bs = 1 - np.sqrt(m / (np.arange(1, m + 1, dtype=float) - 0.5))
    bs /= prior_bs * x[int(n/4 + 0.5) - 1]
    bs += 1 / x[-1]

    ks = np.log1p(-bs[:, None] * x).mean(axis=1)
    L = n * (np.log(-(bs / ks)) - ks - 1)
    w = 1 / np.exp(L - L[:, None]).sum(axis=1)

    # remove negligible weights
    dii = w >= 10 * np.finfo(float).eps
    if not np.all(dii):
        w = w[dii]
        bs = bs[dii]
    # normalise w
    w /= w.sum()

    # posterior mean for b
    b = np.sum(bs * w)
    # estimate for k
    k = np.log1p(- b * x).mean()
    # add prior for k
    k = (n * k + prior_k * 0.5) / (n + prior_k)
    sigma = - k / b

    return k, sigma


def _gpinv(p, k, sigma):
    """Inverse Generalized Pareto distribution function"""
    x = np.full_like(p, np.nan)
    if sigma <= 0:
        return x
    ok = (p > 0) & (p < 1)
    if np.all(ok):
        if np.abs(k) < np.finfo(float).eps:
            x = - np.log1p(-p)
        else:
            x = np.expm1(-k * np.log1p(-p)) / k
        x *= sigma
    else:
        if np.abs(k) < np.finfo(float).eps:
            x[ok] = - np.log1p(-p[ok])
        else:
            x[ok] = np.expm1(-k * np.log1p(-p[ok])) / k
        x *= sigma
        x[p == 0] = 0
        if k >= 0:
            x[p == 1] = np.inf
        else:
            x[p == 1] = - sigma / k

    return x


<<<<<<< HEAD
def bpic(trace, model=None):
    R"""Calculates Bayesian predictive information criterion n of the samples in trace from model
    Read more theory here - in a paper by some of the leading authorities on model selection -
    dx.doi.org/10.1080/01966324.2011.10737798

    Parameters
    ----------
    trace : result of MCMC run
    model : PyMC Model
        Optional model. Default None, taken from context.

    Returns
    -------
    z : float
        The Bayesian predictive information criterion of the model and trace
    """
    _log.warning("bpic has been deprecated. Use `waic` or `loo` instead.")

    model = modelcontext(model)
    logp = model.logp

    mean_deviance = -2 * np.mean([logp(pt) for pt in trace])

    free_rv_means = {rv.name: trace[rv.name].mean(
        axis=0) for rv in model.free_RVs}
    deviance_at_mean = -2 * logp(free_rv_means)

    return 3 * mean_deviance - 2 * deviance_at_mean


=======
>>>>>>> 7c8058d0
def compare(traces, models, ic='WAIC', method='stacking', b_samples=1000,
            alpha=1, seed=None, round_to=2):
    R"""Compare models based on the widely available information criterion (WAIC)
    or leave-one-out (LOO) cross-validation.
    Read more theory here - in a paper by some of the leading authorities on
    model selection - dx.doi.org/10.1111/1467-9868.00353

    Parameters
    ----------
    traces : list of PyMC3 traces
    models : list of PyMC3 models
        in the same order as traces.
    ic : string
        Information Criterion (WAIC or LOO) used to compare models.
        Default WAIC.
    method : str
        Method used to estimate the weights for each model. Available options
        are:
            - 'stacking' : (default) stacking of predictive distributions.
            - 'BB-pseudo-BMA' : pseudo-Bayesian Model averaging using Akaike-type
               weighting. The weights are stabilized using the Bayesian bootstrap
            - 'pseudo-BMA': pseudo-Bayesian Model averaging using Akaike-type
               weighting, without Bootstrap stabilization (not recommended)

        For more information read https://arxiv.org/abs/1704.02030
    b_samples: int
        Number of samples taken by the Bayesian bootstrap estimation. Only
        useful when method = 'BB-pseudo-BMA'.
    alpha : float
        The shape parameter in the Dirichlet distribution used for the
        Bayesian bootstrap. Only useful when method = 'BB-pseudo-BMA'. When
        alpha=1 (default), the distribution is uniform on the simplex. A
        smaller alpha will keeps the final weights more away from 0 and 1.
    seed : int or np.random.RandomState instance
           If int or RandomState, use it for seeding Bayesian bootstrap. Only
           useful when method = 'BB-pseudo-BMA'. Default None the global
           np.random state is used.
    round_to : int
        Number of decimals used to round results (default 2).

    Returns
    -------
    A DataFrame, ordered from lowest to highest IC. The index reflects
    the order in which the models are passed to this function. The columns are:
    IC : Information Criteria (WAIC or LOO).
        Smaller IC indicates higher out-of-sample predictive fit ("better" model).
        Default WAIC.
    pIC : Estimated effective number of parameters.
    dIC : Relative difference between each IC (WAIC or LOO)
    and the lowest IC (WAIC or LOO).
        It's always 0 for the top-ranked model.
    weight: Relative weight for each model.
        This can be loosely interpreted as the probability of each model
        (among the compared model) given the data. By default the uncertainty
        in the weights estimation is considered using Bayesian bootstrap.
    SE : Standard error of the IC estimate.
        If method = BB-pseudo-BMA these values are estimated using Bayesian
        bootstrap.
    dSE : Standard error of the difference in IC between each model and
    the top-ranked model.
        It's always 0 for the top-ranked model.
    warning : A value of 1 indicates that the computation of the IC may not be
        reliable. Details see the related warning message in pm.waic and pm.loo
    """
    if ic == 'WAIC':
        ic_func = waic
        df_comp = pd.DataFrame(index=np.arange(len(models)),
                               columns=['WAIC', 'pWAIC', 'dWAIC', 'weight',
                                        'SE', 'dSE', 'var_warn'])

    elif ic == 'LOO':
        ic_func = loo
        df_comp = pd.DataFrame(index=np.arange(len(models)),
                               columns=['LOO', 'pLOO', 'dLOO', 'weight',
                                        'SE', 'dSE', 'shape_warn'])

    else:
        raise NotImplementedError(
            'The information criterion {} is not supported.'.format(ic))

    if len(set([len(m.observed_RVs) for m in models])) != 1:
        raise ValueError(
            'The number of observed RVs should be the same across all models')

    if method not in ['stacking', 'BB-pseudo-BMA', 'pseudo-BMA']:
        raise ValueError('The method {}, to compute weights,'
                         'is not supported.'.format(method))

    ics = []
    for c, (t, m) in enumerate(zip(traces, models)):
        ics.append((c, ic_func(t, m, pointwise=True)))

    ics.sort(key=lambda x: x[1][0])

    if method == 'stacking':
        N, K, ic_i = _ic_matrix(ics)
        exp_ic_i = np.exp(-0.5 * ic_i)
        Km = K - 1

        def w_fuller(w):
            return np.concatenate((w, [max(1. - np.sum(w), 0.)]))

        def log_score(w):
            w_full = w_fuller(w)
            score = 0.
            for i in range(N):
                score += np.log(np.dot(exp_ic_i[i], w_full))
            return -score

        def gradient(w):
            w_full = w_fuller(w)
            grad = np.zeros(Km)
            for k in range(Km):
                for i in range(N):
                    grad[k] += (exp_ic_i[i, k] - exp_ic_i[i, Km]) / \
                        np.dot(exp_ic_i[i], w_full)
            return -grad

        theta = np.full(Km, 1. / K)
        bounds = [(0., 1.) for i in range(Km)]
        constraints = [{'type': 'ineq', 'fun': lambda x: -np.sum(x) + 1.},
                       {'type': 'ineq', 'fun': lambda x: np.sum(x)}]

        w = minimize(fun=log_score,
                     x0=theta,
                     jac=gradient,
                     bounds=bounds,
                     constraints=constraints)

        weights = w_fuller(w['x'])
        ses = [res[1] for _, res in ics]

    elif method == 'BB-pseudo-BMA':
        N, K, ic_i = _ic_matrix(ics)
        ic_i = ic_i * N

        b_weighting = dirichlet.rvs(alpha=[alpha] * N, size=b_samples,
                                    random_state=seed)
        weights = np.zeros((b_samples, K))
        z_bs = np.zeros_like(weights)
        for i in range(b_samples):
            z_b = np.dot(b_weighting[i], ic_i)
            u_weights = np.exp(-0.5 * (z_b - np.min(z_b)))
            z_bs[i] = z_b
            weights[i] = u_weights / np.sum(u_weights)

        weights = weights.mean(0)
        ses = z_bs.std(0)

    elif method == 'pseudo-BMA':
        min_ic = ics[0][1][0]
        Z = np.sum([np.exp(-0.5 * (x[1][0] - min_ic)) for x in ics])
        weights = []
        ses = []
        for _, res in ics:
            weights.append(np.exp(-0.5 * (res[0] - min_ic)) / Z)
            ses.append(res[1])

    if np.any(weights):
        for i, (idx, res) in enumerate(ics):
            diff = res[4] - ics[0][1][4]
            d_ic = np.sum(diff)
            d_se = np.sqrt(len(diff) * np.var(diff))
            se = ses[i]
            weight = weights[i]
            df_comp.at[idx] = (round(res[0], round_to),
                               round(res[2], round_to),
                               round(d_ic, round_to),
                               round(weight, round_to),
                               round(se, round_to),
                               round(d_se, round_to),
                               res[3])

        return df_comp.sort_values(by=ic)


def _ic_matrix(ics):
    """Store the previously computed pointwise predictive accuracy values (ics)
    in a 2D matrix array.
    """
    N = len(ics[0][1][4])
    K = len(ics)
    ic_i = np.zeros((N, K))

    for i in range(K):
        ic = ics[i][1][4]
        if len(ic) != N:
            raise ValueError('The number of observations should be the same '
                             'across all models')
        else:
            ic_i[:, i] = ic

    return N, K, ic_i

def make_indices(dimensions):
    # Generates complete set of indices for given dimensions
    level = len(dimensions)
    if level == 1:
        return list(range(dimensions[0]))
    indices = [[]]
    while level:
        _indices = []
        for j in range(dimensions[level - 1]):
            _indices += [[j] + i for i in indices]
        indices = _indices
        level -= 1
    try:
        return [tuple(i) for i in indices]
    except TypeError:
        return indices


def calc_min_interval(x, alpha):
    """Internal method to determine the minimum interval of
    a given width

    Assumes that x is sorted numpy array.
    """
    n = len(x)
    cred_mass = 1.0 - alpha

    interval_idx_inc = int(np.floor(cred_mass * n))
    n_intervals = n - interval_idx_inc
    interval_width = x[interval_idx_inc:] - x[:n_intervals]

    if len(interval_width) == 0:
        raise ValueError('Too few elements for interval calculation')

    min_idx = np.argmin(interval_width)
    hdi_min = x[min_idx]
    hdi_max = x[min_idx + interval_idx_inc]
    return hdi_min, hdi_max


@statfunc
def hpd(x, alpha=0.05, transform=lambda x: x):
    """Calculate highest posterior density (HPD) of array for given alpha. The HPD is the
    minimum width Bayesian credible interval (BCI).

    :Arguments:
      x : Numpy array
          An array containing MCMC samples
      alpha : float
          Desired probability of type I error (defaults to 0.05)
      transform : callable
          Function to transform data (defaults to identity)

    """
    # Make a copy of trace
    x = transform(x.copy())

    # For multivariate node
    if x.ndim > 1:

        # Transpose first, then sort
        tx = np.transpose(x, list(range(x.ndim))[1:] + [0])
        dims = np.shape(tx)

        # Container list for intervals
        intervals = np.resize(0.0, dims[:-1] + (2,))

        for index in make_indices(dims[:-1]):

            try:
                index = tuple(index)
            except TypeError:
                pass

            # Sort trace
            sx = np.sort(tx[index])

            # Append to list
            intervals[index] = calc_min_interval(sx, alpha)

        # Transpose back before returning
        return np.array(intervals)

    else:
        # Sort univariate node
        sx = np.sort(x)

        return np.array(calc_min_interval(sx, alpha))


def _hpd_df(x, alpha):
    cnames = ['hpd_{0:g}'.format(100 * alpha / 2),
              'hpd_{0:g}'.format(100 * (1 - alpha / 2))]
    return pd.DataFrame(hpd(x, alpha), columns=cnames)


@statfunc
def mc_error(x, batches=5):
    R"""Calculates the simulation standard error, accounting for non-independent
        samples. The trace is divided into batches, and the standard deviation of
        the batch means is calculated.

    Parameters
    ----------
    x : Numpy array
              An array containing MCMC samples
    batches : integer
              Number of batches

    Returns
    -------
    `float` representing the error
    """
    if x.ndim > 1:

        dims = np.shape(x)
        #ttrace = np.transpose(np.reshape(trace, (dims[0], sum(dims[1:]))))
        trace = np.transpose([t.ravel() for t in x])

        return np.reshape([mc_error(t, batches) for t in trace], dims[1:])

    else:
        if batches == 1:
            return np.std(x) / np.sqrt(len(x))

        try:
            batched_traces = np.resize(x, (batches, int(len(x) / batches)))
        except ValueError:
            # If batches do not divide evenly, trim excess samples
            resid = len(x) % batches
            new_shape = (batches, (len(x) - resid) / batches)
            batched_traces = np.resize(x[:-resid], new_shape)

        means = np.mean(batched_traces, 1)

        return np.std(means) / np.sqrt(batches)


@statfunc
def quantiles(x, qlist=(2.5, 25, 50, 75, 97.5), transform=lambda x: x):
    R"""Returns a dictionary of requested quantiles from array

    Parameters
    ----------
    x : Numpy array
        An array containing MCMC samples
    qlist : tuple or list
        A list of desired quantiles (defaults to (2.5, 25, 50, 75, 97.5))
    transform : callable
        Function to transform data (defaults to identity)

    Returns
    -------
    `dictionary` with the quantiles {quantile: value}
    """
    # Make a copy of trace
    x = transform(x.copy())

    # For multivariate node
    if x.ndim > 1:
        # Transpose first, then sort, then transpose back
        sx = np.sort(x.T).T
    else:
        # Sort univariate node
        sx = np.sort(x)

    try:
        # Generate specified quantiles
        quants = [sx[int(len(sx) * q / 100.0)] for q in qlist]

        return dict(zip(qlist, quants))

    except IndexError:
        _log.warning("Too few elements for quantile calculation")

def dict2pd(statdict, labelname):
    """Small helper function to transform a diagnostics output dict into a
    pandas Series.
    """
    from .backends import tracetab as ttab
    var_dfs = []
    for key, value in statdict.items():
        var_df = pd.Series(value.flatten())
        var_df.index = ttab.create_flat_names(key, value.shape)
        var_dfs.append(var_df)
    statpd = pd.concat(var_dfs, axis=0)
    statpd = statpd.rename(labelname)
    return statpd

def summary(trace, varnames=None, transform=lambda x: x, stat_funcs=None,
               extend=False, include_transformed=False,
               alpha=0.05, start=0, batches=None):
    R"""Create a data frame with summary statistics.

    Parameters
    ----------
    trace : MultiTrace instance
    varnames : list
        Names of variables to include in summary
    transform : callable
        Function to transform data (defaults to identity)
    stat_funcs : None or list
        A list of functions used to calculate statistics. By default,
        the mean, standard deviation, simulation standard error, and
        highest posterior density intervals are included.

        The functions will be given one argument, the samples for a
        variable as a 2 dimensional array, where the first axis
        corresponds to sampling iterations and the second axis
        represents the flattened variable (e.g., x__0, x__1,...). Each
        function should return either

        1) A `pandas.Series` instance containing the result of
           calculating the statistic along the first axis. The name
           attribute will be taken as the name of the statistic.
        2) A `pandas.DataFrame` where each column contains the
           result of calculating the statistic along the first axis.
           The column names will be taken as the names of the
           statistics.
    extend : boolean
        If True, use the statistics returned by `stat_funcs` in
        addition to, rather than in place of, the default statistics.
        This is only meaningful when `stat_funcs` is not None.
    include_transformed : bool
        Flag for reporting automatically transformed variables in addition
        to original variables (defaults to False).
    alpha : float
        The alpha level for generating posterior intervals. Defaults
        to 0.05. This is only meaningful when `stat_funcs` is None.
    start : int
        The starting index from which to summarize (each) chain. Defaults
        to zero.
    batches : None or int
        Batch size for calculating standard deviation for non-independent
        samples. Defaults to the smaller of 100 or the number of samples.
        This is only meaningful when `stat_funcs` is None.

    See also
    --------
    summary : Generate a pretty-printed summary of a trace.

    Returns
    -------
    `pandas.DataFrame` with summary statistics for each variable Defaults one
    are: `mean`, `sd`, `mc_error`, `hpd_2.5`, `hpd_97.5`, `n_eff` and `Rhat`.
    Last two are only computed for traces with 2 or more chains.

    Examples
    --------
    .. code:: ipython

        >>> import pymc3 as pm
        >>> trace.mu.shape
        (1000, 2)
        >>> pm.summary(trace, ['mu'])
                   mean        sd  mc_error     hpd_5    hpd_95
        mu__0  0.106897  0.066473  0.001818 -0.020612  0.231626
        mu__1 -0.046597  0.067513  0.002048 -0.174753  0.081924

                  n_eff      Rhat
        mu__0     487.0   1.00001
        mu__1     379.0   1.00203

    Other statistics can be calculated by passing a list of functions.

    .. code:: ipython

        >>> import pandas as pd
        >>> def trace_sd(x):
        ...     return pd.Series(np.std(x, 0), name='sd')
        ...
        >>> def trace_quantiles(x):
        ...     return pd.DataFrame(pm.quantiles(x, [5, 50, 95]))
        ...
        >>> pm.summary(trace, ['mu'], stat_funcs=[trace_sd, trace_quantiles])
                     sd         5        50        95
        mu__0  0.066473  0.000312  0.105039  0.214242
        mu__1  0.067513 -0.159097 -0.045637  0.062912
    """
    from .backends import tracetab as ttab

    if varnames is None:
        varnames = get_default_varnames(trace.varnames,
                       include_transformed=include_transformed)

    if batches is None:
        batches = min([100, len(trace)])

    funcs = [lambda x: pd.Series(np.mean(x, 0), name='mean'),
             lambda x: pd.Series(np.std(x, 0), name='sd'),
             lambda x: pd.Series(mc_error(x, batches), name='mc_error'),
             lambda x: _hpd_df(x, alpha)]

    if stat_funcs is not None:
        if extend:
            funcs = funcs + stat_funcs
        else:
            funcs = stat_funcs

    var_dfs = []
    for var in varnames:
        vals = transform(trace.get_values(var, burn=start, combine=True))
        flat_vals = vals.reshape(vals.shape[0], -1)
        var_df = pd.concat([f(flat_vals) for f in funcs], axis=1)
        var_df.index = ttab.create_flat_names(var, vals.shape[1:])
        var_dfs.append(var_df)
    dforg = pd.concat(var_dfs, axis=0)

    if (stat_funcs is not None) and (not extend):
        return dforg
    elif trace.nchains < 2:
        return dforg
    else:
        n_eff = pm.effective_n(trace,
                               varnames=varnames,
                               include_transformed=include_transformed)
        n_eff_pd = dict2pd(n_eff, 'n_eff')
        rhat = pm.gelman_rubin(trace,
                               varnames=varnames,
                               include_transformed=include_transformed)
        rhat_pd = dict2pd(rhat, 'Rhat')
        return pd.concat([dforg, n_eff_pd, rhat_pd],
                         axis=1, join_axes=[dforg.index])


def df_summary(*args, **kwargs):
    _log.warning("df_summary has been deprecated. In future, use summary instead.")
    return summary(*args, **kwargs)


def _calculate_stats(sample, batches, alpha):
    means = sample.mean(0)
    sds = sample.std(0)
    mces = mc_error(sample, batches)
    intervals = hpd(sample, alpha)
    for key, idxs in _groupby_leading_idxs(sample.shape[1:]):
        yield key
        for idx in idxs:
            mean, sd, mce = [stat[idx] for stat in (means, sds, mces)]
            interval = intervals[idx].squeeze().tolist()
            yield {'mean': mean, 'sd': sd, 'mce': mce, 'hpd': interval}


def _calculate_posterior_quantiles(sample, qlist):
    var_quantiles = quantiles(sample, qlist=qlist)
    # Replace ends of qlist with 'lo' and 'hi'
    qends = {qlist[0]: 'lo', qlist[-1]: 'hi'}
    qkeys = {q: qends[q] if q in qends else 'q{}'.format(q) for q in qlist}
    for key, idxs in _groupby_leading_idxs(sample.shape[1:]):
        yield key
        for idx in idxs:
            yield {qkeys[q]: var_quantiles[q][idx] for q in qlist}


def _groupby_leading_idxs(shape):
    """Group the indices for `shape` by the leading indices of `shape`.

    All dimensions except for the rightmost dimension are used to create
    groups.

    A 3d shape will be grouped by the indices for the two leading
    dimensions.

        >>> for key, idxs in _groupby_leading_idxs((3, 2, 2)):
        ...     print('key: {}'.format(key))
        ...     print(list(idxs))
        key: (0, 0)
        [(0, 0, 0), (0, 0, 1)]
        key: (0, 1)
        [(0, 1, 0), (0, 1, 1)]
        key: (1, 0)
        [(1, 0, 0), (1, 0, 1)]
        key: (1, 1)
        [(1, 1, 0), (1, 1, 1)]
        key: (2, 0)
        [(2, 0, 0), (2, 0, 1)]
        key: (2, 1)
        [(2, 1, 0), (2, 1, 1)]

    A 1d shape will only have one group.

        >>> for key, idxs in _groupby_leading_idxs((2,)):
        ...     print('key: {}'.format(key))
        ...     print(list(idxs))
        key: ()
        [(0,), (1,)]
    """
    idxs = itertools.product(*[range(s) for s in shape])
    return itertools.groupby(idxs, lambda x: x[:-1])


def bfmi(trace):
    R"""Calculate the estimated Bayesian fraction of missing information (BFMI).

    BFMI quantifies how well momentum resampling matches the marginal energy
    distribution.  For more information on BFMI, see
    https://arxiv.org/pdf/1604.00695.pdf.  The current advice is that values
    smaller than 0.2 indicate poor sampling.  However, this threshold is
    provisional and may change.  See
    http://mc-stan.org/users/documentation/case-studies/pystan_workflow.html
    for more information.

    Parameters
    ----------
    trace : result of an HMC/NUTS run, must contain energy information

    Returns
    -------
    z : float
        The Bayesian fraction of missing information of the model and trace.
    """
    energy = trace['energy']

    return np.square(np.diff(energy)).mean() / np.var(energy)


def r2_score(y_true, y_pred, round_to=2):
    R"""R-squared for Bayesian regression models. Only valid for linear models.
    http://www.stat.columbia.edu/%7Egelman/research/unpublished/bayes_R2.pdf

    Parameters
    ----------
    y_true: : array-like of shape = (n_samples) or (n_samples, n_outputs)
        Ground truth (correct) target values.
    y_pred : array-like of shape = (n_samples) or (n_samples, n_outputs)
        Estimated target values.
    round_to : int
        Number of decimals used to round results (default 2).

    Returns
    -------
    `namedtuple` with the following elements:
    R2_median: median of the Bayesian R2
    R2_mean: mean of the Bayesian R2
    R2_std: standard deviation of the Bayesian R2
    """
    dimension = None
    if y_true.ndim > 1:
        dimension = 1

    var_y_est = np.var(y_pred, axis=dimension)
    var_e = np.var(y_true - y_pred, axis=dimension)

    r2 = var_y_est / (var_y_est + var_e)
    r2_median = np.around(np.median(r2), round_to)
    r2_mean = np.around(np.mean(r2), round_to)
    r2_std = np.around(np.std(r2), round_to)
    r2_r = namedtuple('r2_r', 'r2_median, r2_mean, r2_std')
    return r2_r(r2_median, r2_mean, r2_std)
<|MERGE_RESOLUTION|>--- conflicted
+++ resolved
@@ -104,39 +104,6 @@
     return np.cov(x[:-lag], x[lag:], bias=1)
 
 
-<<<<<<< HEAD
-def dic(trace, model=None):
-    """Calculate the deviance information criterion of the samples in trace from model
-    Read more theory here - in a paper by some of the leading authorities on model selection -
-    dx.doi.org/10.1111/1467-9868.00353
-
-    Parameters
-    ----------
-    trace : result of MCMC run
-    model : PyMC Model
-        Optional model. Default None, taken from context.
-
-    Returns
-    -------
-    z : float
-        The deviance information criterion of the model and trace
-    """
-    _log.warning("dic has been deprecated. Use `waic` or `loo` instead.")
-
-    model = modelcontext(model)
-    logp = model.logp
-
-    mean_deviance = -2 * np.mean([logp(pt) for pt in trace])
-
-    free_rv_means = {rv.name: trace[rv.name].mean(
-        axis=0) for rv in model.free_RVs}
-    deviance_at_mean = -2 * logp(free_rv_means)
-
-    return 2 * mean_deviance - deviance_at_mean
-
-
-=======
->>>>>>> 7c8058d0
 def _log_post_trace(trace, model=None, progressbar=False):
     """Calculate the elementwise log-posterior for the sampled trace.
 
@@ -467,39 +434,6 @@
     return x
 
 
-<<<<<<< HEAD
-def bpic(trace, model=None):
-    R"""Calculates Bayesian predictive information criterion n of the samples in trace from model
-    Read more theory here - in a paper by some of the leading authorities on model selection -
-    dx.doi.org/10.1080/01966324.2011.10737798
-
-    Parameters
-    ----------
-    trace : result of MCMC run
-    model : PyMC Model
-        Optional model. Default None, taken from context.
-
-    Returns
-    -------
-    z : float
-        The Bayesian predictive information criterion of the model and trace
-    """
-    _log.warning("bpic has been deprecated. Use `waic` or `loo` instead.")
-
-    model = modelcontext(model)
-    logp = model.logp
-
-    mean_deviance = -2 * np.mean([logp(pt) for pt in trace])
-
-    free_rv_means = {rv.name: trace[rv.name].mean(
-        axis=0) for rv in model.free_RVs}
-    deviance_at_mean = -2 * logp(free_rv_means)
-
-    return 3 * mean_deviance - 2 * deviance_at_mean
-
-
-=======
->>>>>>> 7c8058d0
 def compare(traces, models, ic='WAIC', method='stacking', b_samples=1000,
             alpha=1, seed=None, round_to=2):
     R"""Compare models based on the widely available information criterion (WAIC)
