from collections import OrderedDict

try:
    import matplotlib.pyplot as plt
except ImportError:  # mpl is optional
    pass
import numpy as np

from .artists import plot_posterior_op, get_trace_dict, scale_text

from .utils import identity_transform, get_default_varnames


def plot_posterior(trace, varnames=None, transform=identity_transform, figsize=None, text_size=None,
                   alpha_level=0.05, round_to=3, point_estimate='mean', rope=None,
                   ref_val=None, kde_plot=False, plot_transformed=False, bw=4.5, ax=None, **kwargs):
    """Plot Posterior densities in style of John K. Kruschke book.

    Parameters
    ----------

    trace : result of MCMC run
    varnames : list of variable names
        Variables to be plotted, if None all variable are plotted
    transform : callable
        Function to transform data (defaults to identity)
    figsize : figure size tuple
        If None, size is (12, num of variables * 2) inch
    text_size : int
        Text size of the point_estimates, axis ticks, and HPD (Default:16)
    alpha_level : float
        Defines range for High Posterior Density
    round_to : int
        Controls formatting for floating point numbers
    point_estimate: str
        Must be in ('mode', 'mean', 'median')
    rope: list or numpy array
        Lower and upper values of the Region Of Practical Equivalence
    ref_val: float or list-like
        display the percentage below and above the values in ref_val.
        If a list is provided, its length should match the number of variables.
    kde_plot: bool
        if True plot a KDE instead of a histogram. For discrete variables this
        argument is ignored.
    plot_transformed : bool
        Flag for plotting automatically transformed variables in addition to
        original variables (defaults to False).
    bw : float
        Bandwidth scaling factor for the KDE. Should be larger than 0. The higher this number the
        smoother the KDE will be. Defaults to 4.5 which is essentially the same as the Scott's rule
        of thumb (the default rule used by SciPy). Only works if `kde_plot` is True.
    ax : axes
        Matplotlib axes. Defaults to None.
    **kwargs
        Passed as-is to plt.hist() or plt.plot() function, depending on the
        value of the argument kde_plot
        Some defaults are added, if not specified
        color='#87ceeb' will match the style in the book

    Returns
    -------

    ax : matplotlib axes

    """

    def create_axes_grid(figsize, traces):
        l_trace = len(traces)
        if l_trace == 1:
            fig, ax = plt.subplots(figsize=figsize)
        else:
            n = np.ceil(l_trace / 2.0).astype(int)
            if figsize is None:
                figsize = (12, n * 2.5)
            fig, ax = plt.subplots(n, 2, figsize=figsize)
            ax = ax.reshape(2 * n)
            if l_trace % 2 == 1:
                ax[-1].set_axis_off()
                ax = ax[:-1]
        return fig, ax

    if isinstance(trace, np.ndarray):
        if figsize is None:
            figsize = (6, 2)
        if ax is None:
            fig, ax = plt.subplots(figsize=figsize)

<<<<<<< HEAD
        plot_posterior_op(transform(trace), ax=ax, kde_plot=kde_plot,
                          point_estimate=point_estimate, round_to=round_to,
                          alpha_level=alpha_level, ref_val=ref_val, rope=rope,
                          text_size=scale_text(figsize, text_size), **kwargs)
=======
        plot_posterior_op(transform(trace), ax=ax, bw=bw, kde_plot=kde_plot,
                          point_estimate=point_estimate, round_to=round_to, alpha_level=alpha_level,
                          ref_val=ref_val, rope=rope, text_size=scale_text(figsize), **kwargs)
>>>>>>> 801accb5
    else:
        if varnames is None:
            varnames = get_default_varnames(trace.varnames, plot_transformed)

        trace_dict = get_trace_dict(trace, varnames)

        if ax is None:
            fig, ax = create_axes_grid(figsize, trace_dict)

        var_num = len(trace_dict)
        if ref_val is None:
            ref_val = [None] * var_num
        elif np.isscalar(ref_val):
            ref_val = [ref_val for _ in range(var_num)]

        if rope is None:
            rope = [None] * var_num
        elif np.ndim(rope) == 1:
            rope = [rope] * var_num

        for idx, (a, v) in enumerate(zip(np.atleast_1d(ax), trace_dict)):
            tr_values = transform(trace_dict[v])
            plot_posterior_op(tr_values, ax=a, bw=bw, kde_plot=kde_plot,
                              point_estimate=point_estimate, round_to=round_to,
                              alpha_level=alpha_level, ref_val=ref_val[idx],
                              rope=rope[idx], text_size=scale_text(figsize, text_size), **kwargs)
            a.set_title(v, fontsize=scale_text(figsize, text_size))

        plt.tight_layout()
    return ax


def plot_posterior_predictive_glm(trace, eval=None, lm=None, samples=30, **kwargs):
    """Plot posterior predictive of a linear model.
    :Arguments:
        trace : <array>
            Array of posterior samples with columns
        eval : <array>
            Array over which to evaluate lm
        lm : function <default: linear function>
            Function mapping parameters at different points
            to their respective outputs.
            input: point, sample
            output: estimated value
        samples : int <default=30>
            How many posterior samples to draw.
    Additional keyword arguments are passed to pylab.plot().
    """
    if lm is None:
        lm = lambda x, sample: sample['Intercept'] + sample['x'] * x

    if eval is None:
        eval = np.linspace(0, 1, 100)

    # Set default plotting arguments
    if 'lw' not in kwargs and 'linewidth' not in kwargs:
        kwargs['lw'] = .2
    if 'c' not in kwargs and 'color' not in kwargs:
        kwargs['c'] = 'k'

    for rand_loc in np.random.randint(0, len(trace), samples):
        rand_sample = trace[rand_loc]
        plt.plot(eval, lm(eval, rand_sample), **kwargs)
    # Make sure to not plot label multiple times
        kwargs.pop('label', None)

    plt.title('Posterior predictive')<|MERGE_RESOLUTION|>--- conflicted
+++ resolved
@@ -85,16 +85,11 @@
         if ax is None:
             fig, ax = plt.subplots(figsize=figsize)
 
-<<<<<<< HEAD
-        plot_posterior_op(transform(trace), ax=ax, kde_plot=kde_plot,
-                          point_estimate=point_estimate, round_to=round_to,
-                          alpha_level=alpha_level, ref_val=ref_val, rope=rope,
-                          text_size=scale_text(figsize, text_size), **kwargs)
-=======
+
         plot_posterior_op(transform(trace), ax=ax, bw=bw, kde_plot=kde_plot,
                           point_estimate=point_estimate, round_to=round_to, alpha_level=alpha_level,
                           ref_val=ref_val, rope=rope, text_size=scale_text(figsize), **kwargs)
->>>>>>> 801accb5
+
     else:
         if varnames is None:
             varnames = get_default_varnames(trace.varnames, plot_transformed)
