#   Copyright 2020 The PyMC Developers
#
#   Licensed under the Apache License, Version 2.0 (the "License");
#   you may not use this file except in compliance with the License.
#   You may obtain a copy of the License at
#
#       http://www.apache.org/licenses/LICENSE-2.0
#
#   Unless required by applicable law or agreed to in writing, software
#   distributed under the License is distributed on an "AS IS" BASIS,
#   WITHOUT WARRANTIES OR CONDITIONS OF ANY KIND, either express or implied.
#   See the License for the specific language governing permissions and
#   limitations under the License.

import numbers

from copy import copy

import numpy as np
import theano.tensor as tt

from pymc3 import distributions as pm_dists
from pymc3.model import modelcontext

__all__ = ["Normal", "StudentT", "Binomial", "Poisson", "NegativeBinomial"]

# Define link functions

# Hack as assigning a function in the class definition automatically binds
# it as a method.


class Identity:
    def __call__(self, x):
        return x


identity = Identity()
logit = tt.nnet.sigmoid
inverse = tt.inv
exp = tt.exp


class Family:
    """Base class for Family of likelihood distribution and link functions."""

    priors = {}
    link = None

    def __init__(self, **kwargs):
        # Overwrite defaults
        for key, val in kwargs.items():
            if key == "priors":
                self.priors = copy(self.priors)
                self.priors.update(val)
            else:
                setattr(self, key, val)

    def _get_priors(self, model=None, name=""):
        """Return prior distributions of the likelihood.

        Returns
        -------
        dict: mapping name -> pymc3 distribution
        """
        if name:
            name = f"{name}_"
        model = modelcontext(model)
        priors = {}
        for key, val in self.priors.items():
            if isinstance(val, (numbers.Number, np.ndarray, np.generic)):
                priors[key] = val
            else:
<<<<<<< HEAD
                priors[key] = model.register_rv(f"{name}{key}", val)
=======
                priors[key] = model.register_rv(val, f"{name}{key}")
>>>>>>> 4a9aee3f

        return priors

    def create_likelihood(self, name, y_est, y_data, model=None):
        """Create likelihood distribution of observed data.

        Parameters
        ----------
        y_est: theano.tensor
            Estimate of dependent variable
        y_data: array
            Observed dependent variable
        """
        priors = self._get_priors(model=model, name=name)
        # Wrap y_est in link function
        priors[self.parent] = self.link(y_est)
        if name:
            name = f"{name}_"
        return self.likelihood(f"{name}y", observed=y_data, **priors)

    def __repr__(self):
        return """Family {klass}:
    Likelihood  : {likelihood}({parent})
    Priors      : {priors}
    Link function: {link}.""".format(
            klass=self.__class__,
            likelihood=self.likelihood.__name__,
            parent=self.parent,
            priors=self.priors,
            link=self.link,
        )


class StudentT(Family):
    link = identity
    likelihood = pm_dists.StudentT
    parent = "mu"
    priors = {"lam": pm_dists.HalfCauchy.dist(beta=10, testval=1.0), "nu": 1}


class Normal(Family):
    link = identity
    likelihood = pm_dists.Normal
    parent = "mu"
    priors = {"sd": pm_dists.HalfCauchy.dist(beta=10, testval=1.0)}


class Binomial(Family):
    link = logit
    likelihood = pm_dists.Binomial
    parent = "p"
    priors = {"n": 1}


class Poisson(Family):
    link = exp
    likelihood = pm_dists.Poisson
    parent = "mu"
    priors = {"mu": pm_dists.HalfCauchy.dist(beta=10, testval=1.0)}


class NegativeBinomial(Family):
    link = exp
    likelihood = pm_dists.NegativeBinomial
    parent = "mu"
    priors = {
        "mu": pm_dists.HalfCauchy.dist(beta=10, testval=1.0),
        "alpha": pm_dists.HalfCauchy.dist(beta=10, testval=1.0),
    }<|MERGE_RESOLUTION|>--- conflicted
+++ resolved
@@ -71,11 +71,7 @@
             if isinstance(val, (numbers.Number, np.ndarray, np.generic)):
                 priors[key] = val
             else:
-<<<<<<< HEAD
-                priors[key] = model.register_rv(f"{name}{key}", val)
-=======
                 priors[key] = model.register_rv(val, f"{name}{key}")
->>>>>>> 4a9aee3f
 
         return priors
 
