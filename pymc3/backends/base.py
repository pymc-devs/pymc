"""Base backend for traces

See the docstring for pymc3.backends for more information (including
creating custom backends).
"""
import itertools as itl

import numpy as np
<<<<<<< HEAD
from pymc3.backends import NDArray
from pymc3.backends.ndarray import EnsembleNDArray

from ..model import modelcontext
=======
>>>>>>> 2e987d95
import warnings
import theano.tensor as tt

from ..model import modelcontext


class BackendError(Exception):
    pass


class BaseTrace(object):
    """Base trace object

    Parameters
    ----------
    name : str
        Name of backend
    model : Model
        If None, the model is taken from the `with` context.
    vars : list of variables
        Sampling values will be stored for these variables. If None,
        `model.unobserved_RVs` is used.
    test_point : dict
        use different test point that might be with changed variables shapes
    """

    supports_sampler_stats = False

    def __init__(self, name, model=None, vars=None, test_point=None):
        self.name = name

        model = modelcontext(model)
        self.model = model
        if vars is None:
            vars = model.unobserved_RVs
        self.vars = vars
        self.varnames = [var.name for var in vars]
        self.fn = model.fastfn(vars)

        # Get variable shapes. Most backends will need this
        # information.
        if test_point is None:
            test_point = model.test_point
        else:
            test_point_ = model.test_point.copy()
            test_point_.update(test_point)
            test_point = test_point_
        var_values = list(zip(self.varnames, self.fn(test_point)))
        self.var_shapes = {var: value.shape
                           for var, value in var_values}
        self.var_dtypes = {var: value.dtype
                           for var, value in var_values}
        self.chain = None
        self._is_base_setup = False
        self.sampler_vars = None

    # Sampling methods

    def _set_sampler_vars(self, sampler_vars):
        if sampler_vars is not None and not self.supports_sampler_stats:
            raise ValueError("Backend does not support sampler stats.")

        if self._is_base_setup and self.sampler_vars != sampler_vars:
                raise ValueError("Can't change sampler_vars")

        if sampler_vars is None:
            self.sampler_vars = None
            return

        dtypes = {}
        for stats in sampler_vars:
            for key, dtype in stats.items():
                if dtypes.setdefault(key, dtype) != dtype:
                    raise ValueError("Sampler statistic %s appears with "
                                     "different types." % key)

        self.sampler_vars = sampler_vars

    def setup(self, draws, chain, sampler_vars=None):
        """Perform chain-specific setup.

        Parameters
        ----------
        draws : int
            Expected number of draws
        chain : int
            Chain number
        sampler_vars : list of dictionaries (name -> dtype), optional
            Diagnostics / statistics for each sampler. Before passing this
            to a backend, you should check, that the `supports_sampler_state`
            flag is set.
        """
        self._set_sampler_vars(sampler_vars)
        self._is_base_setup = True

    def record(self, point, sampler_states=None):
        """Record results of a sampling iteration.

        Parameters
        ----------
        point : dict
            Values mapped to variable names
        sampler_states : list of dicts
            The diagnostic values for each sampler
        """
        raise NotImplementedError

    def close(self):
        """Close the database backend.

        This is called after sampling has finished.
        """
        pass

    # Selection methods

    def __getitem__(self, idx):
        if isinstance(idx, slice):
            return self._slice(idx)

        try:
            return self.point(int(idx))
        except (ValueError, TypeError):  # Passed variable or variable name.
            raise ValueError('Can only index with slice or integer')

    def __len__(self):
        raise NotImplementedError

    def get_values(self, varname, burn=0, thin=1):
        """Get values from trace.

        Parameters
        ----------
        varname : str
        burn : int
        thin : int

        Returns
        -------
        A NumPy array
        """
        raise NotImplementedError

    def get_sampler_stats(self, varname, sampler_idx=None, burn=0, thin=1):
        """Get sampler statistics from the trace.

        Parameters
        ----------
        varname : str
        sampler_idx : int or None
        burn : int
        thin : int

        Returns
        -------
        If the `sampler_idx` is specified, return the statistic with
        the given name in a numpy array. If it is not specified and there
        is more than one sampler that provides this statistic, return
        a numpy array of shape (m, n), where `m` is the number of
        such samplers, and `n` is the number of samples.
        """
        if not self.supports_sampler_stats:
            raise ValueError("This backend does not support sampler stats")

        if sampler_idx is not None:
            return self._get_sampler_stats(varname, sampler_idx, burn, thin)

        sampler_idxs = [i for i, s in enumerate(self.sampler_vars)
                       if varname in s]
        if not sampler_idxs:
            raise KeyError("Unknown sampler stat %s" % varname)

        vals = np.stack([self._get_sampler_stats(varname, i, burn, thin)
                         for i in sampler_idxs], axis=-1)
        if vals.shape[-1] == 1:
            return vals[..., 0]
        else:
            return vals


    def _get_sampler_stats(self, varname, sampler_idx, burn, thin):
        """Get sampler statistics."""
        raise NotImplementedError()

    def _slice(self, idx):
        """Slice trace object."""
        raise NotImplementedError

    def point(self, idx):
        """Return dictionary of point values at `idx` for current chain
        with variables names as keys.
        """
        raise NotImplementedError

    @property
    def stat_names(self):
        if self.supports_sampler_stats:
            names = set()
            for vars in self.sampler_vars or []:
                names.update(vars.keys())
            return names
        else:
            return set()


class MultiTrace(object):
    """Main interface for accessing values from MCMC results

    The core method to select values is `get_values`. The method
    to select sampler statistics is `get_sampler_stats`. Both kinds of
    values can also be accessed by indexing the MultiTrace object.
    Indexing can behave in four ways:

    1. Indexing with a variable or variable name (str) returns all
       values for that variable, combining values for all chains.

       >>> trace[varname]

       Slicing after the variable name can be used to burn and thin
       the samples.

       >>> trace[varname, 1000:]

       For convenience during interactive use, values can also be
       accessed using the variable as an attribute.

       >>> trace.varname

    2. Indexing with an integer returns a dictionary with values for
       each variable at the given index (corresponding to a single
       sampling iteration).

    3. Slicing with a range returns a new trace with the number of draws
       corresponding to the range.

    4. Indexing with the name of a sampler statistic that is not also
       the name of a variable returns those values from all chains.
       If there is more than one sampler that provides that statistic,
       the values are concatenated along a new axis.

    For any methods that require a single trace (e.g., taking the length
    of the MultiTrace instance, which returns the number of draws), the
    trace with the highest chain number is always used.
    """

    def __init__(self, straces):
        self._straces = {}
        for strace in straces:
            if strace.chain in self._straces:
                raise ValueError("Chains are not unique.")
            self._straces[strace.chain] = strace

    def __repr__(self):
        template = '<{}: {} chains, {} iterations, {} variables>'
        return template.format(self.__class__.__name__,
                               self.nchains, len(self), len(self.varnames))

    @property
    def nchains(self):
        return len(self._straces)

    @property
    def chains(self):
        return list(sorted(self._straces.keys()))

    def __getitem__(self, idx):
        if isinstance(idx, slice):
            return self._slice(idx)

        try:
            return self.point(int(idx))
        except (ValueError, TypeError):  # Passed variable or variable name.
            pass

        if isinstance(idx, tuple):
            var, vslice = idx
            burn, thin = vslice.start, vslice.step
            if burn is None:
                burn = 0
            if thin is None:
                thin = 1
        else:
            var = idx
            burn, thin = 0, 1

        var = str(var)
        if var in self.varnames:
            if var in self.stat_names:
                warnings.warn("Attribute access on a trace object is ambigous. "
                "Sampler statistic and model variable share a name. Use "
                "trace.get_values or trace.get_sampler_stats.")
            return self.get_values(var, burn=burn, thin=thin)
        if var in self.stat_names:
            return self.get_sampler_stats(var, burn=burn, thin=thin)
        raise KeyError("Unknown variable %s" % var)

    _attrs = set(['_straces', 'varnames', 'chains', 'stat_names',
                  'supports_sampler_stats'])

    def __getattr__(self, name):
        # Avoid infinite recursion when called before __init__
        # variables are set up (e.g., when pickling).
        if name in self._attrs:
            raise AttributeError

        name = str(name)
        if name in self.varnames:
            if name in self.stat_names:
                warnings.warn("Attribute access on a trace object is ambigous. "
                "Sampler statistic and model variable share a name. Use "
                "trace.get_values or trace.get_sampler_stats.")
            return self.get_values(name)
        if name in self.stat_names:
            return self.get_sampler_stats(name)
        raise AttributeError("'{}' object has no attribute '{}'".format(
            type(self).__name__, name))

    def __len__(self):
        chain = self.chains[-1]
        return len(self._straces[chain])

    @property
    def varnames(self):
        chain = self.chains[-1]
        return self._straces[chain].varnames

    @property
    def stat_names(self):
        if not self._straces:
            return set()
        sampler_vars = [s.sampler_vars for s in self._straces.values()]
        if not all(svars == sampler_vars[0] for svars in sampler_vars):
            raise ValueError("Inividual chains contain different sampler stats")
        names = set()
        for trace in self._straces.values():
            if trace.sampler_vars is None:
                continue
            for vars in trace.sampler_vars:
                names.update(vars.keys())
        return names

    def add_values(self, vals):
        """add values to traces.
        Parameters
        ----------
        vals : dict (str: array-like)
             The keys should be the names of the new variables. The values are
             expected to be array-like object.
             For traces with more than one chain the lenght of each value
             should match the number of total samples already in the trace
             (chains * iterations), otherwise a warning is raised.
        """
        for k, v in vals.items():
            if k in self.varnames:
                raise ValueError("Variable name {} already exists.".format(k))

            self.varnames.append(k)

            chains = self._straces
            l_samples = len(self) * len(self.chains)
            l_v = len(v)
            if l_v != l_samples:
                warnings.warn("The lenght of the values you are trying to "
                              "add ({}) does not match the number ({}) of "
                              "total samples in the trace "
                              "(chains * iterations)".format(l_v, l_samples))

            v = v.reshape(len(chains), -1)

            for idx, chain in enumerate(chains.values()):
                chain.samples[k] = v[idx]
                dummy = tt.as_tensor_variable([], k)
                chain.vars.append(dummy)

    def get_values(self, varname, burn=0, thin=1, combine=True, chains=None,
                   squeeze=True):
        """Get values from traces.

        Parameters
        ----------
        varname : str
        burn : int
        thin : int
        combine : bool
            If True, results from `chains` will be concatenated.
        chains : int or list of ints
            Chains to retrieve. If None, all chains are used. A single
            chain value can also be given.
        squeeze : bool
            Return a single array element if the resulting list of
            values only has one element. If False, the result will
            always be a list of arrays, even if `combine` is True.

        Returns
        -------
        A list of NumPy arrays or a single NumPy array (depending on
        `squeeze`).
        """
        if chains is None:
            chains = self.chains
        varname = str(varname)
        try:
            results = [self._straces[chain].get_values(varname, burn, thin)
                       for chain in chains]
        except TypeError:  # Single chain passed.
            results = [self._straces[chains].get_values(varname, burn, thin)]
        return _squeeze_cat(results, combine, squeeze)

    def get_sampler_stats(self, varname, burn=0, thin=1, combine=True,
                          chains=None, squeeze=True):
        """Get sampler statistics from the trace.

        Parameters
        ----------
        varname : str
        sampler_idx : int or None
        burn : int
        thin : int

        Returns
        -------
        If the `sampler_idx` is specified, return the statistic with
        the given name in a numpy array. If it is not specified and there
        is more than one sampler that provides this statistic, return
        a numpy array of shape (m, n), where `m` is the number of
        such samplers, and `n` is the number of samples.
        """
        if varname not in self.stat_names:
            raise KeyError("Unknown sampler statistic %s" % varname)

        if chains is None:
            chains = self.chains
        try:
            chains = iter(chains)
        except TypeError:
            chains = [chains]

        results = [self._straces[chain].get_sampler_stats(varname, None, burn, thin)
                   for chain in chains]
        return _squeeze_cat(results, combine, squeeze)

    def _slice(self, idx):
        """Return a new MultiTrace object sliced according to `idx`."""
        new_traces = [trace._slice(idx) for trace in self._straces.values()]
        return MultiTrace(new_traces)

    def point(self, idx, chain=None):
        """Return a dictionary of point values at `idx`.

        Parameters
        ----------
        idx : int
        chain : int
            If a chain is not given, the highest chain number is used.
        """
        if chain is None:
            chain = self.chains[-1]
        return self._straces[chain].point(idx)

    def points(self, chains=None):
        """Return an iterator over all or some of the sample points

        Parameters
        ----------
        chains : list of int or N
            The chains whose points should be inlcuded in the iterator.  If
            chains is not given, include points from all chains.
        """
        if chains is None:
            chains = self.chains

        return itl.chain.from_iterable(self._straces[chain] for chain in chains)


def merge_traces(mtraces):
    """Merge MultiTrace objects.

    Parameters
    ----------
    mtraces : list of MultiTraces
        Each instance should have unique chain numbers.

    Raises
    ------
    A ValueError is raised if any traces have overlapping chain numbers.

    Returns
    -------
    A MultiTrace instance with merged chains
    """
    base_mtrace = mtraces[0]
    for new_mtrace in mtraces[1:]:
        for new_chain, strace in new_mtrace._straces.items():
            if new_chain in base_mtrace._straces:
                raise ValueError("Chains are not unique.")
            base_mtrace._straces[new_chain] = strace
    return base_mtrace


def _squeeze_cat(results, combine, squeeze):
    """Squeeze and concatenate the results depending on values of
    `combine` and `squeeze`."""
    if combine:
        results = np.concatenate(results)
        if not squeeze:
            results = [results]
    else:
        if squeeze and len(results) == 1:
            results = results[0]
    return results


def repack_ensemble_trace(trace):
    traces = []
    for i in range(trace.nparticles):
        tr = NDArray('mcmc', trace.model, trace.vars)
        tr.setup(len(trace), i)
        for varname in trace.varnames:
            tr.samples[varname] = trace.samples[varname][:, i]
            tr.draw_idx = len(trace)
        traces.append(tr)
    return MultiTrace(traces)


def ensure_multitrace(trace):
    if isinstance(trace, list) and isinstance(trace[0], EnsembleNDArray):
        return repack_ensemble_trace(trace[0])
    if isinstance(trace, EnsembleNDArray):
        return repack_ensemble_trace(trace)
    return MultiTrace(trace)<|MERGE_RESOLUTION|>--- conflicted
+++ resolved
@@ -4,18 +4,11 @@
 creating custom backends).
 """
 import itertools as itl
-
 import numpy as np
-<<<<<<< HEAD
-from pymc3.backends import NDArray
-from pymc3.backends.ndarray import EnsembleNDArray
-
-from ..model import modelcontext
-=======
->>>>>>> 2e987d95
 import warnings
 import theano.tensor as tt
 
+from .ndarray import NDArray, EnsembleNDArray
 from ..model import modelcontext
 
 
