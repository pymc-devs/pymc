from collections import defaultdict, Iterable
from copy import copy
import pickle
import logging
import warnings

from six import integer_types
from joblib import Parallel, delayed
from tempfile import mkdtemp
import numpy as np
import theano.gradient as tg

from .backends.base import BaseTrace, MultiTrace
from .backends.ndarray import NDArray
from .model import modelcontext, Point, all_continuous
from .step_methods import (NUTS, HamiltonianMC, Metropolis, BinaryMetropolis,
                           BinaryGibbsMetropolis, CategoricalGibbsMetropolis,
                           Slice, CompoundStep, arraystep, smc)
from .util import update_start_vals, get_untransformed_name, is_transformed_name
from .vartypes import discrete_types
from pymc3.step_methods.hmc import quadpotential
from pymc3 import plots
import pymc3 as pm
from tqdm import tqdm

import sys
sys.setrecursionlimit(10000)

__all__ = ['sample', 'iter_sample', 'sample_ppc', 'sample_ppc_w', 'init_nuts']

STEP_METHODS = (NUTS, HamiltonianMC, Metropolis, BinaryMetropolis,
                BinaryGibbsMetropolis, Slice, CategoricalGibbsMetropolis)


_log = logging.getLogger('pymc3')


def instantiate_steppers(model, steps, selected_steps, step_kwargs=None):
    """Instantiates steppers assigned to the model variables.

    This function is intended to be called automatically from `sample()`, but
    may be called manually.

    Parameters
    ----------
    model : Model object
        A fully-specified model object
    step : step function or vector of step functions
        One or more step functions that have been assigned to some subset of
        the model's parameters. Defaults to None (no assigned variables).
    selected_steps: dictionary of step methods and variables
        The step methods and the variables that have were assigned to them.
    step_kwargs : dict
        Parameters for the samplers. Keys are the lower case names of
        the step method, values a dict of arguments.

    Returns
    -------
    methods : list
        List of step methods associated with the model's variables.
    """
    if step_kwargs is None:
        step_kwargs = {}

    used_keys = set()
    for step_class, vars in selected_steps.items():
        if len(vars) == 0:
            continue
        args = step_kwargs.get(step_class.name, {})
        used_keys.add(step_class.name)
        step = step_class(vars=vars, **args)
        steps.append(step)

    unused_args = set(step_kwargs).difference(used_keys)
    if unused_args:
        raise ValueError('Unused step method arguments: %s' % unused_args)

    if len(steps) == 1:
        steps = steps[0]

    return steps


def assign_step_methods(model, step=None, methods=STEP_METHODS,
                        step_kwargs=None):
    """Assign model variables to appropriate step methods.

    Passing a specified model will auto-assign its constituent stochastic
    variables to step methods based on the characteristics of the variables.
    This function is intended to be called automatically from `sample()`, but
    may be called manually. Each step method passed should have a
    `competence()` method that returns an ordinal competence value
    corresponding to the variable passed to it. This value quantifies the
    appropriateness of the step method for sampling the variable.

    Parameters
    ----------
    model : Model object
        A fully-specified model object
    step : step function or vector of step functions
        One or more step functions that have been assigned to some subset of
        the model's parameters. Defaults to None (no assigned variables).
    methods : vector of step method classes
        The set of step methods from which the function may choose. Defaults
        to the main step methods provided by PyMC3.
    step_kwargs : dict
        Parameters for the samplers. Keys are the lower case names of
        the step method, values a dict of arguments.

    Returns
    -------
    methods : list
        List of step methods associated with the model's variables.
    """
    steps = []
    assigned_vars = set()

    if step is not None:
        try:
            steps += list(step)
        except TypeError:
            steps.append(step)
        for step in steps:
            try:
                assigned_vars = assigned_vars.union(set(step.vars))
            except AttributeError:
                for method in step.methods:
                    assigned_vars = assigned_vars.union(set(method.vars))

    # Use competence classmethods to select step methods for remaining
    # variables
    selected_steps = defaultdict(list)
    for var in model.free_RVs:
        if var not in assigned_vars:
            # determine if a gradient can be computed
            has_gradient = var.dtype not in discrete_types
            if has_gradient:
                try:
                    tg.grad(model.logpt, var)
                except (AttributeError,
                        NotImplementedError,
                        tg.NullTypeGradError):
                    has_gradient = False
            # select the best method
            selected = max(methods, key=lambda method,
                           var=var, has_gradient=has_gradient:
                           method._competence(var, has_gradient))
            selected_steps[selected].append(var)

    return instantiate_steppers(model, steps, selected_steps, step_kwargs)


def _print_step_hierarchy(s, level=0):
    if isinstance(s, (list, tuple)):
        _log.info('>' * level + 'list')
        for i in s:
            _print_step_hierarchy(i, level+1)
    elif isinstance(s, CompoundStep):
        _log.info('>' * level + 'CompoundStep')
        for i in s.methods:
            _print_step_hierarchy(i, level+1)
    else:
        varnames = ', '.join([get_untransformed_name(v.name) if is_transformed_name(v.name)
                              else v.name for v in s.vars])
        _log.info('>' * level + '{}: [{}]'.format(s.__class__.__name__, varnames))


def _cpu_count():
    """Try to guess the number of CPUs in the system.

    We use the number provided by psutil if that is installed.
    If not, we use the number provided by multiprocessing, but assume
    that half of the cpus are only hardware threads and ignore those.
    """
    try:
        import psutil
        cpus = psutil.cpu_count(False)
    except ImportError:
        import multiprocessing
        try:
            cpus = multiprocessing.cpu_count() // 2
        except NotImplementedError:
            cpus = 1
    if cpus is None:
        cpus = 1
    return cpus


def sample(draws=500, step=None, init='auto', n_init=200000, start=None, trace=None, chain_idx=0,
           chains=None, cores=None, tune=500, nuts_kwargs=None, step_kwargs=None, progressbar=True,
           model=None, random_seed=None, live_plot=False, discard_tuned_samples=True,
           live_plot_kwargs=None, compute_convergence_checks=True, use_mmap=False, **kwargs):
    """Draw samples from the posterior using the given step methods.

    Multiple step methods are supported via compound step methods.

    Parameters
    ----------
    draws : int
        The number of samples to draw. Defaults to 500. The number of tuned samples are discarded
        by default. See discard_tuned_samples.
    step : function or iterable of functions
        A step function or collection of functions. If there are variables without a step methods,
        step methods for those variables will be assigned automatically.
    init : str
        Initialization method to use for auto-assigned NUTS samplers.

        * auto : Choose a default initialization method automatically.
          Currently, this is `'jitter+adapt_diag'`, but this can change in the future.
          If you depend on the exact behaviour, choose an initialization method explicitly.
        * adapt_diag : Start with a identity mass matrix and then adapt a diagonal based on the
          variance of the tuning samples. All chains use the test value (usually the prior mean)
          as starting point.
        * jitter+adapt_diag : Same as `adapt_diag`, but add uniform jitter in [-1, 1] to the
          starting point in each chain.
        * advi+adapt_diag : Run ADVI and then adapt the resulting diagonal mass matrix based on the
          sample variance of the tuning samples.
        * advi+adapt_diag_grad : Run ADVI and then adapt the resulting diagonal mass matrix based
          on the variance of the gradients during tuning. This is **experimental** and might be
          removed in a future release.
        * advi : Run ADVI to estimate posterior mean and diagonal mass matrix.
        * advi_map: Initialize ADVI with MAP and use MAP as starting point.
        * map : Use the MAP as starting point. This is discouraged.
        * nuts : Run NUTS and estimate posterior mean and mass matrix from the trace.
    n_init : int
        Number of iterations of initializer. Only works for 'nuts' and 'ADVI'.
        If 'ADVI', number of iterations, if 'nuts', number of draws.
    start : dict, or array of dict
        Starting point in parameter space (or partial point)
        Defaults to trace.point(-1)) if there is a trace provided and model.test_point if not
        (defaults to empty dict). Initialization methods for NUTS (see `init` keyword) can
        overwrite the default. For 'SMC' if should be a list of dict with length `chains`.
    trace : backend, list, or MultiTrace
        This should be a backend instance, a list of variables to track, or a MultiTrace object
        with past values. If a MultiTrace object is given, it must contain samples for the chain
        number `chain`. If None or a list of variables, the NDArray backend is used.
        Passing either "text" or "sqlite" is taken as a shortcut to set up the corresponding
        backend (with "mcmc" used as the base name). Ignored when using 'SMC'.
    chain_idx : int
        Chain number used to store sample in backend. If `chains` is greater than one, chain
        numbers will start here. Ignored when using 'SMC'.
    chains : int
        The number of chains to sample. Running independent chains is important for some
        convergence statistics and can also reveal multiple modes in the posterior. If `None`,
        then set to either `chains` or 2, whichever is larger. For SMC the default value is 100.
    cores : int
        The number of chains to run in parallel. If `None`, set to the number of CPUs in the
        system, but at most 4 (for 'SMC' defaults to 1). Keep in mind that some chains might
        themselves be multithreaded via openmp or BLAS. In those cases it might be faster to set
        this to 1.
    tune : int
        Number of iterations to tune, defaults to 500. Ignored when using 'SMC'. Samplers adjust
        the step sizes, scalings or similar during tuning. Tuning samples will be drawn in addition
        to the number specified in the `draws` argument, and will be discarded unless
        `discard_tuned_samples` is set to False.
    nuts_kwargs : dict
        Options for the NUTS sampler. See the docstring of NUTS for a complete list of options.
        Common options are:

        * target_accept: float in [0, 1]. The step size is tuned such that we approximate this
          acceptance rate. Higher values like 0.9 or 0.95 often work better for problematic
          posteriors.
        * max_treedepth: The maximum depth of the trajectory tree.
        * step_scale: float, default 0.25
          The initial guess for the step size scaled down by `1/n**(1/4)`.

        If you want to pass options to other step methods, please use `step_kwargs`.
    step_kwargs : dict
        Options for step methods. Keys are the lower case names of the step method, values are
        dicts of keyword arguments. You can find a full list of arguments in the docstring of the
        step methods. If you want to pass arguments only to nuts, you can use `nuts_kwargs`.
    progressbar : bool
        Whether or not to display a progress bar in the command line. The bar shows the percentage
        of completion, the sampling speed in samples per second (SPS), and the estimated remaining
        time until completion ("expected time of arrival"; ETA).
    model : Model (optional if in `with` context)
    random_seed : int or list of ints
        A list is accepted if `cores` is greater than one.
    live_plot : bool
        Flag for live plotting the trace while sampling. Ignored when using 'SMC'.
    live_plot_kwargs : dict
        Options for traceplot. Example: live_plot_kwargs={'varnames': ['x']}.
        Ignored when using 'SMC'
    discard_tuned_samples : bool
        Whether to discard posterior samples of the tune interval. Ignored when using 'SMC'
    compute_convergence_checks : bool, default=True
        Whether to compute sampler statistics like gelman-rubin and effective_n.
        Ignored when using 'SMC'
    use_mmap : bool, default=False
        Whether to use joblib's memory mapping to share numpy arrays when sampling across multiple
        cores. Ignored when using 'SMC'

    Returns
    -------
    trace : pymc3.backends.base.MultiTrace
        A `MultiTrace` object that contains the samples.

    Examples
    --------
    .. code:: ipython

        >>> import pymc3 as pm
        ... n = 100
        ... h = 61
        ... alpha = 2
        ... beta = 2

    .. code:: ipython

        >>> with pm.Model() as model: # context management
        ...     p = pm.Beta('p', alpha=alpha, beta=beta)
        ...     y = pm.Binomial('y', n=n, p=p, observed=h)
        ...     trace = pm.sample(2000, tune=1000, cores=4)
        >>> pm.summary(trace)
               mean        sd  mc_error   hpd_2.5  hpd_97.5
        p  0.604625  0.047086   0.00078  0.510498  0.694774
    """
    model = modelcontext(model)

<<<<<<< HEAD
    if isinstance(step, pm.step_methods.smc.SMC):
        if step_kwargs is None:
            step_kwargs = {}
        if chains is None:
            chains = 100
        if cores is None:
            cores = 1
        test_folder = mkdtemp(prefix='SMC_TEST')
        trace = smc.sample_smc(samples=draws,
                               chains=chains,
                               step=step,
                               start=start,
                               homepath=step_kwargs.get('homepath', test_folder),
                               stage=step_kwargs.get('stage', 0),
                               cores=cores,
                               progressbar=progressbar,
                               model=model,
                               random_seed=random_seed,
                               rm_flag=step_kwargs.get('rm_flag', True),
                               **kwargs)
=======
    if cores is None:
        cores = min(4, _cpu_count())
    if 'njobs' in kwargs:
        cores = kwargs['njobs']
        warnings.warn(
            "The njobs argument has been deprecated. Use cores instead.",
            DeprecationWarning)
    if 'nchains' in kwargs:
        chains = kwargs['nchains']
        warnings.warn(
            "The nchains argument has been deprecated. Use chains instead.",
            DeprecationWarning)
    if chains is None:
        chains = max(2, cores)
    if isinstance(start, dict):
        start = [start] * chains
    if random_seed == -1:
        random_seed = None
    if chains == 1 and isinstance(random_seed, integer_types):
        random_seed = [random_seed]
    if random_seed is None or isinstance(random_seed, integer_types):
        if random_seed is not None:
            np.random.seed(random_seed)
        random_seed = [np.random.randint(2 ** 30) for _ in range(chains)]
    if not isinstance(random_seed, Iterable):
        raise TypeError(
            'Invalid value for `random_seed`. Must be tuple, list or int')
    if 'chain' in kwargs:
        chain_idx = kwargs['chain']
        warnings.warn(
            "The chain argument has been deprecated. Use chain_idx instead.",
            DeprecationWarning)

    if start is not None:
        for start_vals in start:
            _check_start_shape(model, start_vals)

    # small trace warning
    if draws == 0:
        msg = "Tuning was enabled throughout the whole trace."
        _log.warning(msg)
    elif draws < 500:
        msg = "Only %s samples in chain." % draws
        _log.warning(msg)

    draws += tune

    if nuts_kwargs is not None:
        if step_kwargs is not None:
            raise ValueError("Specify only one of step_kwargs and nuts_kwargs")
        step_kwargs = {'nuts': nuts_kwargs}

    if model.ndim == 0:
        raise ValueError('The model does not contain any free variables.')

    if step is None and init is not None and all_continuous(model.vars):
        try:
            # By default, try to use NUTS
            _log.info('Auto-assigning NUTS sampler...')
            args = step_kwargs if step_kwargs is not None else {}
            args = args.get('nuts', {})
            start_, step = init_nuts(init=init, chains=chains, n_init=n_init,
                                     model=model, random_seed=random_seed,
                                     progressbar=progressbar, **args)
            if start is None:
                start = start_
        except (AttributeError, NotImplementedError, tg.NullTypeGradError):
            # gradient computation failed
            _log.info("Initializing NUTS failed. "
                      "Falling back to elementwise auto-assignment.")
            _log.debug('Exception in init nuts', exec_info=True)
            step = assign_step_methods(model, step, step_kwargs=step_kwargs)
>>>>>>> 12d68a17
    else:
        if cores is None:
            cores = min(4, _cpu_count())
        if 'njobs' in kwargs:
            cores = kwargs['njobs']
            warnings.warn(
                "The njobs argument has been deprecated. Use cores instead.",
                DeprecationWarning)
        if chains is None:
            chains = max(2, cores)
        if isinstance(start, dict):
            start = [start] * chains
        if random_seed == -1:
            random_seed = None
        if chains == 1 and isinstance(random_seed, integer_types):
            random_seed = [random_seed]
        if random_seed is None or isinstance(random_seed, integer_types):
            if random_seed is not None:
                np.random.seed(random_seed)
            random_seed = [np.random.randint(2 ** 30) for _ in range(chains)]
        if not isinstance(random_seed, Iterable):
            raise TypeError(
                'Invalid value for `random_seed`. Must be tuple, list or int')
        if 'nchains' in kwargs:
            chains = kwargs['nchains']
            warnings.warn(
                "The nchains argument has been deprecated. Use chains instead.",
                DeprecationWarning)
        if 'chain' in kwargs:
            chain_idx = kwargs['chain']
            warnings.warn(
                "The chain argument has been deprecated. Use chain_idx instead.",
                DeprecationWarning)

        if start is not None:
            for start_vals in start:
                _check_start_shape(model, start_vals)

        # small trace warning
        if draws == 0:
            msg = "Tuning was enabled throughout the whole trace."
            _log.warning(msg)
        elif draws < 500:
            msg = "Only %s samples in chain." % draws
            _log.warning(msg)

        draws += tune

        if nuts_kwargs is not None:
            if step_kwargs is not None:
                raise ValueError("Specify only one of step_kwargs and nuts_kwargs")
            step_kwargs = {'nuts': nuts_kwargs}

        if model.ndim == 0:
            raise ValueError('The model does not contain any free variables.')

        if step is None and init is not None and all_continuous(model.vars):
            try:
                # By default, try to use NUTS
                _log.info('Auto-assigning NUTS sampler...')
                args = step_kwargs if step_kwargs is not None else {}
                args = args.get('nuts', {})
                start_, step = init_nuts(init=init, chains=chains, n_init=n_init,
                                         model=model, random_seed=random_seed,
                                         progressbar=progressbar, **args)
                if start is None:
                    start = start_
            except (AttributeError, NotImplementedError, tg.NullTypeGradError):
                # gradient computation failed
                _log.info("Initializing NUTS failed. "
                          "Falling back to elementwise auto-assignment.")
                _log.debug('Exception in init nuts', exec_info=True)
                step = assign_step_methods(model, step, step_kwargs=step_kwargs)
        else:
            step = assign_step_methods(model, step, step_kwargs=step_kwargs)

        if isinstance(step, list):
            step = CompoundStep(step)
        if start is None:
            start = {}
        if isinstance(start, dict):
            start = [start] * chains

        sample_args = {'draws': draws,
                       'step': step,
                       'start': start,
                       'trace': trace,
                       'chain': chain_idx,
                       'chains': chains,
                       'tune': tune,
                       'progressbar': progressbar,
                       'model': model,
                       'random_seed': random_seed,
                       'live_plot': live_plot,
                       'live_plot_kwargs': live_plot_kwargs,
                       'cores': cores,
                       'use_mmap': use_mmap}

        sample_args.update(kwargs)

        has_population_samplers = np.any([ isinstance(m, arraystep.PopulationArrayStepShared)
            for m in (step.methods if isinstance(step, CompoundStep) else [step])])

        parallel = cores > 1 and chains > 1 and not has_population_samplers
        if parallel:
            _log.info('Multiprocess sampling ({} chains in {} jobs)'.format(chains, cores))
            _print_step_hierarchy(step)
            try:
                trace = _mp_sample(**sample_args)
            except pickle.PickleError:
                _log.warning("Could not pickle model, sampling singlethreaded.")
                _log.debug('Pickling error:', exec_info=True)
                parallel = False
            except AttributeError as e:
                if str(e).startswith("AttributeError: Can't pickle"):
                    _log.warning("Could not pickle model, sampling singlethreaded.")
                    _log.debug('Pickling error:', exec_info=True)
                    parallel = False
                else:
                    raise
        if not parallel:
            if has_population_samplers:
                _log.info('Population sampling ({} chains)'.format(chains))
                _print_step_hierarchy(step)
                trace = _sample_population(**sample_args)
            else:
                _log.info('Sequential sampling ({} chains in 1 job)'.format(chains))
                _print_step_hierarchy(step)
                trace = _sample_many(**sample_args)

        discard = tune if discard_tuned_samples else 0
        trace = trace[discard:]

        if compute_convergence_checks:
            if draws-tune < 100:
                warnings.warn("The number of samples is too small to check convergence reliably.")
            else:
                trace.report._run_convergence_checks(trace, model)

        trace.report._log_summary()

    return trace


def _check_start_shape(model, start):
    if not isinstance(start, dict):
        raise TypeError("start argument must be a dict or an array-like of dicts")
    e = ''
    for var in model.vars:
        if var.name in start.keys():
            var_shape = var.shape.tag.test_value
            start_var_shape = np.shape(start[var.name])
            if start_var_shape:
                if not np.array_equal(var_shape, start_var_shape):
                    e += "\nExpected shape {} for var '{}', got: {}".format(
                        tuple(var_shape), var.name, start_var_shape
                    )
            # if start var has no shape
            else:
                # if model var has a specified shape
                if var_shape:
                    e += "\nExpected shape {} for var " \
                         "'{}', got scalar {}".format(
                             tuple(var_shape), var.name, start[var.name]
                         )

    if e != '':
        raise ValueError("Bad shape for start argument:{}".format(e))


def _sample_many(draws, chain, chains, start, random_seed, step, **kwargs):
    traces = []
    for i in range(chains):
        trace = _sample(draws=draws, chain=chain + i, start=start[i],
                        step=step, random_seed=random_seed[i], **kwargs)
        if trace is None:
            if len(traces) == 0:
                raise ValueError('Sampling stopped before a sample was created.')
            else:
                break
        elif len(trace) < draws:
            if len(traces) == 0:
                traces.append(trace)
            break
        else:
            traces.append(trace)
    return MultiTrace(traces)


def _sample_population(draws, chain, chains, start, random_seed, step, tune,
                       model, progressbar=None, parallelize=False, **kwargs):
    # create the generator that iterates all chains in parallel
    chains = [chain + c for c in range(chains)]
    sampling = _prepare_iter_population(draws, chains, step, start, parallelize,
                                        tune=tune, model=model, random_seed=random_seed)

    if progressbar:
        sampling = tqdm(sampling, total=draws)

    latest_traces = None
    for it, traces in enumerate(sampling):
        latest_traces = traces
        # TODO: add support for liveplot during population-sampling
    return MultiTrace(latest_traces)


def _sample(chain, progressbar, random_seed, start, draws=None, step=None,
            trace=None, tune=None, model=None, live_plot=False,
            live_plot_kwargs=None, **kwargs):
    skip_first = kwargs.get('skip_first', 0)
    refresh_every = kwargs.get('refresh_every', 100)

    sampling = _iter_sample(draws, step, start, trace, chain,
                            tune, model, random_seed)
    if progressbar:
        sampling = tqdm(sampling, total=draws)
    try:
        strace = None
        for it, strace in enumerate(sampling):
            if live_plot:
                if live_plot_kwargs is None:
                    live_plot_kwargs = {}
                if it >= skip_first:
                    trace = MultiTrace([strace])
                    if it == skip_first:
                        ax = plots.traceplot(trace, live_plot=False, **live_plot_kwargs)
                    elif (it - skip_first) % refresh_every == 0 or it == draws - 1:
                        plots.traceplot(trace, ax=ax, live_plot=True, **live_plot_kwargs)
    except KeyboardInterrupt:
        pass
    finally:
        if progressbar:
            sampling.close()
    return strace


def iter_sample(draws, step, start=None, trace=None, chain=0, tune=None,
                model=None, random_seed=None):
    """Generator that returns a trace on each iteration using the given
    step method.  Multiple step methods supported via compound step
    method returns the amount of time taken.

    Parameters
    ----------
    draws : int
        The number of samples to draw
    step : function
        Step function
    start : dict
        Starting point in parameter space (or partial point). Defaults to trace.point(-1)) if
        there is a trace provided and model.test_point if not (defaults to empty dict)
    trace : backend, list, or MultiTrace
        This should be a backend instance, a list of variables to track, or a MultiTrace object
        with past values. If a MultiTrace object is given, it must contain samples for the chain
        number `chain`. If None or a list of variables, the NDArray backend is used.
    chain : int
        Chain number used to store sample in backend. If `cores` is greater than one, chain numbers
        will start here.
    tune : int
        Number of iterations to tune, if applicable (defaults to None)
    model : Model (optional if in `with` context)
    random_seed : int or list of ints
        A list is accepted if more if `cores` is greater than one.

    Examples
    --------
    ::

        for trace in iter_sample(500, step):
            ...
    """
    sampling = _iter_sample(draws, step, start, trace, chain, tune,
                            model, random_seed)
    for i, strace in enumerate(sampling):
        yield MultiTrace([strace[:i + 1]])


def _iter_sample(draws, step, start=None, trace=None, chain=0, tune=None,
                 model=None, random_seed=None):
    model = modelcontext(model)
    draws = int(draws)
    if random_seed is not None:
        np.random.seed(random_seed)
    if draws < 1:
        raise ValueError('Argument `draws` must be greater than 0.')

    if start is None:
        start = {}

    strace = _choose_backend(trace, chain, model=model)

    if len(strace) > 0:
        update_start_vals(start, strace.point(-1), model)
    else:
        update_start_vals(start, model.test_point, model)

    try:
        step = CompoundStep(step)
    except TypeError:
        pass

    point = Point(start, model=model)

    if step.generates_stats and strace.supports_sampler_stats:
        strace.setup(draws, chain, step.stats_dtypes)
    else:
        strace.setup(draws, chain)

    try:
        step.tune = bool(tune)
        for i in range(draws):
            if i == tune:
                step = stop_tuning(step)
            if step.generates_stats:
                point, states = step.step(point)
                if strace.supports_sampler_stats:
                    strace.record(point, states)
                else:
                    strace.record(point)
            else:
                point = step.step(point)
                strace.record(point)
            yield strace
    except KeyboardInterrupt:
        strace.close()
        if hasattr(step, 'warnings'):
            warns = step.warnings()
            strace._add_warnings(warns)
        raise
    except BaseException:
        strace.close()
        raise
    else:
        strace.close()
        if hasattr(step, 'warnings'):
            warns = step.warnings()
            strace._add_warnings(warns)


class PopulationStepper(object):
    def __init__(self, steppers, parallelize):
        """Tries to use multiprocessing to parallelize chains.

        Falls back to sequential evaluation if multiprocessing fails.

        In the multiprocessing mode of operation, a new process is started for each
        chain/stepper and Pipes are used to communicate with the main process.

        Parameters
        ----------
        steppers : list
            A collection of independent step methods, one for each chain.
        parallelize : bool
            Indicates if chain parallelization is desired
        """
        self.nchains = len(steppers)
        self.is_parallelized = False
        self._master_ends = []
        self._processes = []
        self._steppers = steppers
        if parallelize and sys.version_info >= (3, 4):
            try:
                # configure a child process for each stepper
                _log.info('Attempting to parallelize chains.')
                import multiprocessing
                for c, stepper in enumerate(tqdm(steppers)):
                    slave_end, master_end = multiprocessing.Pipe()
                    stepper_dumps = pickle.dumps(stepper, protocol=4)
                    process = multiprocessing.Process(
                        target=self.__class__._run_slave,
                        args=(c, stepper_dumps, slave_end),
                        name='ChainWalker{}'.format(c)
                    )
                    # we want the child process to exit if the parent is terminated
                    process.daemon = True
                    # Starting the process might fail and takes time.
                    # By doing it in the constructor, the sampling progress bar
                    # will not be confused by the process start.
                    process.start()
                    self._master_ends.append(master_end)
                    self._processes.append(process)
                self.is_parallelized = True
            except Exception:
                _log.info('Population parallelization failed. '
                          'Falling back to sequential stepping of chains.')
                _log.debug('Error was: ', exec_info=True)
        else:
            if parallelize:
                warnings.warn('Population parallelization is only supported '
                              'on Python 3.4 and higher.  All {} chains will '
                              'run sequentially on one process.'
                              .format(self.nchains))
            else:
                _log.info('Chains are not parallelized. You can enable this by passing '
                          'pm.sample(parallelize=True).')
        return super(PopulationStepper, self).__init__()

    def __enter__(self):
        """Does nothing because processes are already started in __init__."""
        return

    def __exit__(self, exc_type, exc_val, exc_tb):
        if len(self._processes) > 0:
            try:
                for master_end in self._master_ends:
                    master_end.send(None)
                for process in self._processes:
                    process.join(timeout=3)
            except Exception:
                _log.warning('Termination failed.')
        return

    @staticmethod
    def _run_slave(c, stepper_dumps, slave_end):
        """Started on a separate process to perform stepping of a chain.

        Parameters
        ----------
        c : int
            number of this chain
        stepper : BlockedStep
            a step method such as CompoundStep
        slave_end : multiprocessing.connection.PipeConnection
            This is our connection to the main process
        """
        # re-seed each child process to make them unique
        np.random.seed(None)
        try:
            stepper = pickle.loads(stepper_dumps)
            # the stepper is not necessarily a PopulationArraySharedStep itself,
            # but rather a CompoundStep. PopulationArrayStepShared.population
            # has to be updated, therefore we identify the substeppers first.
            population_steppers = []
            for sm in (stepper.methods if isinstance(stepper, CompoundStep) else [stepper]):
                if isinstance(sm, arraystep.PopulationArrayStepShared):
                    population_steppers.append(sm)
            while True:
                incoming = slave_end.recv()
                # receiving a None is the signal to exit
                if incoming is None:
                    break
                tune_stop, population = incoming
                if tune_stop:
                    stop_tuning(stepper)
                # forward the population to the PopulationArrayStepShared objects
                # This is necessary because due to the process fork, the population
                # object is no longer shared between the steppers.
                for popstep in population_steppers:
                    popstep.population = population
                update = stepper.step(population[c])
                slave_end.send(update)
        except Exception:
            _log.exception('ChainWalker{}'.format(c))
        return

    def step(self, tune_stop, population):
        """Steps the entire population of chains.

        Parameters
        ----------
        tune_stop : bool
            Indicates if the condition (i == tune) is fulfilled
        population : list
            Current Points of all chains

        Returns
        -------
        update : Point
            The new positions of the chains
        """
        updates = [None] * self.nchains
        if self.is_parallelized:
            for c in range(self.nchains):
                self._master_ends[c].send((tune_stop, population))
            # Blockingly get the step outcomes
            for c in range(self.nchains):
                updates[c] = self._master_ends[c].recv()
        else:
            for c in range(self.nchains):
                if tune_stop:
                    self._steppers[c] = stop_tuning(self._steppers[c])
                updates[c] = self._steppers[c].step(population[c])
        return updates


def _prepare_iter_population(draws, chains, step, start, parallelize, tune=None,
                             model=None, random_seed=None):
    """Prepares a PopulationStepper and traces for population sampling.

    Returns
    -------
    _iter_population : generator
        The generator the yields traces of all chains at the same time
    """
    # chains contains the chain numbers, but for indexing we need indices...
    nchains = len(chains)
    model = modelcontext(model)
    draws = int(draws)
    if random_seed is not None:
        np.random.seed(random_seed)
    if draws < 1:
        raise ValueError('Argument `draws` should be above 0.')

    # The initialization of traces, samplers and points must happen in the right order:
    # 1. traces are initialized and update_start_vals configures variable transforms
    # 2. population of points is created
    # 3. steppers are initialized and linked to the points object
    # 4. traces are configured to track the sampler stats
    # 5. a PopulationStepper is configured for parallelized stepping

    # 1. prepare a BaseTrace for each chain
    traces = [_choose_backend(None, chain, model=model) for chain in chains]
    for c, strace in enumerate(traces):
        # initialize the trace size and variable transforms
        if len(strace) > 0:
            update_start_vals(start[c], strace.point(-1), model)
        else:
            update_start_vals(start[c], model.test_point, model)

    # 2. create a population (points) that tracks each chain
    # it is updated as the chains are advanced
    population = [Point(start[c], model=model) for c in range(nchains)]

    # 3. Set up the steppers
    steppers = [None] * nchains
    for c in range(nchains):
        # need indepenent samplers for each chain
        # it is important to copy the actual steppers (but not the delta_logp)
        if isinstance(step, CompoundStep):
            chainstep = CompoundStep([copy(m) for m in step.methods])
        else:
            chainstep = copy(step)
        # link population samplers to the shared population state
        for sm in (chainstep.methods if isinstance(step, CompoundStep) else [chainstep]):
            if isinstance(sm, arraystep.PopulationArrayStepShared):
                sm.link_population(population, c)
        steppers[c] = chainstep

    # 4. configure tracking of sampler stats
    for c in range(nchains):
        if steppers[c].generates_stats and traces[c].supports_sampler_stats:
            traces[c].setup(draws, c, steppers[c].stats_dtypes)
        else:
            traces[c].setup(draws, c)

    # 5. configure the PopulationStepper (expensive call)
    popstep = PopulationStepper(steppers, parallelize)

    # Because the preperations above are expensive, the actual iterator is
    # in another method. This way the progbar will not be disturbed.
    return _iter_population(draws, tune, popstep, steppers, traces, population)


def _iter_population(draws, tune, popstep, steppers, traces, points):
    """Generator that iterates a PopulationStepper.

    Parameters
    ----------
    draws : int
        number of draws per chain
    tune : int
        number of tuning steps
    popstep : PopulationStepper
        the helper object for (parallelized) stepping of chains
    steppers : list
        The step methods for each chain
    traces : list
        Traces for each chain
    points : list
        population of chain states
    """
    try:
        with popstep:
            # iterate draws of all chains
            for i in range(draws):
                updates = popstep.step(i == tune, points)

                # apply the update to the points and record to the traces
                for c, strace in enumerate(traces):
                    if steppers[c].generates_stats:
                        points[c], states = updates[c]
                        if strace.supports_sampler_stats:
                            strace.record(points[c], states)
                        else:
                            strace.record(points[c])
                    else:
                        points[c] = updates[c]
                        strace.record(points[c])
                # yield the state of all chains in parallel
                yield traces
    except KeyboardInterrupt:
        for c, strace in enumerate(traces):
            strace.close()
            if hasattr(steppers[c], 'report'):
                steppers[c].report._finalize(strace)
        raise
    except BaseException:
        for c, strace in enumerate(traces):
            strace.close()
        raise
    else:
        for c, strace in enumerate(traces):
            strace.close()
            if hasattr(steppers[c], 'report'):
                steppers[c].report._finalize(strace)


def _choose_backend(trace, chain, shortcuts=None, **kwds):
    if isinstance(trace, BaseTrace):
        return trace
    if isinstance(trace, MultiTrace):
        return trace._straces[chain]
    if trace is None:
        return NDArray(**kwds)

    if shortcuts is None:
        shortcuts = pm.backends._shortcuts

    try:
        backend = shortcuts[trace]['backend']
        name = shortcuts[trace]['name']
        return backend(name, **kwds)
    except TypeError:
        return NDArray(vars=trace, **kwds)
    except KeyError:
        raise ValueError('Argument `trace` is invalid.')


def _mp_sample(draws, tune, step, chains, cores, chain, random_seed,
               start, progressbar, trace=None, model=None, use_mmap=False,
               **kwargs):

    if sys.version_info.major >= 3:
        import pymc3.parallel_sampling as ps

        # We did draws += tune in pm.sample
        draws -= tune

        traces = []
        for idx in range(chain, chain + chains):
            if trace is not None:
                strace = _choose_backend(copy(trace), idx, model=model)
            else:
                strace = _choose_backend(None, idx, model=model)
            # TODO what is this for?
            update_start_vals(start[idx - chain], model.test_point, model)
            if step.generates_stats and strace.supports_sampler_stats:
                strace.setup(draws + tune, idx + chain, step.stats_dtypes)
            else:
                strace.setup(draws + tune, idx + chain)
            traces.append(strace)

        sampler = ps.ParallelSampler(
            draws, tune, chains, cores, random_seed, start, step,
            chain, progressbar)
        try:
            with sampler:
                for draw in sampler:
                    trace = traces[draw.chain - chain]
                    if trace.supports_sampler_stats and draw.stats is not None:
                        trace.record(draw.point, draw.stats)
                    else:
                        trace.record(draw.point)
                    if draw.is_last:
                        trace.close()
                        if draw.warnings is not None:
                            trace._add_warnings(draw.warnings)
            return MultiTrace(traces)
        except KeyboardInterrupt:
            traces, length = _choose_chains(traces, tune)
            return MultiTrace(traces)[:length]
        finally:
            for trace in traces:
                trace.close()

    else:
        chain_nums = list(range(chain, chain + chains))
        pbars = [progressbar] + [False] * (chains - 1)
        jobs = (
            delayed(_sample)(
                chain=args[0], progressbar=args[1], random_seed=args[2],
                start=args[3], draws=draws, step=step, trace=trace,
                tune=tune, model=model, **kwargs
            )
            for args in zip(chain_nums, pbars, random_seed, start)
        )
        if use_mmap:
            traces = Parallel(n_jobs=cores)(jobs)
        else:
            traces = Parallel(n_jobs=cores, mmap_mode=None)(jobs)
        return MultiTrace(traces)


def _choose_chains(traces, tune):
    if tune is None:
        tune = 0

    if not traces:
        return []

    lengths = [max(0, len(trace) - tune) for trace in traces]
    if not sum(lengths):
        raise ValueError('Not enough samples to build a trace.')

    idxs = np.argsort(lengths)[::-1]
    l_sort = np.array(lengths)[idxs]

    final_length = l_sort[0]
    last_total = 0
    for i, length in enumerate(l_sort):
        total = (i + 1) * length
        if total < last_total:
            use_until = i
            break
        last_total = total
        final_length = length
    else:
        use_until = len(lengths)

    return [traces[idx] for idx in idxs[:use_until]], final_length + tune


def stop_tuning(step):
    """ stop tuning the current step method """

    step.stop_tuning()
    return step


def sample_ppc(trace, samples=None, model=None, vars=None, size=None,
               random_seed=None, progressbar=True):
    """Generate posterior predictive samples from a model given a trace.

    Parameters
    ----------
    trace : backend, list, or MultiTrace
        Trace generated from MCMC sampling. Or a list containing dicts from
        find_MAP() or points
    samples : int
        Number of posterior predictive samples to generate. Defaults to the length of `trace`
    model : Model (optional if in `with` context)
        Model used to generate `trace`
    vars : iterable
        Variables for which to compute the posterior predictive samples.
        Defaults to `model.observed_RVs`.
    size : int
        The number of random draws from the distribution specified by the parameters in each
        sample of the trace.
    random_seed : int
        Seed for the random number generator.
    progressbar : bool
        Whether or not to display a progress bar in the command line. The bar shows the percentage
        of completion, the sampling speed in samples per second (SPS), and the estimated remaining
        time until completion ("expected time of arrival"; ETA).

    Returns
    -------
    samples : dict
        Dictionary with the variables as keys. The values corresponding to the
        posterior predictive samples.
    """
    len_trace = len(trace)
    try:
        nchain = trace.nchains
    except AttributeError:
        nchain = 1

    if samples is None:
        samples = len(trace)

    model = modelcontext(model)

    if vars is None:
        vars = model.observed_RVs

    if random_seed is not None:
        np.random.seed(random_seed)

    indices = np.random.randint(0, nchain * len_trace, samples)

    if progressbar:
        indices = tqdm(indices, total=samples)

    try:
        ppc = defaultdict(list)
        for idx in indices:
            if nchain > 1:
                chain_idx, point_idx = np.divmod(idx, len_trace)
                param = trace._straces[chain_idx].point(point_idx)
            else:
                param = trace[idx]

            for var in vars:
                ppc[var.name].append(var.distribution.random(point=param,
                                                             size=size))

    except KeyboardInterrupt:
        pass

    finally:
        if progressbar:
            indices.close()

    return {k: np.asarray(v) for k, v in ppc.items()}


def sample_ppc_w(traces, samples=None, models=None, weights=None,
                 random_seed=None, progressbar=True):
    """Generate weighted posterior predictive samples from a list of models and
    a list of traces according to a set of weights.

    Parameters
    ----------
    traces : list or list of lists
        List of traces generated from MCMC sampling, or a list of list
        containing dicts from find_MAP() or points. The number of traces should
        be equal to the number of weights.
    samples : int
        Number of posterior predictive samples to generate. Defaults to the
        length of the shorter trace in traces.
    models : list
        List of models used to generate the list of traces. The number of models should be equal to
        the number of weights and the number of observed RVs should be the same for all models.
        By default a single model will be inferred from `with` context, in this case results will
        only be meaningful if all models share the same distributions for the observed RVs.
    weights: array-like
        Individual weights for each trace. Default, same weight for each model.
    random_seed : int
        Seed for the random number generator.
    progressbar : bool
        Whether or not to display a progress bar in the command line. The bar shows the percentage
        of completion, the sampling speed in samples per second (SPS), and the estimated remaining
        time until completion ("expected time of arrival"; ETA).

    Returns
    -------
    samples : dict
        Dictionary with the variables as keys. The values corresponding to the
        posterior predictive samples from the weighted models.
    """
    np.random.seed(random_seed)

    if models is None:
        models = [modelcontext(models)] * len(traces)

    if weights is None:
        weights = [1] * len(traces)

    if len(traces) != len(weights):
        raise ValueError('The number of traces and weights should be the same')

    if len(models) != len(weights):
        raise ValueError('The number of models and weights should be the same')

    length_morv = len(models[0].observed_RVs)
    if not all(len(i.observed_RVs) == length_morv for i in models):
        raise ValueError(
            'The number of observed RVs should be the same for all models')

    weights = np.asarray(weights)
    p = weights / np.sum(weights)

    min_tr = min([len(i) * i.nchains for i in traces])

    n = (min_tr * p).astype('int')
    # ensure n sum up to min_tr
    idx = np.argmax(n)
    n[idx] = n[idx] + min_tr - np.sum(n)
    trace = []
    for i, j in enumerate(n):
        tr = traces[i]
        len_trace = len(tr)
        try:
            nchain = tr.nchains
        except AttributeError:
            nchain = 1

        indices = np.random.randint(0, nchain * len_trace, j)
        if nchain > 1:
            chain_idx, point_idx = np.divmod(indices, len_trace)
            for idx in zip(chain_idx, point_idx):
                trace.append(tr._straces[idx[0]].point(idx[1]))
        else:
            for idx in indices:
                trace.append(tr[idx])

    obs = [x for m in models for x in m.observed_RVs]
    variables = np.repeat(obs, n)

    lengths = list(set([np.atleast_1d(observed).shape for observed in obs]))

    if len(lengths) == 1:
        size = [None for i in variables]
    elif len(lengths) > 2:
        raise ValueError('Observed variables could not be broadcast together')
    else:
        size = []
        x = np.zeros(shape=lengths[0])
        y = np.zeros(shape=lengths[1])
        b = np.broadcast(x, y)
        for var in variables:
            shape = np.shape(np.atleast_1d(var.distribution.default()))
            if shape != b.shape:
                size.append(b.shape)
            else:
                size.append(None)
    len_trace = len(trace)

    if samples is None:
        samples = len_trace

    indices = np.random.randint(0, len_trace, samples)

    if progressbar:
        indices = tqdm(indices, total=samples)

    try:
        ppc = defaultdict(list)
        for idx in indices:
            param = trace[idx]
            var = variables[idx]
            ppc[var.name].append(var.distribution.random(point=param,
                                                         size=size[idx]))

    except KeyboardInterrupt:
        pass

    finally:
        if progressbar:
            indices.close()

    return {k: np.asarray(v) for k, v in ppc.items()}


def init_nuts(init='auto', chains=1, n_init=500000, model=None,
              random_seed=None, progressbar=True, **kwargs):
    """Set up the mass matrix initialization for NUTS.

    NUTS convergence and sampling speed is extremely dependent on the
    choice of mass/scaling matrix. This function implements different
    methods for choosing or adapting the mass matrix.

    Parameters
    ----------
    init : str
        Initialization method to use.

        * auto : Choose a default initialization method automatically.
          Currently, this is `'jitter+adapt_diag'`, but this can change in the future. If you
          depend on the exact behaviour, choose an initialization method explicitly.
        * adapt_diag : Start with a identity mass matrix and then adapt a diagonal based on the
          variance of the tuning samples. All chains use the test value (usually the prior mean)
          as starting point.
        * jitter+adapt_diag : Same as `adapt_diag`, but use uniform jitter in [-1, 1] as starting
          point in each chain.
        * advi+adapt_diag : Run ADVI and then adapt the resulting diagonal mass matrix based on the
          sample variance of the tuning samples.
        * advi+adapt_diag_grad : Run ADVI and then adapt the resulting diagonal mass matrix based
          on the variance of the gradients during tuning. This is **experimental** and might be
          removed in a future release.
        * advi : Run ADVI to estimate posterior mean and diagonal mass matrix.
        * advi_map: Initialize ADVI with MAP and use MAP as starting point.
        * map : Use the MAP as starting point. This is discouraged.
        * nuts : Run NUTS and estimate posterior mean and mass matrix from
          the trace.
    chains : int
        Number of jobs to start.
    n_init : int
        Number of iterations of initializer
        If 'ADVI', number of iterations, if 'nuts', number of draws.
    model : Model (optional if in `with` context)
    progressbar : bool
        Whether or not to display a progressbar for advi sampling.
    **kwargs : keyword arguments
        Extra keyword arguments are forwarded to pymc3.NUTS.

    Returns
    -------
    start : pymc3.model.Point
        Starting point for sampler
    nuts_sampler : pymc3.step_methods.NUTS
        Instantiated and initialized NUTS sampler object
    """
    model = modelcontext(model)

    vars = kwargs.get('vars', model.vars)
    if set(vars) != set(model.vars):
        raise ValueError('Must use init_nuts on all variables of a model.')
    if not all_continuous(vars):
        raise ValueError('init_nuts can only be used for models with only '
                         'continuous variables.')

    if not isinstance(init, str):
        raise TypeError('init must be a string.')

    if init is not None:
        init = init.lower()

    if init == 'auto':
        init = 'jitter+adapt_diag'

    _log.info('Initializing NUTS using {}...'.format(init))

    if random_seed is not None:
        random_seed = int(np.atleast_1d(random_seed)[0])
        np.random.seed(random_seed)

    cb = [
        pm.callbacks.CheckParametersConvergence(
            tolerance=1e-2, diff='absolute'),
        pm.callbacks.CheckParametersConvergence(
            tolerance=1e-2, diff='relative'),
    ]

    if init == 'adapt_diag':
        start = [model.test_point] * chains
        mean = np.mean([model.dict_to_array(vals) for vals in start], axis=0)
        var = np.ones_like(mean)
        potential = quadpotential.QuadPotentialDiagAdapt(
            model.ndim, mean, var, 10)
    elif init == 'jitter+adapt_diag':
        start = []
        for _ in range(chains):
            mean = {var: val.copy() for var, val in model.test_point.items()}
            for val in mean.values():
                val[...] += 2 * np.random.rand(*val.shape) - 1
            start.append(mean)
        mean = np.mean([model.dict_to_array(vals) for vals in start], axis=0)
        var = np.ones_like(mean)
        potential = quadpotential.QuadPotentialDiagAdapt(
            model.ndim, mean, var, 10)
    elif init == 'advi+adapt_diag_grad':
        approx = pm.fit(
            random_seed=random_seed,
            n=n_init, method='advi', model=model,
            callbacks=cb,
            progressbar=progressbar,
            obj_optimizer=pm.adagrad_window,
        )  # type: pm.MeanField
        start = approx.sample(draws=chains)
        start = list(start)
        stds = approx.bij.rmap(approx.std.eval())
        cov = model.dict_to_array(stds) ** 2
        mean = approx.bij.rmap(approx.mean.get_value())
        mean = model.dict_to_array(mean)
        weight = 50
        potential = quadpotential.QuadPotentialDiagAdaptGrad(
            model.ndim, mean, cov, weight)
    elif init == 'advi+adapt_diag':
        approx = pm.fit(
            random_seed=random_seed,
            n=n_init, method='advi', model=model,
            callbacks=cb,
            progressbar=progressbar,
            obj_optimizer=pm.adagrad_window,
        )  # type: pm.MeanField
        start = approx.sample(draws=chains)
        start = list(start)
        stds = approx.bij.rmap(approx.std.eval())
        cov = model.dict_to_array(stds) ** 2
        mean = approx.bij.rmap(approx.mean.get_value())
        mean = model.dict_to_array(mean)
        weight = 50
        potential = quadpotential.QuadPotentialDiagAdapt(
            model.ndim, mean, cov, weight)
    elif init == 'advi':
        approx = pm.fit(
            random_seed=random_seed,
            n=n_init, method='advi', model=model,
            callbacks=cb,
            progressbar=progressbar,
            obj_optimizer=pm.adagrad_window
        )  # type: pm.MeanField
        start = approx.sample(draws=chains)
        start = list(start)
        stds = approx.bij.rmap(approx.std.eval())
        cov = model.dict_to_array(stds) ** 2
        potential = quadpotential.QuadPotentialDiag(cov)
    elif init == 'advi_map':
        start = pm.find_MAP(include_transformed=True)
        approx = pm.MeanField(model=model, start=start)
        pm.fit(
            random_seed=random_seed,
            n=n_init, method=pm.KLqp(approx),
            callbacks=cb,
            progressbar=progressbar,
            obj_optimizer=pm.adagrad_window
        )
        start = approx.sample(draws=chains)
        start = list(start)
        stds = approx.bij.rmap(approx.std.eval())
        cov = model.dict_to_array(stds) ** 2
        potential = quadpotential.QuadPotentialDiag(cov)
    elif init == 'map':
        start = pm.find_MAP(include_transformed=True)
        cov = pm.find_hessian(point=start)
        start = [start] * chains
        potential = quadpotential.QuadPotentialFull(cov)
    elif init == 'nuts':
        init_trace = pm.sample(draws=n_init, step=pm.NUTS(),
                               tune=n_init // 2,
                               random_seed=random_seed)
        cov = np.atleast_1d(pm.trace_cov(init_trace))
        start = list(np.random.choice(init_trace, chains))
        potential = quadpotential.QuadPotentialFull(cov)
    else:
        raise ValueError(
            'Unknown initializer: {}.'.format(init))

    step = pm.NUTS(potential=potential, model=model, **kwargs)

    return start, step<|MERGE_RESOLUTION|>--- conflicted
+++ resolved
@@ -317,7 +317,6 @@
     """
     model = modelcontext(model)
 
-<<<<<<< HEAD
     if isinstance(step, pm.step_methods.smc.SMC):
         if step_kwargs is None:
             step_kwargs = {}
@@ -338,80 +337,6 @@
                                random_seed=random_seed,
                                rm_flag=step_kwargs.get('rm_flag', True),
                                **kwargs)
-=======
-    if cores is None:
-        cores = min(4, _cpu_count())
-    if 'njobs' in kwargs:
-        cores = kwargs['njobs']
-        warnings.warn(
-            "The njobs argument has been deprecated. Use cores instead.",
-            DeprecationWarning)
-    if 'nchains' in kwargs:
-        chains = kwargs['nchains']
-        warnings.warn(
-            "The nchains argument has been deprecated. Use chains instead.",
-            DeprecationWarning)
-    if chains is None:
-        chains = max(2, cores)
-    if isinstance(start, dict):
-        start = [start] * chains
-    if random_seed == -1:
-        random_seed = None
-    if chains == 1 and isinstance(random_seed, integer_types):
-        random_seed = [random_seed]
-    if random_seed is None or isinstance(random_seed, integer_types):
-        if random_seed is not None:
-            np.random.seed(random_seed)
-        random_seed = [np.random.randint(2 ** 30) for _ in range(chains)]
-    if not isinstance(random_seed, Iterable):
-        raise TypeError(
-            'Invalid value for `random_seed`. Must be tuple, list or int')
-    if 'chain' in kwargs:
-        chain_idx = kwargs['chain']
-        warnings.warn(
-            "The chain argument has been deprecated. Use chain_idx instead.",
-            DeprecationWarning)
-
-    if start is not None:
-        for start_vals in start:
-            _check_start_shape(model, start_vals)
-
-    # small trace warning
-    if draws == 0:
-        msg = "Tuning was enabled throughout the whole trace."
-        _log.warning(msg)
-    elif draws < 500:
-        msg = "Only %s samples in chain." % draws
-        _log.warning(msg)
-
-    draws += tune
-
-    if nuts_kwargs is not None:
-        if step_kwargs is not None:
-            raise ValueError("Specify only one of step_kwargs and nuts_kwargs")
-        step_kwargs = {'nuts': nuts_kwargs}
-
-    if model.ndim == 0:
-        raise ValueError('The model does not contain any free variables.')
-
-    if step is None and init is not None and all_continuous(model.vars):
-        try:
-            # By default, try to use NUTS
-            _log.info('Auto-assigning NUTS sampler...')
-            args = step_kwargs if step_kwargs is not None else {}
-            args = args.get('nuts', {})
-            start_, step = init_nuts(init=init, chains=chains, n_init=n_init,
-                                     model=model, random_seed=random_seed,
-                                     progressbar=progressbar, **args)
-            if start is None:
-                start = start_
-        except (AttributeError, NotImplementedError, tg.NullTypeGradError):
-            # gradient computation failed
-            _log.info("Initializing NUTS failed. "
-                      "Falling back to elementwise auto-assignment.")
-            _log.debug('Exception in init nuts', exec_info=True)
-            step = assign_step_methods(model, step, step_kwargs=step_kwargs)
->>>>>>> 12d68a17
     else:
         if cores is None:
             cores = min(4, _cpu_count())
@@ -419,6 +344,11 @@
             cores = kwargs['njobs']
             warnings.warn(
                 "The njobs argument has been deprecated. Use cores instead.",
+                DeprecationWarning)
+        if 'nchains' in kwargs:
+            chains = kwargs['nchains']
+            warnings.warn(
+                "The nchains argument has been deprecated. Use chains instead.",
                 DeprecationWarning)
         if chains is None:
             chains = max(2, cores)
@@ -435,11 +365,6 @@
         if not isinstance(random_seed, Iterable):
             raise TypeError(
                 'Invalid value for `random_seed`. Must be tuple, list or int')
-        if 'nchains' in kwargs:
-            chains = kwargs['nchains']
-            warnings.warn(
-                "The nchains argument has been deprecated. Use chains instead.",
-                DeprecationWarning)
         if 'chain' in kwargs:
             chain_idx = kwargs['chain']
             warnings.warn(
