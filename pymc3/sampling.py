--- conflicted
+++ resolved
@@ -434,17 +434,15 @@
             mean     sd  hdi_3%  hdi_97%
         p  0.609  0.047   0.528    0.699
     """
-<<<<<<< HEAD
-
     _log.info("The version of PyMC you are using is very outdated.\n\nPlease upgrade to the latest "
                 "version of PyMC https://www.pymc.io/projects/docs/en/stable/installation.html\n\n"
                 "Also notice that PyMC3 has been renamed to PyMC."
                 )
-=======
+
     # Handle deprecated/forwards-compatible kwargs
     if initvals is not None:
         start = initvals
->>>>>>> ed744067
+
 
     model = modelcontext(model)
     start = deepcopy(start)
