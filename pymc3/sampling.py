from typing import Dict, List, Optional, TYPE_CHECKING, cast
if TYPE_CHECKING:
    from typing import Any
from typing import Iterable as TIterable
from collections import defaultdict, Iterable
from copy import copy
import pickle
import logging
import warnings

import numpy as np
import theano.gradient as tg
from theano.tensor import Tensor

from .backends.base import BaseTrace, MultiTrace
from .backends.ndarray import NDArray
from .distributions.distribution import draw_values
from .model import modelcontext, Point, all_continuous, Model
from .step_methods import (NUTS, HamiltonianMC, Metropolis, BinaryMetropolis,
                           BinaryGibbsMetropolis, CategoricalGibbsMetropolis,
                           Slice, CompoundStep, arraystep, smc)
from .util import update_start_vals, get_untransformed_name, is_transformed_name, get_default_varnames
from .vartypes import discrete_types
from pymc3.step_methods.hmc import quadpotential
import pymc3 as pm
from tqdm import tqdm


import sys
sys.setrecursionlimit(10000)

__all__ = ['sample', 'iter_sample', 'sample_posterior_predictive',
           'sample_posterior_predictive_w', 'init_nuts',
           'sample_prior_predictive', 'sample_ppc', 'sample_ppc_w']

STEP_METHODS = (NUTS, HamiltonianMC, Metropolis, BinaryMetropolis,
                BinaryGibbsMetropolis, Slice, CategoricalGibbsMetropolis)


_log = logging.getLogger('pymc3')


def instantiate_steppers(model, steps, selected_steps, step_kwargs=None):
    """Instantiates steppers assigned to the model variables.

    This function is intended to be called automatically from `sample()`, but
    may be called manually.

    Parameters
    ----------
    model : Model object
        A fully-specified model object
    step : step function or vector of step functions
        One or more step functions that have been assigned to some subset of
        the model's parameters. Defaults to None (no assigned variables).
    selected_steps: dictionary of step methods and variables
        The step methods and the variables that have were assigned to them.
    step_kwargs : dict
        Parameters for the samplers. Keys are the lower case names of
        the step method, values a dict of arguments.

    Returns
    -------
    methods : list
        List of step methods associated with the model's variables.
    """
    if step_kwargs is None:
        step_kwargs = {}

    used_keys = set()
    for step_class, vars in selected_steps.items():
        if len(vars) == 0:
            continue
        args = step_kwargs.get(step_class.name, {})
        used_keys.add(step_class.name)
        step = step_class(vars=vars, **args)
        steps.append(step)

    unused_args = set(step_kwargs).difference(used_keys)
    if unused_args:
        raise ValueError('Unused step method arguments: %s' % unused_args)

    if len(steps) == 1:
        steps = steps[0]

    return steps


def assign_step_methods(model, step=None, methods=STEP_METHODS,
                        step_kwargs=None):
    """Assign model variables to appropriate step methods.

    Passing a specified model will auto-assign its constituent stochastic
    variables to step methods based on the characteristics of the variables.
    This function is intended to be called automatically from `sample()`, but
    may be called manually. Each step method passed should have a
    `competence()` method that returns an ordinal competence value
    corresponding to the variable passed to it. This value quantifies the
    appropriateness of the step method for sampling the variable.

    Parameters
    ----------
    model : Model object
        A fully-specified model object
    step : step function or vector of step functions
        One or more step functions that have been assigned to some subset of
        the model's parameters. Defaults to None (no assigned variables).
    methods : vector of step method classes
        The set of step methods from which the function may choose. Defaults
        to the main step methods provided by PyMC3.
    step_kwargs : dict
        Parameters for the samplers. Keys are the lower case names of
        the step method, values a dict of arguments.

    Returns
    -------
    methods : list
        List of step methods associated with the model's variables.
    """
    steps = []
    assigned_vars = set()

    if step is not None:
        try:
            steps += list(step)
        except TypeError:
            steps.append(step)
        for step in steps:
            try:
                assigned_vars = assigned_vars.union(set(step.vars))
            except AttributeError:
                for method in step.methods:
                    assigned_vars = assigned_vars.union(set(method.vars))

    # Use competence classmethods to select step methods for remaining
    # variables
    selected_steps = defaultdict(list)
    for var in model.free_RVs:
        if var not in assigned_vars:
            # determine if a gradient can be computed
            has_gradient = var.dtype not in discrete_types
            if has_gradient:
                try:
                    tg.grad(model.logpt, var)
                except (AttributeError,
                        NotImplementedError,
                        tg.NullTypeGradError):
                    has_gradient = False
            # select the best method
            selected = max(methods, key=lambda method,
                           var=var, has_gradient=has_gradient:
                           method._competence(var, has_gradient))
            selected_steps[selected].append(var)

    return instantiate_steppers(model, steps, selected_steps, step_kwargs)


def _print_step_hierarchy(s, level=0):
    if isinstance(s, (list, tuple)):
        _log.info('>' * level + 'list')
        for i in s:
            _print_step_hierarchy(i, level+1)
    elif isinstance(s, CompoundStep):
        _log.info('>' * level + 'CompoundStep')
        for i in s.methods:
            _print_step_hierarchy(i, level+1)
    else:
        varnames = ', '.join([get_untransformed_name(v.name) if is_transformed_name(v.name)
                              else v.name for v in s.vars])
        _log.info('>' * level + '{}: [{}]'.format(s.__class__.__name__, varnames))


def _cpu_count():
    """Try to guess the number of CPUs in the system.

    We use the number provided by psutil if that is installed.
    If not, we use the number provided by multiprocessing, but assume
    that half of the cpus are only hardware threads and ignore those.
    """
    try:
        import psutil
        cpus = psutil.cpu_count(False)
    except ImportError:
        import multiprocessing
        try:
            cpus = multiprocessing.cpu_count() // 2
        except NotImplementedError:
            cpus = 1
    if cpus is None:
        cpus = 1
    return cpus


def sample(draws=500, step=None, init='auto', n_init=200000, start=None, trace=None, chain_idx=0,
           chains=None, cores=None, tune=500, progressbar=True,
           model=None, random_seed=None, discard_tuned_samples=True,
           compute_convergence_checks=True, **kwargs):
    """Draw samples from the posterior using the given step methods.

    Multiple step methods are supported via compound step methods.

    Parameters
    ----------
    draws : int
        The number of samples to draw. Defaults to 500. The number of tuned samples are discarded
        by default. See discard_tuned_samples.
    step : function or iterable of functions
        A step function or collection of functions. If there are variables without a step methods,
        step methods for those variables will be assigned automatically.
    init : str
        Initialization method to use for auto-assigned NUTS samplers.

        * auto : Choose a default initialization method automatically.
          Currently, this is `'jitter+adapt_diag'`, but this can change in the future.
          If you depend on the exact behaviour, choose an initialization method explicitly.
        * adapt_diag : Start with a identity mass matrix and then adapt a diagonal based on the
          variance of the tuning samples. All chains use the test value (usually the prior mean)
          as starting point.
        * jitter+adapt_diag : Same as `adapt_diag`, but add uniform jitter in [-1, 1] to the
          starting point in each chain.
        * advi+adapt_diag : Run ADVI and then adapt the resulting diagonal mass matrix based on the
          sample variance of the tuning samples.
        * advi+adapt_diag_grad : Run ADVI and then adapt the resulting diagonal mass matrix based
          on the variance of the gradients during tuning. This is **experimental** and might be
          removed in a future release.
        * advi : Run ADVI to estimate posterior mean and diagonal mass matrix.
        * advi_map: Initialize ADVI with MAP and use MAP as starting point.
        * map : Use the MAP as starting point. This is discouraged.
        * nuts : Run NUTS and estimate posterior mean and mass matrix from the trace.
    n_init : int
        Number of iterations of initializer. Only works for 'nuts' and 'ADVI'.
        If 'ADVI', number of iterations, if 'nuts', number of draws.
    start : dict, or array of dict
        Starting point in parameter space (or partial point)
        Defaults to trace.point(-1)) if there is a trace provided and model.test_point if not
        (defaults to empty dict). Initialization methods for NUTS (see `init` keyword) can
        overwrite the default. For 'SMC' it should be a list of dict with length `chains`.
    trace : backend, list, or MultiTrace
        This should be a backend instance, a list of variables to track, or a MultiTrace object
        with past values. If a MultiTrace object is given, it must contain samples for the chain
        number `chain`. If None or a list of variables, the NDArray backend is used.
        Passing either "text" or "sqlite" is taken as a shortcut to set up the corresponding
        backend (with "mcmc" used as the base name). Ignored when using 'SMC'.
    chain_idx : int
        Chain number used to store sample in backend. If `chains` is greater than one, chain
        numbers will start here. Ignored when using 'SMC'.
    chains : int
        The number of chains to sample. Running independent chains is important for some
        convergence statistics and can also reveal multiple modes in the posterior. If `None`,
        then set to either `cores` or 2, whichever is larger. For SMC the number of chains is the
        number of draws.
    cores : int
        The number of chains to run in parallel. If `None`, set to the number of CPUs in the
        system, but at most 4 (for 'SMC' ignored if `pm.SMC(parallel=False)`. Keep in mind that
        some chains might themselves be multithreaded via openmp or BLAS. In those cases it might
        be faster to set this to 1.
    tune : int
        Number of iterations to tune, defaults to 500. Ignored when using 'SMC'. Samplers adjust
        the step sizes, scalings or similar during tuning. Tuning samples will be drawn in addition
        to the number specified in the `draws` argument, and will be discarded unless
        `discard_tuned_samples` is set to False.
    progressbar : bool
        Whether or not to display a progress bar in the command line. The bar shows the percentage
        of completion, the sampling speed in samples per second (SPS), and the estimated remaining
        time until completion ("expected time of arrival"; ETA).
    model : Model (optional if in `with` context)
    random_seed : int or list of ints
        A list is accepted if `cores` is greater than one.
    discard_tuned_samples : bool
        Whether to discard posterior samples of the tune interval. Ignored when using 'SMC'
    compute_convergence_checks : bool, default=True
        Whether to compute sampler statistics like gelman-rubin and effective_n.
        Ignored when using 'SMC'

    Returns
    -------
    trace : pymc3.backends.base.MultiTrace
        A `MultiTrace` object that contains the samples.

    Notes
    -----

    Optional keyword arguments can be passed to `sample` to be delivered to the 
    `step_method`s used during sampling. In particular, the NUTS step method accepts
    a number of arguments. Common options are:

        * target_accept: float in [0, 1]. The step size is tuned such that we approximate this
          acceptance rate. Higher values like 0.9 or 0.95 often work better for problematic
          posteriors.
        * max_treedepth: The maximum depth of the trajectory tree.
        * step_scale: float, default 0.25
          The initial guess for the step size scaled down by `1/n**(1/4)`.

    You can find a full list of arguments in the docstring of the step methods.

    Examples
    --------
    .. code:: ipython

        >>> import pymc3 as pm
        ... n = 100
        ... h = 61
        ... alpha = 2
        ... beta = 2

    .. code:: ipython

        >>> with pm.Model() as model: # context management
        ...     p = pm.Beta('p', alpha=alpha, beta=beta)
        ...     y = pm.Binomial('y', n=n, p=p, observed=h)
        ...     trace = pm.sample(2000, tune=1000, cores=4)
        >>> pm.summary(trace)
               mean        sd  mc_error   hpd_2.5  hpd_97.5
        p  0.604625  0.047086   0.00078  0.510498  0.694774
    """
    model = modelcontext(model)

    nuts_kwargs = kwargs.pop('nuts_kwargs', None)
    if nuts_kwargs is not None:
        warnings.warn("The nuts_kwargs argument has been deprecated. Pass step "
                      "method arguments directly to sample instead",
                      DeprecationWarning)
        kwargs.update(nuts_kwargs)
    step_kwargs = kwargs.pop('step_kwargs', None)
    if step_kwargs is not None:
        warnings.warn("The step_kwargs argument has been deprecated. Pass step "
                      "method arguments directly to sample instead",
                      DeprecationWarning)
        kwargs.update(step_kwargs)

    if cores is None:
        cores = min(4, _cpu_count())

    if isinstance(step, pm.step_methods.smc.SMC):
        trace = smc.sample_smc(draws=draws,
                               step=step,
                               cores=cores,
                               progressbar=progressbar,
                               model=model,
                               random_seed=random_seed)
    else:
        if 'njobs' in kwargs:
            cores = kwargs['njobs']
            warnings.warn(
                "The njobs argument has been deprecated. Use cores instead.",
                DeprecationWarning)
        if 'nchains' in kwargs:
            chains = kwargs['nchains']
            warnings.warn(
                "The nchains argument has been deprecated. Use chains instead.",
                DeprecationWarning)
        if chains is None:
            chains = max(2, cores)
        if isinstance(start, dict):
            start = [start] * chains
        if random_seed == -1:
            random_seed = None
        if chains == 1 and isinstance(random_seed, int):
            random_seed = [random_seed]
        if random_seed is None or isinstance(random_seed, int):
            if random_seed is not None:
                np.random.seed(random_seed)
            random_seed = [np.random.randint(2 ** 30) for _ in range(chains)]
        if not isinstance(random_seed, Iterable):
            raise TypeError(
                'Invalid value for `random_seed`. Must be tuple, list or int')
        if 'chain' in kwargs:
            chain_idx = kwargs['chain']
            warnings.warn(
                "The chain argument has been deprecated. Use chain_idx instead.",
                DeprecationWarning)

        if start is not None:
            for start_vals in start:
                _check_start_shape(model, start_vals)

        # small trace warning
        if draws == 0:
            msg = "Tuning was enabled throughout the whole trace."
            _log.warning(msg)
        elif draws < 500:
            msg = "Only %s samples in chain." % draws
            _log.warning(msg)

        draws += tune

        if model.ndim == 0:
            raise ValueError('The model does not contain any free variables.')

        if step is None and init is not None and all_continuous(model.vars):
            try:
                # By default, try to use NUTS
                _log.info('Auto-assigning NUTS sampler...')
                start_, step = init_nuts(init=init, chains=chains, n_init=n_init,
                                         model=model, random_seed=random_seed,
                                         progressbar=progressbar, **kwargs)
                if start is None:
                    start = start_
            except (AttributeError, NotImplementedError, tg.NullTypeGradError):
                # gradient computation failed
                _log.info("Initializing NUTS failed. "
                          "Falling back to elementwise auto-assignment.")
                _log.debug('Exception in init nuts', exec_info=True)
                step = assign_step_methods(model, step, step_kwargs=kwargs)
        else:
            step = assign_step_methods(model, step, step_kwargs=kwargs)

        if isinstance(step, list):
            step = CompoundStep(step)
        if start is None:
            start = {}
        if isinstance(start, dict):
            start = [start] * chains

        sample_args = {'draws': draws,
                       'step': step,
                       'start': start,
                       'trace': trace,
                       'chain': chain_idx,
                       'chains': chains,
                       'tune': tune,
                       'progressbar': progressbar,
                       'model': model,
                       'random_seed': random_seed,
                       'cores': cores, }

        sample_args.update(kwargs)

        has_population_samplers = np.any([isinstance(m, arraystep.PopulationArrayStepShared)
                                          for m in (step.methods if isinstance(step, CompoundStep) else [step])])

        parallel = cores > 1 and chains > 1 and not has_population_samplers
        if parallel:
            _log.info('Multiprocess sampling ({} chains in {} jobs)'.format(chains, cores))
            _print_step_hierarchy(step)
            try:
                trace = _mp_sample(**sample_args)
            except pickle.PickleError:
                _log.warning("Could not pickle model, sampling singlethreaded.")
                _log.debug('Pickling error:', exec_info=True)
                parallel = False
            except AttributeError as e:
                if str(e).startswith("AttributeError: Can't pickle"):
                    _log.warning("Could not pickle model, sampling singlethreaded.")
                    _log.debug('Pickling error:', exec_info=True)
                    parallel = False
                else:
                    raise
        if not parallel:
            if has_population_samplers:
                _log.info('Population sampling ({} chains)'.format(chains))
                _print_step_hierarchy(step)
                trace = _sample_population(**sample_args)
            else:
                _log.info('Sequential sampling ({} chains in 1 job)'.format(chains))
                _print_step_hierarchy(step)
                trace = _sample_many(**sample_args)

        discard = tune if discard_tuned_samples else 0
        trace = trace[discard:]

        if compute_convergence_checks:
            if draws-tune < 100:
                warnings.warn("The number of samples is too small to check convergence reliably.")
            else:
                trace.report._run_convergence_checks(trace, model)

        trace.report._log_summary()

    return trace


def _check_start_shape(model, start):
    if not isinstance(start, dict):
        raise TypeError("start argument must be a dict or an array-like of dicts")
    e = ''
    for var in model.vars:
        if var.name in start.keys():
            var_shape = var.shape.tag.test_value
            start_var_shape = np.shape(start[var.name])
            if start_var_shape:
                if not np.array_equal(var_shape, start_var_shape):
                    e += "\nExpected shape {} for var '{}', got: {}".format(
                        tuple(var_shape), var.name, start_var_shape
                    )
            # if start var has no shape
            else:
                # if model var has a specified shape
                if var_shape.size > 0:
                    e += "\nExpected shape {} for var " \
                         "'{}', got scalar {}".format(
                             tuple(var_shape), var.name, start[var.name]
                         )

    if e != '':
        raise ValueError("Bad shape for start argument:{}".format(e))


def _sample_many(draws, chain, chains, start, random_seed, step, **kwargs):
    traces = []
    for i in range(chains):
        trace = _sample(draws=draws, chain=chain + i, start=start[i],
                        step=step, random_seed=random_seed[i], **kwargs)
        if trace is None:
            if len(traces) == 0:
                raise ValueError('Sampling stopped before a sample was created.')
            else:
                break
        elif len(trace) < draws:
            if len(traces) == 0:
                traces.append(trace)
            break
        else:
            traces.append(trace)
    return MultiTrace(traces)


def _sample_population(draws, chain, chains, start, random_seed, step, tune,
                       model, progressbar=None, parallelize=False, **kwargs):
    # create the generator that iterates all chains in parallel
    chains = [chain + c for c in range(chains)]
    sampling = _prepare_iter_population(draws, chains, step, start, parallelize,
                                        tune=tune, model=model, random_seed=random_seed)

    if progressbar:
        sampling = tqdm(sampling, total=draws)

    latest_traces = None
    for it, traces in enumerate(sampling):
        latest_traces = traces
    return MultiTrace(latest_traces)


def _sample(chain, progressbar, random_seed, start, draws=None, step=None,
            trace=None, tune=None, model=None, **kwargs):
    skip_first = kwargs.get('skip_first', 0)

    sampling = _iter_sample(draws, step, start, trace, chain,
                            tune, model, random_seed)
    if progressbar:
        sampling = tqdm(sampling, total=draws)
    try:
        strace = None
        for it, strace in enumerate(sampling):
            if it >= skip_first:
                trace = MultiTrace([strace])
    except KeyboardInterrupt:
        pass
    finally:
        if progressbar:
            sampling.close()
    return strace


def iter_sample(draws, step, start=None, trace=None, chain=0, tune=None,
                model=None, random_seed=None):
    """Generator that returns a trace on each iteration using the given
    step method.  Multiple step methods supported via compound step
    method returns the amount of time taken.

    Parameters
    ----------
    draws : int
        The number of samples to draw
    step : function
        Step function
    start : dict
        Starting point in parameter space (or partial point). Defaults to trace.point(-1)) if
        there is a trace provided and model.test_point if not (defaults to empty dict)
    trace : backend, list, or MultiTrace
        This should be a backend instance, a list of variables to track, or a MultiTrace object
        with past values. If a MultiTrace object is given, it must contain samples for the chain
        number `chain`. If None or a list of variables, the NDArray backend is used.
    chain : int
        Chain number used to store sample in backend. If `cores` is greater than one, chain numbers
        will start here.
    tune : int
        Number of iterations to tune, if applicable (defaults to None)
    model : Model (optional if in `with` context)
    random_seed : int or list of ints
        A list is accepted if more if `cores` is greater than one.

    Examples
    --------
    ::

        for trace in iter_sample(500, step):
            ...
    """
    sampling = _iter_sample(draws, step, start, trace, chain, tune,
                            model, random_seed)
    for i, strace in enumerate(sampling):
        yield MultiTrace([strace[:i + 1]])


def _iter_sample(draws, step, start=None, trace=None, chain=0, tune=None,
                 model=None, random_seed=None):
    model = modelcontext(model)
    draws = int(draws)
    if random_seed is not None:
        np.random.seed(random_seed)
    if draws < 1:
        raise ValueError('Argument `draws` must be greater than 0.')

    if start is None:
        start = {}

    strace = _choose_backend(trace, chain, model=model)

    if len(strace) > 0:
        update_start_vals(start, strace.point(-1), model)
    else:
        update_start_vals(start, model.test_point, model)

    try:
        step = CompoundStep(step)
    except TypeError:
        pass

    point = Point(start, model=model)

    if step.generates_stats and strace.supports_sampler_stats:
        strace.setup(draws, chain, step.stats_dtypes)
    else:
        strace.setup(draws, chain)

    try:
        step.tune = bool(tune)
        for i in range(draws):
            if i == tune:
                step = stop_tuning(step)
            if step.generates_stats:
                point, states = step.step(point)
                if strace.supports_sampler_stats:
                    strace.record(point, states)
                else:
                    strace.record(point)
            else:
                point = step.step(point)
                strace.record(point)
            yield strace
    except KeyboardInterrupt:
        strace.close()
        if hasattr(step, 'warnings'):
            warns = step.warnings()
            strace._add_warnings(warns)
        raise
    except BaseException:
        strace.close()
        raise
    else:
        strace.close()
        if hasattr(step, 'warnings'):
            warns = step.warnings()
            strace._add_warnings(warns)


class PopulationStepper:
    def __init__(self, steppers, parallelize):
        """Tries to use multiprocessing to parallelize chains.

        Falls back to sequential evaluation if multiprocessing fails.

        In the multiprocessing mode of operation, a new process is started for each
        chain/stepper and Pipes are used to communicate with the main process.

        Parameters
        ----------
        steppers : list
            A collection of independent step methods, one for each chain.
        parallelize : bool
            Indicates if chain parallelization is desired
        """
        self.nchains = len(steppers)
        self.is_parallelized = False
        self._master_ends = []
        self._processes = []
        self._steppers = steppers
        if parallelize:
            try:
                # configure a child process for each stepper
                _log.info('Attempting to parallelize chains.')
                import multiprocessing
                for c, stepper in enumerate(tqdm(steppers)):
                    slave_end, master_end = multiprocessing.Pipe()
                    stepper_dumps = pickle.dumps(stepper, protocol=4)
                    process = multiprocessing.Process(
                        target=self.__class__._run_slave,
                        args=(c, stepper_dumps, slave_end),
                        name='ChainWalker{}'.format(c)
                    )
                    # we want the child process to exit if the parent is terminated
                    process.daemon = True
                    # Starting the process might fail and takes time.
                    # By doing it in the constructor, the sampling progress bar
                    # will not be confused by the process start.
                    process.start()
                    self._master_ends.append(master_end)
                    self._processes.append(process)
                self.is_parallelized = True
            except Exception:
                _log.info('Population parallelization failed. '
                          'Falling back to sequential stepping of chains.')
                _log.debug('Error was: ', exec_info=True)
        else:
            _log.info('Chains are not parallelized. You can enable this by passing '
                      'pm.sample(parallelize=True).')
        return super().__init__()

    def __enter__(self):
        """Does nothing because processes are already started in __init__."""
        return

    def __exit__(self, exc_type, exc_val, exc_tb):
        if len(self._processes) > 0:
            try:
                for master_end in self._master_ends:
                    master_end.send(None)
                for process in self._processes:
                    process.join(timeout=3)
            except Exception:
                _log.warning('Termination failed.')
        return

    @staticmethod
    def _run_slave(c, stepper_dumps, slave_end):
        """Started on a separate process to perform stepping of a chain.

        Parameters
        ----------
        c : int
            number of this chain
        stepper : BlockedStep
            a step method such as CompoundStep
        slave_end : multiprocessing.connection.PipeConnection
            This is our connection to the main process
        """
        # re-seed each child process to make them unique
        np.random.seed(None)
        try:
            stepper = pickle.loads(stepper_dumps)
            # the stepper is not necessarily a PopulationArraySharedStep itself,
            # but rather a CompoundStep. PopulationArrayStepShared.population
            # has to be updated, therefore we identify the substeppers first.
            population_steppers = []
            for sm in (stepper.methods if isinstance(stepper, CompoundStep) else [stepper]):
                if isinstance(sm, arraystep.PopulationArrayStepShared):
                    population_steppers.append(sm)
            while True:
                incoming = slave_end.recv()
                # receiving a None is the signal to exit
                if incoming is None:
                    break
                tune_stop, population = incoming
                if tune_stop:
                    stop_tuning(stepper)
                # forward the population to the PopulationArrayStepShared objects
                # This is necessary because due to the process fork, the population
                # object is no longer shared between the steppers.
                for popstep in population_steppers:
                    popstep.population = population
                update = stepper.step(population[c])
                slave_end.send(update)
        except Exception:
            _log.exception('ChainWalker{}'.format(c))
        return

    def step(self, tune_stop, population):
        """Steps the entire population of chains.

        Parameters
        ----------
        tune_stop : bool
            Indicates if the condition (i == tune) is fulfilled
        population : list
            Current Points of all chains

        Returns
        -------
        update : Point
            The new positions of the chains
        """
        updates = [None] * self.nchains
        if self.is_parallelized:
            for c in range(self.nchains):
                self._master_ends[c].send((tune_stop, population))
            # Blockingly get the step outcomes
            for c in range(self.nchains):
                updates[c] = self._master_ends[c].recv()
        else:
            for c in range(self.nchains):
                if tune_stop:
                    self._steppers[c] = stop_tuning(self._steppers[c])
                updates[c] = self._steppers[c].step(population[c])
        return updates


def _prepare_iter_population(draws, chains, step, start, parallelize, tune=None,
                             model=None, random_seed=None):
    """Prepares a PopulationStepper and traces for population sampling.

    Returns
    -------
    _iter_population : generator
        The generator the yields traces of all chains at the same time
    """
    # chains contains the chain numbers, but for indexing we need indices...
    nchains = len(chains)
    model = modelcontext(model)
    draws = int(draws)
    if random_seed is not None:
        np.random.seed(random_seed)
    if draws < 1:
        raise ValueError('Argument `draws` should be above 0.')

    # The initialization of traces, samplers and points must happen in the right order:
    # 1. traces are initialized and update_start_vals configures variable transforms
    # 2. population of points is created
    # 3. steppers are initialized and linked to the points object
    # 4. traces are configured to track the sampler stats
    # 5. a PopulationStepper is configured for parallelized stepping

    # 1. prepare a BaseTrace for each chain
    traces = [_choose_backend(None, chain, model=model) for chain in chains]
    for c, strace in enumerate(traces):
        # initialize the trace size and variable transforms
        if len(strace) > 0:
            update_start_vals(start[c], strace.point(-1), model)
        else:
            update_start_vals(start[c], model.test_point, model)

    # 2. create a population (points) that tracks each chain
    # it is updated as the chains are advanced
    population = [Point(start[c], model=model) for c in range(nchains)]

    # 3. Set up the steppers
    steppers = [None] * nchains
    for c in range(nchains):
        # need indepenent samplers for each chain
        # it is important to copy the actual steppers (but not the delta_logp)
        if isinstance(step, CompoundStep):
            chainstep = CompoundStep([copy(m) for m in step.methods])
        else:
            chainstep = copy(step)
        # link population samplers to the shared population state
        for sm in (chainstep.methods if isinstance(step, CompoundStep) else [chainstep]):
            if isinstance(sm, arraystep.PopulationArrayStepShared):
                sm.link_population(population, c)
        steppers[c] = chainstep

    # 4. configure tracking of sampler stats
    for c in range(nchains):
        if steppers[c].generates_stats and traces[c].supports_sampler_stats:
            traces[c].setup(draws, c, steppers[c].stats_dtypes)
        else:
            traces[c].setup(draws, c)

    # 5. configure the PopulationStepper (expensive call)
    popstep = PopulationStepper(steppers, parallelize)

    # Because the preparations above are expensive, the actual iterator is
    # in another method. This way the progbar will not be disturbed.
    return _iter_population(draws, tune, popstep, steppers, traces, population)


def _iter_population(draws, tune, popstep, steppers, traces, points):
    """Generator that iterates a PopulationStepper.

    Parameters
    ----------
    draws : int
        number of draws per chain
    tune : int
        number of tuning steps
    popstep : PopulationStepper
        the helper object for (parallelized) stepping of chains
    steppers : list
        The step methods for each chain
    traces : list
        Traces for each chain
    points : list
        population of chain states
    """
    try:
        with popstep:
            # iterate draws of all chains
            for i in range(draws):
                updates = popstep.step(i == tune, points)

                # apply the update to the points and record to the traces
                for c, strace in enumerate(traces):
                    if steppers[c].generates_stats:
                        points[c], states = updates[c]
                        if strace.supports_sampler_stats:
                            strace.record(points[c], states)
                        else:
                            strace.record(points[c])
                    else:
                        points[c] = updates[c]
                        strace.record(points[c])
                # yield the state of all chains in parallel
                yield traces
    except KeyboardInterrupt:
        for c, strace in enumerate(traces):
            strace.close()
            if hasattr(steppers[c], 'report'):
                steppers[c].report._finalize(strace)
        raise
    except BaseException:
        for c, strace in enumerate(traces):
            strace.close()
        raise
    else:
        for c, strace in enumerate(traces):
            strace.close()
            if hasattr(steppers[c], 'report'):
                steppers[c].report._finalize(strace)


def _choose_backend(trace, chain, shortcuts=None, **kwds):
    if isinstance(trace, BaseTrace):
        return trace
    if isinstance(trace, MultiTrace):
        return trace._straces[chain]
    if trace is None:
        return NDArray(**kwds)

    if shortcuts is None:
        shortcuts = pm.backends._shortcuts

    try:
        backend = shortcuts[trace]['backend']
        name = shortcuts[trace]['name']
        return backend(name, **kwds)
    except TypeError:
        return NDArray(vars=trace, **kwds)
    except KeyError:
        raise ValueError('Argument `trace` is invalid.')


def _mp_sample(draws, tune, step, chains, cores, chain, random_seed,
               start, progressbar, trace=None, model=None, **kwargs):

    import pymc3.parallel_sampling as ps
    # We did draws += tune in pm.sample
    draws -= tune

    traces = []
    for idx in range(chain, chain + chains):
        if trace is not None:
            strace = _choose_backend(copy(trace), idx, model=model)
        else:
            strace = _choose_backend(None, idx, model=model)
        # for user supply start value, fill-in missing value if the supplied
        # dict does not contain all parameters
        update_start_vals(start[idx - chain], model.test_point, model)
        if step.generates_stats and strace.supports_sampler_stats:
            strace.setup(draws + tune, idx + chain, step.stats_dtypes)
        else:
            strace.setup(draws + tune, idx + chain)
        traces.append(strace)

    sampler = ps.ParallelSampler(
        draws, tune, chains, cores, random_seed, start, step,
        chain, progressbar)
    try:
        try:
            with sampler:
                for draw in sampler:
                    trace = traces[draw.chain - chain]
                    if (trace.supports_sampler_stats
                            and draw.stats is not None):
                        trace.record(draw.point, draw.stats)
                    else:
                        trace.record(draw.point)
                    if draw.is_last:
                        trace.close()
                        if draw.warnings is not None:
                            trace._add_warnings(draw.warnings)
        except ps.ParallelSamplingError as error:
            trace = traces[error._chain - chain]
            trace._add_warnings(error._warnings)
            for trace in traces:
                trace.close()

            multitrace = MultiTrace(traces)
            multitrace._report._log_summary()
            raise
        return MultiTrace(traces)
    except KeyboardInterrupt:
        traces, length = _choose_chains(traces, tune)
        return MultiTrace(traces)[:length]
    finally:
        for trace in traces:
            trace.close()


def _choose_chains(traces, tune):
    if tune is None:
        tune = 0

    if not traces:
        return []

    lengths = [max(0, len(trace) - tune) for trace in traces]
    if not sum(lengths):
        raise ValueError('Not enough samples to build a trace.')

    idxs = np.argsort(lengths)[::-1]
    l_sort = np.array(lengths)[idxs]

    final_length = l_sort[0]
    last_total = 0
    for i, length in enumerate(l_sort):
        total = (i + 1) * length
        if total < last_total:
            use_until = i
            break
        last_total = total
        final_length = length
    else:
        use_until = len(lengths)

    return [traces[idx] for idx in idxs[:use_until]], final_length + tune


def stop_tuning(step):
    """ stop tuning the current step method """

    step.stop_tuning()
    return step


def sample_posterior_predictive(trace,
                                samples: Optional[int]=None,
                                model: Optional[Model]=None,
                                vars: Optional[TIterable[Tensor]]=None,
                                var_names: Optional[List[str]]=None,
                                size: Optional[int]=None,
                                random_seed=None,
                                progressbar: bool=True) -> Dict[str, np.ndarray]:
    """Generate posterior predictive samples from a model given a trace.

    Parameters
    ----------
    trace : backend, list, or MultiTrace
        Trace generated from MCMC sampling. Or a list containing dicts from
        find_MAP() or points
    samples : int
        Number of posterior predictive samples to generate. Defaults to the length of `trace`
    model : Model (optional if in `with` context)
        Model used to generate `trace`
    vars : iterable
        Variables for which to compute the posterior predictive samples.
        Defaults to `model.observed_RVs`.  Deprecated: please use `var_names` instead.
    var_names : Iterable[str]
        Alternative way to specify vars to sample, to make this function orthogonal with
        others.
    size : int
        The number of random draws from the distribution specified by the parameters in each
        sample of the trace.
    random_seed : int
        Seed for the random number generator.
    progressbar : bool
        Whether or not to display a progress bar in the command line. The bar shows the percentage
        of completion, the sampling speed in samples per second (SPS), and the estimated remaining
        time until completion ("expected time of arrival"; ETA).

    Returns
    -------
    samples : dict
        Dictionary with the variable names as keys, and values numpy arrays containing
        posterior predictive samples.
    """
    len_trace = len(trace)
    try:
        nchain = trace.nchains
    except AttributeError:
        nchain = 1

    if samples is None:
        samples = sum(len(v) for v in trace._straces.values())

    model = modelcontext(model)

    if var_names is not None:
        if vars is not None:
            raise ValueError("Should not specify both vars and var_names arguments.")
        else:
            vars = [model[x] for x in var_names]
    elif vars is not None: # var_names is None, and vars is not.
        warnings.warn("vars argument is deprecated in favor of var_names.",
                      DeprecationWarning)
    if vars is None:
        vars = model.observed_RVs

    if random_seed is not None:
        np.random.seed(random_seed)

    indices = np.arange(samples)

    if progressbar:
        indices = tqdm(indices, total=samples)

    ppc_trace = defaultdict(list) # type: Dict[str, List[Any]] 
    try:
        for idx in indices:
            if nchain > 1:
                chain_idx, point_idx = np.divmod(idx, len_trace)
                param = trace._straces[chain_idx % nchain].point(point_idx)
            else:
                param = trace[idx % len_trace]

            values = draw_values(vars, point=param, size=size)
            for k, v in zip(vars, values):
                ppc_trace[k.name].append(v)

    except KeyboardInterrupt:
        pass

    finally:
        if progressbar:
            indices.close()

    return {k: np.asarray(v) for k, v in ppc_trace.items()}


def sample_ppc(*args, **kwargs):
    """This method is deprecated.  Please use :func:`~sampling.sample_posterior_predictive`"""
    message = 'sample_ppc() is deprecated.  Please use sample_posterior_predictive()'
    warnings.warn(message, DeprecationWarning, stacklevel=2)
    return sample_posterior_predictive(*args, **kwargs)


def sample_posterior_predictive_w(traces, samples=None, models=None, weights=None,
                                  random_seed=None, progressbar=True):
    """Generate weighted posterior predictive samples from a list of models and
    a list of traces according to a set of weights.

    Parameters
    ----------
    traces : list or list of lists
        List of traces generated from MCMC sampling, or a list of list
        containing dicts from find_MAP() or points. The number of traces should
        be equal to the number of weights.
    samples : int
        Number of posterior predictive samples to generate. Defaults to the
        length of the shorter trace in traces.
    models : list
        List of models used to generate the list of traces. The number of models should be equal to
        the number of weights and the number of observed RVs should be the same for all models.
        By default a single model will be inferred from `with` context, in this case results will
        only be meaningful if all models share the same distributions for the observed RVs.
    weights: array-like
        Individual weights for each trace. Default, same weight for each model.
    random_seed : int
        Seed for the random number generator.
    progressbar : bool
        Whether or not to display a progress bar in the command line. The bar shows the percentage
        of completion, the sampling speed in samples per second (SPS), and the estimated remaining
        time until completion ("expected time of arrival"; ETA).

    Returns
    -------
    samples : dict
        Dictionary with the variables as keys. The values corresponding to the
        posterior predictive samples from the weighted models.
    """
    np.random.seed(random_seed)

    if models is None:
        models = [modelcontext(models)] * len(traces)

    if weights is None:
        weights = [1] * len(traces)

    if len(traces) != len(weights):
        raise ValueError('The number of traces and weights should be the same')

    if len(models) != len(weights):
        raise ValueError('The number of models and weights should be the same')

    length_morv = len(models[0].observed_RVs)
    if not all(len(i.observed_RVs) == length_morv for i in models):
        raise ValueError(
            'The number of observed RVs should be the same for all models')

    weights = np.asarray(weights)
    p = weights / np.sum(weights)

    min_tr = min([len(i) * i.nchains for i in traces])

    n = (min_tr * p).astype('int')
    # ensure n sum up to min_tr
    idx = np.argmax(n)
    n[idx] = n[idx] + min_tr - np.sum(n)
    trace = []
    for i, j in enumerate(n):
        tr = traces[i]
        len_trace = len(tr)
        try:
            nchain = tr.nchains
        except AttributeError:
            nchain = 1

        indices = np.random.randint(0, nchain * len_trace, j)
        if nchain > 1:
            chain_idx, point_idx = np.divmod(indices, len_trace)
            for idx in zip(chain_idx, point_idx):
                trace.append(tr._straces[idx[0]].point(idx[1]))
        else:
            for idx in indices:
                trace.append(tr[idx])

    obs = [x for m in models for x in m.observed_RVs]
    variables = np.repeat(obs, n)

    lengths = list(set([np.atleast_1d(observed).shape for observed in obs]))

    if len(lengths) == 1:
        size = [None for i in variables]
    elif len(lengths) > 2:
        raise ValueError('Observed variables could not be broadcast together')
    else:
        size = []
        x = np.zeros(shape=lengths[0])
        y = np.zeros(shape=lengths[1])
        b = np.broadcast(x, y)
        for var in variables:
            shape = np.shape(np.atleast_1d(var.distribution.default()))
            if shape != b.shape:
                size.append(b.shape)
            else:
                size.append(None)
    len_trace = len(trace)

    if samples is None:
        samples = len_trace

    indices = np.random.randint(0, len_trace, samples)

    if progressbar:
        indices = tqdm(indices, total=samples)

    try:
        ppc = defaultdict(list)
        for idx in indices:
            param = trace[idx]
            var = variables[idx]
            # TODO sample_posterior_predictive_w is currently only work for model with
            # one observed.
            ppc[var.name].append(draw_values([var],
                                             point=param,
                                             size=size[idx]
                                             )[0])

    except KeyboardInterrupt:
        pass

    finally:
        if progressbar:
            indices.close()

    return {k: np.asarray(v) for k, v in ppc.items()}


def sample_ppc_w(*args, **kwargs):
    """This method is deprecated.  Please use :func:`~sampling.sample_posterior_predictive_w`"""
    message = 'sample_ppc() is deprecated.  Please use sample_posterior_predictive_w()'
    warnings.warn(message, DeprecationWarning, stacklevel=2)
    return sample_posterior_predictive_w(*args, **kwargs)


def sample_prior_predictive(samples=500,
                            model: Optional[Model]=None,
                            vars: Optional[TIterable[str]] = None,
                            var_names: Optional[TIterable[str]] = None,
                            random_seed=None) -> Dict[str, np.ndarray]:
    """Generate samples from the prior predictive distribution.

    Parameters
    ----------
    samples : int
        Number of samples from the prior predictive to generate. Defaults to 500.
    model : Model (optional if in `with` context)
    vars : Iterable[str]
        A list of names of variables for which to compute the posterior predictive
         samples.
        Defaults to `model.named_vars`.
        DEPRECATED - Use `var_names` instead.
    var_names : Iterable[str]
        A list of names of variables for which to compute the posterior predictive
         samples.
        Defaults to `model.named_vars`.
    
    random_seed : int
        Seed for the random number generator.

    Returns
    -------
    dict
        Dictionary with variable names as keys. The values are numpy arrays of prior
         samples.
    """
    model = modelcontext(model)

    if vars is None and var_names is None:
        vars = set(model.named_vars.keys())
<<<<<<< HEAD
        vars_ = model.named_vars
    else:
        vars_ = vars
=======
    elif vars is None:
        vars = var_names
    elif vars is not None:
        warnings.warn("vars argument is deprecated in favor of var_names.",
                      DeprecationWarning)
    else:
        raise ValueError("Cannot supply both vars and var_names arguments.")
    vars = cast(TIterable[str], vars) # tell mypy that vars cannot be None here.
>>>>>>> a78c9f58

    if random_seed is not None:
        np.random.seed(random_seed)
    names = get_default_varnames(vars_, include_transformed=False)
    # draw_values fails with auto-transformed variables. transform them later!
    values = draw_values([model[name] for name in names], size=samples)

    data = {k: v for k, v in zip(names, values)}
    if data is None:
        raise AssertionError("No variables sampled: attempting to sample %s"%names)

    prior = {} # type: Dict[str, np.ndarray]
    for var_name in vars:
        if var_name in data:
            prior[var_name] = data[var_name]
        elif is_transformed_name(var_name):
            untransformed = get_untransformed_name(var_name)
            if untransformed in data:
                prior[var_name] = model[untransformed].transformation.forward_val(
                    data[untransformed])
    return prior


def init_nuts(init='auto', chains=1, n_init=500000, model=None,
              random_seed=None, progressbar=True, **kwargs):
    """Set up the mass matrix initialization for NUTS.

    NUTS convergence and sampling speed is extremely dependent on the
    choice of mass/scaling matrix. This function implements different
    methods for choosing or adapting the mass matrix.

    Parameters
    ----------
    init : str
        Initialization method to use.

        * auto : Choose a default initialization method automatically.
          Currently, this is `'jitter+adapt_diag'`, but this can change in the future. If you
          depend on the exact behaviour, choose an initialization method explicitly.
        * adapt_diag : Start with a identity mass matrix and then adapt a diagonal based on the
          variance of the tuning samples. All chains use the test value (usually the prior mean)
          as starting point.
        * jitter+adapt_diag : Same as `adapt_diag`, but use uniform jitter in [-1, 1] as starting
          point in each chain.
        * advi+adapt_diag : Run ADVI and then adapt the resulting diagonal mass matrix based on the
          sample variance of the tuning samples.
        * advi+adapt_diag_grad : Run ADVI and then adapt the resulting diagonal mass matrix based
          on the variance of the gradients during tuning. This is **experimental** and might be
          removed in a future release.
        * advi : Run ADVI to estimate posterior mean and diagonal mass matrix.
        * advi_map: Initialize ADVI with MAP and use MAP as starting point.
        * map : Use the MAP as starting point. This is discouraged.
        * nuts : Run NUTS and estimate posterior mean and mass matrix from
          the trace.
    chains : int
        Number of jobs to start.
    n_init : int
        Number of iterations of initializer
        If 'ADVI', number of iterations, if 'nuts', number of draws.
    model : Model (optional if in `with` context)
    progressbar : bool
        Whether or not to display a progressbar for advi sampling.
    **kwargs : keyword arguments
        Extra keyword arguments are forwarded to pymc3.NUTS.

    Returns
    -------
    start : pymc3.model.Point
        Starting point for sampler
    nuts_sampler : pymc3.step_methods.NUTS
        Instantiated and initialized NUTS sampler object
    """
    model = modelcontext(model)

    vars = kwargs.get('vars', model.vars)
    if set(vars) != set(model.vars):
        raise ValueError('Must use init_nuts on all variables of a model.')
    if not all_continuous(vars):
        raise ValueError('init_nuts can only be used for models with only '
                         'continuous variables.')

    if not isinstance(init, str):
        raise TypeError('init must be a string.')

    if init is not None:
        init = init.lower()

    if init == 'auto':
        init = 'jitter+adapt_diag'

    _log.info('Initializing NUTS using {}...'.format(init))

    if random_seed is not None:
        random_seed = int(np.atleast_1d(random_seed)[0])
        np.random.seed(random_seed)

    cb = [
        pm.callbacks.CheckParametersConvergence(
            tolerance=1e-2, diff='absolute'),
        pm.callbacks.CheckParametersConvergence(
            tolerance=1e-2, diff='relative'),
    ]

    if init == 'adapt_diag':
        start = [model.test_point] * chains
        mean = np.mean([model.dict_to_array(vals) for vals in start], axis=0)
        var = np.ones_like(mean)
        potential = quadpotential.QuadPotentialDiagAdapt(
            model.ndim, mean, var, 10)
    elif init == 'jitter+adapt_diag':
        start = []
        for _ in range(chains):
            mean = {var: val.copy() for var, val in model.test_point.items()}
            for val in mean.values():
                val[...] += 2 * np.random.rand(*val.shape) - 1
            start.append(mean)
        mean = np.mean([model.dict_to_array(vals) for vals in start], axis=0)
        var = np.ones_like(mean)
        potential = quadpotential.QuadPotentialDiagAdapt(
            model.ndim, mean, var, 10)
    elif init == 'advi+adapt_diag_grad':
        approx = pm.fit(
            random_seed=random_seed,
            n=n_init, method='advi', model=model,
            callbacks=cb,
            progressbar=progressbar,
            obj_optimizer=pm.adagrad_window,
        )  # type: pm.MeanField
        start = approx.sample(draws=chains)
        start = list(start)
        stds = approx.bij.rmap(approx.std.eval())
        cov = model.dict_to_array(stds) ** 2
        mean = approx.bij.rmap(approx.mean.get_value())
        mean = model.dict_to_array(mean)
        weight = 50
        potential = quadpotential.QuadPotentialDiagAdaptGrad(
            model.ndim, mean, cov, weight)
    elif init == 'advi+adapt_diag':
        approx = pm.fit(
            random_seed=random_seed,
            n=n_init, method='advi', model=model,
            callbacks=cb,
            progressbar=progressbar,
            obj_optimizer=pm.adagrad_window,
        )  # type: pm.MeanField
        start = approx.sample(draws=chains)
        start = list(start)
        stds = approx.bij.rmap(approx.std.eval())
        cov = model.dict_to_array(stds) ** 2
        mean = approx.bij.rmap(approx.mean.get_value())
        mean = model.dict_to_array(mean)
        weight = 50
        potential = quadpotential.QuadPotentialDiagAdapt(
            model.ndim, mean, cov, weight)
    elif init == 'advi':
        approx = pm.fit(
            random_seed=random_seed,
            n=n_init, method='advi', model=model,
            callbacks=cb,
            progressbar=progressbar,
            obj_optimizer=pm.adagrad_window
        )  # type: pm.MeanField
        start = approx.sample(draws=chains)
        start = list(start)
        stds = approx.bij.rmap(approx.std.eval())
        cov = model.dict_to_array(stds) ** 2
        potential = quadpotential.QuadPotentialDiag(cov)
    elif init == 'advi_map':
        start = pm.find_MAP(include_transformed=True)
        approx = pm.MeanField(model=model, start=start)
        pm.fit(
            random_seed=random_seed,
            n=n_init, method=pm.KLqp(approx),
            callbacks=cb,
            progressbar=progressbar,
            obj_optimizer=pm.adagrad_window
        )
        start = approx.sample(draws=chains)
        start = list(start)
        stds = approx.bij.rmap(approx.std.eval())
        cov = model.dict_to_array(stds) ** 2
        potential = quadpotential.QuadPotentialDiag(cov)
    elif init == 'map':
        start = pm.find_MAP(include_transformed=True)
        cov = pm.find_hessian(point=start)
        start = [start] * chains
        potential = quadpotential.QuadPotentialFull(cov)
    elif init == 'nuts':
        init_trace = pm.sample(draws=n_init, step=pm.NUTS(),
                               tune=n_init // 2,
                               random_seed=random_seed)
        cov = np.atleast_1d(pm.trace_cov(init_trace))
        start = list(np.random.choice(init_trace, chains))
        potential = quadpotential.QuadPotentialFull(cov)
    else:
        raise ValueError(
            'Unknown initializer: {}.'.format(init))

    step = pm.NUTS(potential=potential, model=model, **kwargs)

    return start, step<|MERGE_RESOLUTION|>--- conflicted
+++ resolved
@@ -1306,20 +1306,17 @@
 
     if vars is None and var_names is None:
         vars = set(model.named_vars.keys())
-<<<<<<< HEAD
         vars_ = model.named_vars
-    else:
-        vars_ = vars
-=======
     elif vars is None:
         vars = var_names
+        vars_ = vars
     elif vars is not None:
         warnings.warn("vars argument is deprecated in favor of var_names.",
                       DeprecationWarning)
+        vars_ = vars
     else:
         raise ValueError("Cannot supply both vars and var_names arguments.")
     vars = cast(TIterable[str], vars) # tell mypy that vars cannot be None here.
->>>>>>> a78c9f58
 
     if random_seed is not None:
         np.random.seed(random_seed)
