--- conflicted
+++ resolved
@@ -135,40 +135,22 @@
 
     def __init__(self, vars, fs, allvars=False, blocked=True):
         self.vars = vars
-<<<<<<< HEAD
-        self.bij = DictToArrayBijection([v.name for v in vars])
-=======
->>>>>>> 4a9aee3f
         self.fs = fs
         self.allvars = allvars
         self.blocked = blocked
 
-<<<<<<< HEAD
-    def step(self, point: Dict[Text, np.ndarray]):
-
-        inputs = [self.bij.mapf(x) for x in self.fs]
-=======
     def step(self, point: Dict[str, np.ndarray]):
 
         inputs = [DictToArrayBijection.mapf(x) for x in self.fs]
->>>>>>> 4a9aee3f
         if self.allvars:
             inputs.append(point)
 
         if self.generates_stats:
-<<<<<<< HEAD
-            apoint, stats = self.astep(self.bij.map(point), *inputs)
-            return self.bij.rmap(apoint), stats
-        else:
-            apoint = self.astep(self.bij.map(point), *inputs)
-            return self.bij.rmap(apoint)
-=======
             apoint, stats = self.astep(DictToArrayBijection.map(point), *inputs)
             return DictToArrayBijection.rmap(apoint), stats
         else:
             apoint = self.astep(DictToArrayBijection.map(point), *inputs)
             return DictToArrayBijection.rmap(apoint)
->>>>>>> 4a9aee3f
 
     def astep(self, apoint, point):
         raise NotImplementedError()
@@ -191,10 +173,6 @@
         blocked: Boolean (default True)
         """
         self.vars = vars
-<<<<<<< HEAD
-        self.bij = DictToArrayBijection(self.ordering)
-=======
->>>>>>> 4a9aee3f
         self.shared = {get_var_name(var): shared for var, shared in shared.items()}
         self.blocked = blocked
 
@@ -206,23 +184,15 @@
             apoint, stats = self.astep(DictToArrayBijection.map(point))
             return DictToArrayBijection.rmap(apoint), stats
         else:
-<<<<<<< HEAD
-            array = self.bij.map(point)
-=======
             array = DictToArrayBijection.map(point)
->>>>>>> 4a9aee3f
             apoint = self.astep(array)
             if not isinstance(apoint, RaveledVars):
                 # We assume that the mapping has stayed the same
                 apoint = RaveledVars(apoint, array.point_map_info)
-<<<<<<< HEAD
-            return self.bij.rmap(apoint)
-=======
             return DictToArrayBijection.rmap(apoint)
 
     def astep(self, apoint):
         raise NotImplementedError()
->>>>>>> 4a9aee3f
 
     def astep(self, apoint):
         raise NotImplementedError()
@@ -290,11 +260,7 @@
     def step(self, point):
         self._logp_dlogp_func.set_extra_values(point)
 
-<<<<<<< HEAD
-        array = self.bij.map(point)
-=======
         array = DictToArrayBijection.map(point)
->>>>>>> 4a9aee3f
 
         stats = None
         if self.generates_stats:
@@ -306,11 +272,7 @@
             # We assume that the mapping has stayed the same
             apoint = RaveledVars(apoint, array.point_map_info)
 
-<<<<<<< HEAD
-        point = self.bij.rmap(apoint)
-=======
         point = DictToArrayBijection.rmap(apoint)
->>>>>>> 4a9aee3f
 
         if stats is not None:
             return point, stats
