#   Copyright 2020 The PyMC Developers
#
#   Licensed under the Apache License, Version 2.0 (the "License");
#   you may not use this file except in compliance with the License.
#   You may obtain a copy of the License at
#
#       http://www.apache.org/licenses/LICENSE-2.0
#
#   Unless required by applicable law or agreed to in writing, software
#   distributed under the License is distributed on an "AS IS" BASIS,
#   WITHOUT WARRANTIES OR CONDITIONS OF ANY KIND, either express or implied.
#   See the License for the specific language governing permissions and
#   limitations under the License.

import numpy as np
import numpy.random as nr
import scipy.linalg
import theano

import pymc3 as pm

from pymc3.distributions import draw_values
from pymc3.step_methods.arraystep import (
    ArrayStep,
    ArrayStepShared,
    Competence,
    PopulationArrayStepShared,
    metrop_select,
)
from pymc3.theanof import floatX

__all__ = [
    "Metropolis",
    "DEMetropolis",
    "DEMetropolisZ",
    "BinaryMetropolis",
    "BinaryGibbsMetropolis",
    "CategoricalGibbsMetropolis",
    "NormalProposal",
    "CauchyProposal",
    "LaplaceProposal",
    "PoissonProposal",
    "MultivariateNormalProposal",
]

# Available proposal distributions for Metropolis


class Proposal:
    def __init__(self, s):
        self.s = s


class NormalProposal(Proposal):
    def __call__(self):
        return nr.normal(scale=self.s)


class UniformProposal(Proposal):
    def __call__(self):
        return nr.uniform(low=-self.s, high=self.s, size=len(self.s))


class CauchyProposal(Proposal):
    def __call__(self):
        return nr.standard_cauchy(size=np.size(self.s)) * self.s


class LaplaceProposal(Proposal):
    def __call__(self):
        size = np.size(self.s)
        return (nr.standard_exponential(size=size) - nr.standard_exponential(size=size)) * self.s


class PoissonProposal(Proposal):
    def __call__(self):
        return nr.poisson(lam=self.s, size=np.size(self.s)) - self.s


class MultivariateNormalProposal(Proposal):
    def __init__(self, s):
        n, m = s.shape
        if n != m:
            raise ValueError("Covariance matrix is not symmetric.")
        self.n = n
        self.chol = scipy.linalg.cholesky(s, lower=True)

    def __call__(self, num_draws=None):
        if num_draws is not None:
            b = np.random.randn(self.n, num_draws)
            return np.dot(self.chol, b).T
        else:
            b = np.random.randn(self.n)
            return np.dot(self.chol, b)


class Metropolis(ArrayStepShared):
    """Metropolis-Hastings sampling step
<<<<<<< HEAD

     Parameters
=======
    
    Parameters
>>>>>>> 76365241
    ----------
    vars: list
        List of variables for sampler
    S: standard deviation or covariance matrix
        Some measure of variance to parameterize proposal distribution
    proposal_dist: function
        Function that returns zero-mean deviates when parameterized with
        S (and n). Defaults to normal.
    scaling: scalar or array
        Initial scale factor for proposal. Defaults to 1.
    tune: bool
        Flag for tuning. Defaults to True.
    tune_interval: int
        The frequency of tuning. Defaults to 100 iterations.
    model: PyMC Model
        Optional model for sampling step. Defaults to None (taken from context).
    mode:  string or `Mode` instance.
        compilation mode passed to Theano functions
    """

    name = "metropolis"

    default_blocked = False
    generates_stats = True
    stats_dtypes = [
        {
            "accept": np.float64,
            "accepted": np.bool,
            "tune": np.bool,
            "scaling": np.float64,
        }
    ]

    def __init__(
        self,
        vars=None,
        S=None,
        proposal_dist=None,
        scaling=1.0,
        tune=True,
        tune_interval=100,
        model=None,
        mode=None,
        **kwargs
    ):
        """Create an instance of a Metropolis stepper

        Arguments:
        vars -- List of variables for sampler (default None)
        S -- Some measure of variance to parameterize proposal distribution (default None)
        proposal_dist -- Function that returns zero-mean deviates when parameterized with
        S (and n). Defaults to normal. (default None)
        scaling -- Initial scale factor for proposal. (default 1.0)
        tune -- Flag for tuning. (default True)
        tune_interval -- The frequency of tuning. (default 100)
        model -- Optional model for sampling step. Defaults to None (taken from context). (default None)
        mode -- compilation mode passed to Theano functions. (default None)
        """

        model = pm.modelcontext(model)

        if vars is None:
            vars = model.vars
        vars = pm.inputvars(vars)

        if S is None:
            S = np.ones(sum(v.dsize for v in vars))

        if proposal_dist is not None:
            self.proposal_dist = proposal_dist(S)
        elif S.ndim == 1:
            self.proposal_dist = NormalProposal(S)
        elif S.ndim == 2:
            self.proposal_dist = MultivariateNormalProposal(S)
        else:
            raise ValueError("Invalid rank for variance: %s" % S.ndim)

        self.scaling = np.atleast_1d(scaling).astype("d")
        self.tune = tune
        self.tune_interval = tune_interval
        self.steps_until_tune = tune_interval
        self.accepted = 0

        # Determine type of variables
        self.discrete = np.concatenate(
            [[v.dtype in pm.discrete_types] * (v.dsize or 1) for v in vars]
        )
        self.any_discrete = self.discrete.any()
        self.all_discrete = self.discrete.all()

        # remember initial settings before tuning so they can be reset
        self._untuned_settings = dict(
            scaling=self.scaling, steps_until_tune=tune_interval, accepted=self.accepted
        )

        self.mode = mode

        shared = pm.make_shared_replacements(vars, model)
        self.delta_logp = delta_logp(model.logpt, vars, shared)
        super().__init__(vars, shared)

    def reset_tuning(self):
        """Resets the tuned sampler parameters to their initial values."""
        for attr, initial_value in self._untuned_settings.items():
            setattr(self, attr, initial_value)
        return

    def astep(self, q0):
        if not self.steps_until_tune and self.tune:
            # Tune scaling parameter
            self.scaling = tune(self.scaling, self.accepted / float(self.tune_interval))
            # Reset counter
            self.steps_until_tune = self.tune_interval
            self.accepted = 0

        delta = self.proposal_dist() * self.scaling

        if self.any_discrete:
            if self.all_discrete:
                delta = np.round(delta, 0).astype("int64")
                q0 = q0.astype("int64")
                q = (q0 + delta).astype("int64")
            else:
                delta[self.discrete] = np.round(delta[self.discrete], 0)
                q = q0 + delta
        else:
            q = floatX(q0 + delta)

        accept = self.delta_logp(q, q0)
        q_new, accepted = metrop_select(accept, q, q0)
        self.accepted += accepted

        self.steps_until_tune -= 1

        stats = {
            "tune": self.tune,
            "scaling": self.scaling,
            "accept": np.exp(accept),
            "accepted": accepted,
        }

        return q_new, [stats]

    @staticmethod
    def competence(var, has_grad):
        return Competence.COMPATIBLE


def tune(scale, acc_rate):
    """
    Tunes the scaling parameter for the proposal distribution
    according to the acceptance rate over the last tune_interval:

    Rate    Variance adaptation
    ----    -------------------
    <0.001        x 0.1
    <0.05         x 0.5
    <0.2          x 0.9
    >0.5          x 1.1
    >0.75         x 2
    >0.95         x 10

    """
    if acc_rate < 0.001:
        # reduce by 90 percent
        return scale * 0.1
    elif acc_rate < 0.05:
        # reduce by 50 percent
        return scale * 0.5
    elif acc_rate < 0.2:
        # reduce by ten percent
        return scale * 0.9
    elif acc_rate > 0.95:
        # increase by factor of ten
        return scale * 10.0
    elif acc_rate > 0.75:
        # increase by double
        return scale * 2.0
    elif acc_rate > 0.5:
        # increase by ten percent
        return scale * 1.1

    return scale


class BinaryMetropolis(ArrayStep):
    """Metropolis-Hastings optimized for binary variables

    Parameters
    ----------
    vars: list
        List of variables for sampler
    scaling: scalar or array
        Initial scale factor for proposal. Defaults to 1.
    tune: bool
        Flag for tuning. Defaults to True.
    tune_interval: int
        The frequency of tuning. Defaults to 100 iterations.
    model: PyMC Model
        Optional model for sampling step. Defaults to None (taken from context).

    """

    name = "binary_metropolis"

    generates_stats = True
    stats_dtypes = [
        {
            "accept": np.float64,
            "tune": np.bool,
            "p_jump": np.float64,
        }
    ]

    def __init__(self, vars, scaling=1.0, tune=True, tune_interval=100, model=None):

        model = pm.modelcontext(model)

        self.scaling = scaling
        self.tune = tune
        self.tune_interval = tune_interval
        self.steps_until_tune = tune_interval
        self.accepted = 0

        if not all([v.dtype in pm.discrete_types for v in vars]):
            raise ValueError("All variables must be Bernoulli for BinaryMetropolis")

        super().__init__(vars, [model.fastlogp])

    def astep(self, q0, logp):

        # Convert adaptive_scale_factor to a jump probability
        p_jump = 1.0 - 0.5 ** self.scaling

        rand_array = nr.random(q0.shape)
        q = np.copy(q0)
        # Locations where switches occur, according to p_jump
        switch_locs = rand_array < p_jump
        q[switch_locs] = True - q[switch_locs]

        accept = logp(q) - logp(q0)
        q_new, accepted = metrop_select(accept, q, q0)
        self.accepted += accepted

        stats = {
            "tune": self.tune,
            "accept": np.exp(accept),
            "p_jump": p_jump,
        }

        return q_new, [stats]

    @staticmethod
    def competence(var):
        """
        BinaryMetropolis is only suitable for binary (bool)
        and Categorical variables with k=1.
        """
        distribution = getattr(var.distribution, "parent_dist", var.distribution)
        if isinstance(distribution, pm.Bernoulli) or (var.dtype in pm.bool_types):
            return Competence.COMPATIBLE
        elif isinstance(distribution, pm.Categorical) and (distribution.k == 2):
            return Competence.COMPATIBLE
        return Competence.INCOMPATIBLE


class BinaryGibbsMetropolis(ArrayStep):
    """A Metropolis-within-Gibbs step method optimized for binary variables

    Parameters
    ----------
    vars: list
        List of variables for sampler
    order: list or 'random'
        List of integers indicating the Gibbs update order
        e.g., [0, 2, 1, ...]. Default is random
    transit_p: float
        The diagonal of the transition kernel. A value > .5 gives anticorrelated proposals,
        which resulting in more efficient antithetical sampling. Default is 0.8
    model: PyMC Model
        Optional model for sampling step. Defaults to None (taken from context).

    """

    name = "binary_gibbs_metropolis"

    def __init__(self, vars, order="random", transit_p=0.8, model=None):

        model = pm.modelcontext(model)

        # transition probabilities
        self.transit_p = transit_p

        self.dim = sum(v.dsize for v in vars)

        if order == "random":
            self.shuffle_dims = True
            self.order = list(range(self.dim))
        else:
            if sorted(order) != list(range(self.dim)):
                raise ValueError("Argument 'order' has to be a permutation")
            self.shuffle_dims = False
            self.order = order

        if not all([v.dtype in pm.discrete_types for v in vars]):
            raise ValueError("All variables must be binary for BinaryGibbsMetropolis")

        super().__init__(vars, [model.fastlogp])

    def astep(self, q0, logp):
        order = self.order
        if self.shuffle_dims:
            nr.shuffle(order)

        q = np.copy(q0)
        logp_curr = logp(q)

        for idx in order:
            # No need to do metropolis update if the same value is proposed,
            # as you will get the same value regardless of accepted or reject
            if nr.rand() < self.transit_p:
                curr_val, q[idx] = q[idx], True - q[idx]
                logp_prop = logp(q)
                q[idx], accepted = metrop_select(logp_prop - logp_curr, q[idx], curr_val)
                if accepted:
                    logp_curr = logp_prop

        return q

    @staticmethod
    def competence(var):
        """
        BinaryMetropolis is only suitable for Bernoulli
        and Categorical variables with k=2.
        """
        distribution = getattr(var.distribution, "parent_dist", var.distribution)
        if isinstance(distribution, pm.Bernoulli) or (var.dtype in pm.bool_types):
            return Competence.IDEAL
        elif isinstance(distribution, pm.Categorical) and (distribution.k == 2):
            return Competence.IDEAL
        return Competence.INCOMPATIBLE


class CategoricalGibbsMetropolis(ArrayStep):
    """A Metropolis-within-Gibbs step method optimized for categorical variables.
    This step method works for Bernoulli variables as well, but it is not
    optimized for them, like BinaryGibbsMetropolis is. Step method supports
    two types of proposals: A uniform proposal and a proportional proposal,
    which was introduced by Liu in his 1996 technical report
    "Metropolized Gibbs Sampler: An Improvement".
    """

    name = "categorical_gibbs_metropolis"

    def __init__(self, vars, proposal="uniform", order="random", model=None):

        model = pm.modelcontext(model)
        vars = pm.inputvars(vars)

        dimcats = []
        # The above variable is a list of pairs (aggregate dimension, number
        # of categories). For example, if vars = [x, y] with x being a 2-D
        # variable with M categories and y being a 3-D variable with N
        # categories, we will have dimcats = [(0, M), (1, M), (2, N), (3, N), (4, N)].
        for v in vars:
            distr = getattr(v.distribution, "parent_dist", v.distribution)
            if isinstance(distr, pm.Categorical):
                k = draw_values([distr.k])[0]
            elif isinstance(distr, pm.Bernoulli) or (v.dtype in pm.bool_types):
                k = 2
            else:
                raise ValueError(
                    "All variables must be categorical or binary" + "for CategoricalGibbsMetropolis"
                )
            start = len(dimcats)
            dimcats += [(dim, k) for dim in range(start, start + v.dsize)]

        if order == "random":
            self.shuffle_dims = True
            self.dimcats = dimcats
        else:
            if sorted(order) != list(range(len(dimcats))):
                raise ValueError("Argument 'order' has to be a permutation")
            self.shuffle_dims = False
            self.dimcats = [dimcats[j] for j in order]

        if proposal == "uniform":
            self.astep = self.astep_unif
        elif proposal == "proportional":
            # Use the optimized "Metropolized Gibbs Sampler" described in Liu96.
            self.astep = self.astep_prop
        else:
            raise ValueError("Argument 'proposal' should either be 'uniform' or 'proportional'")

        super().__init__(vars, [model.fastlogp])

    def astep_unif(self, q0, logp):
        dimcats = self.dimcats
        if self.shuffle_dims:
            nr.shuffle(dimcats)

        q = np.copy(q0)
        logp_curr = logp(q)

        for dim, k in dimcats:
            curr_val, q[dim] = q[dim], sample_except(k, q[dim])
            logp_prop = logp(q)
            q[dim], accepted = metrop_select(logp_prop - logp_curr, q[dim], curr_val)
            if accepted:
                logp_curr = logp_prop
        return q

    def astep_prop(self, q0, logp):
        dimcats = self.dimcats
        if self.shuffle_dims:
            nr.shuffle(dimcats)

        q = np.copy(q0)
        logp_curr = logp(q)

        for dim, k in dimcats:
            logp_curr = self.metropolis_proportional(q, logp, logp_curr, dim, k)

        return q

    def metropolis_proportional(self, q, logp, logp_curr, dim, k):
        given_cat = int(q[dim])
        log_probs = np.zeros(k)
        log_probs[given_cat] = logp_curr
        candidates = list(range(k))
        for candidate_cat in candidates:
            if candidate_cat != given_cat:
                q[dim] = candidate_cat
                log_probs[candidate_cat] = logp(q)
        probs = softmax(log_probs)
        prob_curr, probs[given_cat] = probs[given_cat], 0.0
        probs /= 1.0 - prob_curr
        proposed_cat = nr.choice(candidates, p=probs)
        accept_ratio = (1.0 - prob_curr) / (1.0 - probs[proposed_cat])
        if not np.isfinite(accept_ratio) or nr.uniform() >= accept_ratio:
            q[dim] = given_cat
            return logp_curr
        q[dim] = proposed_cat
        return log_probs[proposed_cat]

    @staticmethod
    def competence(var):
        """
        CategoricalGibbsMetropolis is only suitable for Bernoulli and
        Categorical variables.
        """
        distribution = getattr(var.distribution, "parent_dist", var.distribution)
        if isinstance(distribution, pm.Categorical):
            if distribution.k > 2:
                return Competence.IDEAL
            return Competence.COMPATIBLE
        elif isinstance(distribution, pm.Bernoulli) or (var.dtype in pm.bool_types):
            return Competence.COMPATIBLE
        return Competence.INCOMPATIBLE


class DEMetropolis(PopulationArrayStepShared):
    """
    Differential Evolution Metropolis sampling step.

    Parameters
    ----------
    lamb: float
        Lambda parameter of the DE proposal mechanism. Defaults to 2.38 / sqrt(2 * ndim)
    vars: list
        List of variables for sampler
    S: standard deviation or covariance matrix
        Some measure of variance to parameterize proposal distribution
    proposal_dist: function
        Function that returns zero-mean deviates when parameterized with
        S (and n). Defaults to Uniform(-S,+S).
    scaling: scalar or array
        Initial scale factor for epsilon. Defaults to 0.001
    tune: str
        Which hyperparameter to tune. Defaults to None, but can also be 'scaling' or 'lambda'.
    tune_interval: int
        The frequency of tuning. Defaults to 100 iterations.
    model: PyMC Model
        Optional model for sampling step. Defaults to None (taken from context).
    mode:  string or `Mode` instance.
        compilation mode passed to Theano functions

    References
    ----------
    .. [Braak2006] Cajo C.F. ter Braak (2006).
        A Markov Chain Monte Carlo version of the genetic algorithm
        Differential Evolution: easy Bayesian computing for real parameter spaces.
        Statistics and Computing
        `link <https://doi.org/10.1007/s11222-006-8769-1>`__
    """

    name = "DEMetropolis"

    default_blocked = True
    generates_stats = True
    stats_dtypes = [
        {
            "accept": np.float64,
            "accepted": np.bool,
            "tune": np.bool,
            "scaling": np.float64,
            "lambda": np.float64,
        }
    ]

    def __init__(
        self,
        vars=None,
        S=None,
        proposal_dist=None,
        lamb=None,
        scaling=0.001,
        tune=None,
        tune_interval=100,
        model=None,
        mode=None,
        **kwargs
    ):

        model = pm.modelcontext(model)

        if vars is None:
            vars = model.cont_vars
        vars = pm.inputvars(vars)

        if S is None:
            S = np.ones(model.ndim)

        if proposal_dist is not None:
            self.proposal_dist = proposal_dist(S)
        else:
            self.proposal_dist = UniformProposal(S)

        self.scaling = np.atleast_1d(scaling).astype("d")
        if lamb is None:
            # default to the optimal lambda for normally distributed targets
            lamb = 2.38 / np.sqrt(2 * model.ndim)
        self.lamb = float(lamb)
        if tune not in {None, "scaling", "lambda"}:
            raise ValueError('The parameter "tune" must be one of {None, scaling, lambda}')
        self.tune = tune
        self.tune_interval = tune_interval
        self.steps_until_tune = tune_interval
        self.accepted = 0

        self.mode = mode

        shared = pm.make_shared_replacements(vars, model)
        self.delta_logp = delta_logp(model.logpt, vars, shared)
        super().__init__(vars, shared)

    def astep(self, q0):
        if not self.steps_until_tune and self.tune:
            if self.tune == "scaling":
                self.scaling = tune(self.scaling, self.accepted / float(self.tune_interval))
            elif self.tune == "lambda":
                self.lamb = tune(self.lamb, self.accepted / float(self.tune_interval))
            # Reset counter
            self.steps_until_tune = self.tune_interval
            self.accepted = 0

        epsilon = self.proposal_dist() * self.scaling

        # differential evolution proposal
        # select two other chains
        ir1, ir2 = np.random.choice(self.other_chains, 2, replace=False)
        r1 = self.bij.map(self.population[ir1])
        r2 = self.bij.map(self.population[ir2])
        # propose a jump
        q = floatX(q0 + self.lamb * (r1 - r2) + epsilon)

        accept = self.delta_logp(q, q0)
        q_new, accepted = metrop_select(accept, q, q0)
        self.accepted += accepted

        self.steps_until_tune -= 1

        stats = {
            "tune": self.tune,
            "scaling": self.scaling,
            "lambda": self.lamb,
            "accept": np.exp(accept),
            "accepted": accepted,
        }

        return q_new, [stats]

    @staticmethod
    def competence(var, has_grad):
        if var.dtype in pm.discrete_types:
            return Competence.INCOMPATIBLE
        return Competence.COMPATIBLE


class DEMetropolisZ(ArrayStepShared):
    """
    Adaptive Differential Evolution Metropolis sampling step that uses the past to inform jumps.

    Parameters
    ----------
    lamb: float
        Lambda parameter of the DE proposal mechanism. Defaults to 2.38 / sqrt(2 * ndim)
    vars: list
        List of variables for sampler
    S: standard deviation or covariance matrix
        Some measure of variance to parameterize proposal distribution
    proposal_dist: function
        Function that returns zero-mean deviates when parameterized with
        S (and n). Defaults to Uniform(-S,+S).
    scaling: scalar or array
        Initial scale factor for epsilon. Defaults to 0.001
    tune: str
        Which hyperparameter to tune. Defaults to 'lambda', but can also be 'scaling' or None.
    tune_interval: int
        The frequency of tuning. Defaults to 100 iterations.
    tune_drop_fraction: float
        Fraction of tuning steps that will be removed from the samplers history when the tuning ends.
        Defaults to 0.9 - keeping the last 10% of tuning steps for good mixing while removing 90% of
        potentially unconverged tuning positions.
    model: PyMC Model
        Optional model for sampling step. Defaults to None (taken from context).
    mode:  string or `Mode` instance.
        compilation mode passed to Theano functions

    References
    ----------
    .. [Braak2006] Cajo C.F. ter Braak (2006).
        Differential Evolution Markov Chain with snooker updater and fewer chains.
        Statistics and Computing
        `link <https://doi.org/10.1007/s11222-008-9104-9>`__
    """

    name = "DEMetropolisZ"

    default_blocked = True
    generates_stats = True
    stats_dtypes = [
        {
            "accept": np.float64,
            "accepted": np.bool,
            "tune": np.bool,
            "scaling": np.float64,
            "lambda": np.float64,
        }
    ]

    def __init__(
        self,
        vars=None,
        S=None,
        proposal_dist=None,
        lamb=None,
        scaling=0.001,
        tune="lambda",
        tune_interval=100,
        tune_drop_fraction: float = 0.9,
        model=None,
        mode=None,
        **kwargs
    ):
        model = pm.modelcontext(model)

        if vars is None:
            vars = model.cont_vars
        vars = pm.inputvars(vars)

        if S is None:
            S = np.ones(model.ndim)

        if proposal_dist is not None:
            self.proposal_dist = proposal_dist(S)
        else:
            self.proposal_dist = UniformProposal(S)

        self.scaling = np.atleast_1d(scaling).astype("d")
        if lamb is None:
            # default to the optimal lambda for normally distributed targets
            lamb = 2.38 / np.sqrt(2 * model.ndim)
        self.lamb = float(lamb)
        if tune not in {None, "scaling", "lambda"}:
            raise ValueError('The parameter "tune" must be one of {None, scaling, lambda}')
        self.tune = True
        self.tune_target = tune
        self.tune_interval = tune_interval
        self.tune_drop_fraction = tune_drop_fraction
        self.steps_until_tune = tune_interval
        self.accepted = 0

        # cache local history for the Z-proposals
        self._history = []
        # remember initial settings before tuning so they can be reset
        self._untuned_settings = dict(
            scaling=self.scaling,
            lamb=self.lamb,
            steps_until_tune=tune_interval,
            accepted=self.accepted,
        )

        self.mode = mode

        shared = pm.make_shared_replacements(vars, model)
        self.delta_logp = delta_logp(model.logpt, vars, shared)
        super().__init__(vars, shared)

    def reset_tuning(self):
        """Resets the tuned sampler parameters and history to their initial values."""
        # history can't be reset via the _untuned_settings dict because it's a list
        self._history = []
        for attr, initial_value in self._untuned_settings.items():
            setattr(self, attr, initial_value)
        return

    def astep(self, q0):
        # same tuning scheme as DEMetropolis
        if not self.steps_until_tune and self.tune:
            if self.tune_target == "scaling":
                self.scaling = tune(self.scaling, self.accepted / float(self.tune_interval))
            elif self.tune_target == "lambda":
                self.lamb = tune(self.lamb, self.accepted / float(self.tune_interval))
            # Reset counter
            self.steps_until_tune = self.tune_interval
            self.accepted = 0

        epsilon = self.proposal_dist() * self.scaling

        it = len(self._history)
        # use the DE-MCMC-Z proposal scheme as soon as the history has 2 entries
        if it > 1:
            # differential evolution proposal
            # select two other chains
            iz1 = np.random.randint(it)
            iz2 = np.random.randint(it)
            while iz2 == iz1:
                iz2 = np.random.randint(it)

            z1 = self._history[iz1]
            z2 = self._history[iz2]
            # propose a jump
            q = floatX(q0 + self.lamb * (z1 - z2) + epsilon)
        else:
            # propose just with noise in the first 2 iterations
            q = floatX(q0 + epsilon)

        accept = self.delta_logp(q, q0)
        q_new, accepted = metrop_select(accept, q, q0)
        self.accepted += accepted
        self._history.append(q_new)

        self.steps_until_tune -= 1

        stats = {
            "tune": self.tune,
            "scaling": self.scaling,
            "lambda": self.lamb,
            "accept": np.exp(accept),
            "accepted": accepted,
        }

        return q_new, [stats]

    def stop_tuning(self):
        """At the end of the tuning phase, this method removes the first x% of the history
        so future proposals are not informed by unconverged tuning iterations.
        """
        it = len(self._history)
        n_drop = int(self.tune_drop_fraction * it)
        self._history = self._history[n_drop:]
        return super().stop_tuning()

    @staticmethod
    def competence(var, has_grad):
        if var.dtype in pm.discrete_types:
            return Competence.INCOMPATIBLE
        return Competence.COMPATIBLE


def sample_except(limit, excluded):
    candidate = nr.choice(limit - 1)
    if candidate >= excluded:
        candidate += 1
    return candidate


def softmax(x):
    e_x = np.exp(x - np.max(x))
    return e_x / np.sum(e_x, axis=0)


def delta_logp(logp, vars, shared):
    [logp0], inarray0 = pm.join_nonshared_inputs([logp], vars, shared)

    tensor_type = inarray0.type
    inarray1 = tensor_type("inarray1")

    logp1 = pm.CallableTensor(logp0)(inarray1)

    f = theano.function([inarray1, inarray0], logp1 - logp0)
    f.trust_input = True
    return f<|MERGE_RESOLUTION|>--- conflicted
+++ resolved
@@ -95,33 +95,7 @@
 
 
 class Metropolis(ArrayStepShared):
-    """Metropolis-Hastings sampling step
-<<<<<<< HEAD
-
-     Parameters
-=======
-    
-    Parameters
->>>>>>> 76365241
-    ----------
-    vars: list
-        List of variables for sampler
-    S: standard deviation or covariance matrix
-        Some measure of variance to parameterize proposal distribution
-    proposal_dist: function
-        Function that returns zero-mean deviates when parameterized with
-        S (and n). Defaults to normal.
-    scaling: scalar or array
-        Initial scale factor for proposal. Defaults to 1.
-    tune: bool
-        Flag for tuning. Defaults to True.
-    tune_interval: int
-        The frequency of tuning. Defaults to 100 iterations.
-    model: PyMC Model
-        Optional model for sampling step. Defaults to None (taken from context).
-    mode:  string or `Mode` instance.
-        compilation mode passed to Theano functions
-    """
+    """Metropolis-Hastings sampling step"""
 
     name = "metropolis"
 
@@ -148,7 +122,7 @@
         mode=None,
         **kwargs
     ):
-        """Create an instance of a Metropolis stepper
+        """Metropolis-Hastings sampling step
 
         Arguments:
         vars -- List of variables for sampler (default None)
