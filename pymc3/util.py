#   Copyright 2020 The PyMC Developers
#
#   Licensed under the Apache License, Version 2.0 (the "License");
#   you may not use this file except in compliance with the License.
#   You may obtain a copy of the License at
#
#       http://www.apache.org/licenses/LICENSE-2.0
#
#   Unless required by applicable law or agreed to in writing, software
#   distributed under the License is distributed on an "AS IS" BASIS,
#   WITHOUT WARRANTIES OR CONDITIONS OF ANY KIND, either express or implied.
#   See the License for the specific language governing permissions and
#   limitations under the License.

import re
import functools
from typing import List, Dict, Tuple, Union

import numpy as np
import xarray
import arviz
<<<<<<< HEAD
=======
from numpy import ndarray
>>>>>>> 2723b6c9

from pymc3.exceptions import SamplingError
from theano.tensor import TensorVariable


LATEX_ESCAPE_RE = re.compile(r"(%|_|\$|#|&)", re.MULTILINE)


def escape_latex(strng):
    r"""Consistently escape LaTeX special characters for _repr_latex_ in IPython

    Implementation taken from the IPython magic `format_latex`

    Examples
    --------
        escape_latex('disease_rate')  # 'disease\_rate'

    Parameters
    ----------
    strng: str
        string to escape LaTeX characters

    Returns
    -------
    str
        A string with LaTeX escaped
    """
    if strng is None:
        return "None"
    return LATEX_ESCAPE_RE.sub(r"\\\1", strng)


def get_transformed_name(name, transform):
    r"""
    Consistent way of transforming names

    Parameters
    ----------
    name: str
        Name to transform
    transform: transforms.Transform
        Should be a subclass of `transforms.Transform`

    Returns
    -------
    str
        A string to use for the transformed variable
    """
    return f"{name}_{transform.name}__"


def is_transformed_name(name):
    r"""
    Quickly check if a name was transformed with `get_transformed_name`

    Parameters
    ----------
    name: str
        Name to check

    Returns
    -------
    bool
        Boolean, whether the string could have been produced by `get_transformed_name`
    """
    return name.endswith("__") and name.count("_") >= 3


def get_untransformed_name(name):
    r"""
    Undo transformation in `get_transformed_name`. Throws ValueError if name wasn't transformed

    Parameters
    ----------
    name: str
        Name to untransform

    Returns
    -------
    str
        String with untransformed version of the name.
    """
    if not is_transformed_name(name):
        raise ValueError(f"{name} does not appear to be a transformed name")
    return "_".join(name.split("_")[:-3])


def get_default_varnames(var_iterator, include_transformed):
    r"""Helper to extract default varnames from a trace.

    Parameters
    ----------
    varname_iterator: iterator
        Elements will be cast to string to check whether it is transformed, and optionally filtered
    include_transformed: boolean
        Should transformed variable names be included in return value

    Returns
    -------
    list
        List of variables, possibly filtered
    """
    if include_transformed:
        return list(var_iterator)
    else:
        return [var for var in var_iterator if not is_transformed_name(get_var_name(var))]


def get_repr_for_variable(variable, formatting="plain"):
    """Build a human-readable string representation for a variable."""
    name = variable.name if variable is not None else None
    if name is None and variable is not None:
        if hasattr(variable, "get_parents"):
            try:
                names = [
                    get_repr_for_variable(item, formatting=formatting)
                    for item in variable.get_parents()[0].inputs
                ]
                # do not escape_latex these, since it is not idempotent
                if formatting == "latex":
                    return "f({args})".format(
                        args=",~".join([n for n in names if isinstance(n, str)])
                    )
                else:
                    return "f({args})".format(
                        args=", ".join([n for n in names if isinstance(n, str)])
                    )
            except IndexError:
                pass
        value = variable.eval()
        if not value.shape or value.shape == (1,):
            return value.item()
        return "array"

    if formatting == "latex":
        return fr"\text{{{name}}}"
    else:
        return name


def get_var_name(var):
    """Get an appropriate, plain variable name for a variable. Necessary
    because we override theano.tensor.TensorVariable.__str__ to give informative
    string representations to our pymc3.PyMC3Variables, yet we want to use the
    plain name as e.g. keys in dicts.
    """
    if isinstance(var, TensorVariable):
        return super(TensorVariable, var).__str__()
    else:
        return str(var)


def update_start_vals(a, b, model):
    r"""Update a with b, without overwriting existing keys. Values specified for
    transformed variables on the original scale are also transformed and inserted.
    """
    if model is not None:
        for free_RV in model.free_RVs:
            tname = free_RV.name
            for name in a:
                if is_transformed_name(tname) and get_untransformed_name(tname) == name:
                    transform_func = [
                        d.transformation for d in model.deterministics if d.name == name
                    ]
                    if transform_func:
                        b[tname] = transform_func[0].forward_val(a[name], point=b)

    a.update({k: v for k, v in b.items() if k not in a})


def check_start_vals(start, model):
    r"""Check that the starting values for MCMC do not cause the relevant log probability
    to evaluate to something invalid (e.g. Inf or NaN)
    Parameters
    ----------
    start : dict, or array of dict
        Starting point in parameter space (or partial point)
        Defaults to ``trace.point(-1))`` if there is a trace provided and model.test_point if not
        (defaults to empty dict). Initialization methods for NUTS (see ``init`` keyword) can
        overwrite the default.
    model : Model object
    Raises
    ______
    KeyError if the parameters provided by `start` do not agree with the parameters contained
        within `model`
    pymc3.exceptions.SamplingError if the evaluation of the parameters in `start` leads to an
        invalid (i.e. non-finite) state
    Returns
    -------
    None
    """
    start_points = [start] if isinstance(start, dict) else start
    for elem in start_points:
        if not set(elem.keys()).issubset(model.named_vars.keys()):
            extra_keys = ", ".join(set(elem.keys()) - set(model.named_vars.keys()))
            valid_keys = ", ".join(model.named_vars.keys())
            raise KeyError(
                "Some start parameters do not appear in the model!\n"
                "Valid keys are: {}, but {} was supplied".format(valid_keys, extra_keys)
            )

        initial_eval = model.check_test_point(test_point=elem)

        if not np.all(np.isfinite(initial_eval)):
            raise SamplingError(
                "Initial evaluation of model at starting point failed!\n"
                "Starting values:\n{}\n\n"
                "Initial evaluation results:\n{}".format(elem, str(initial_eval))
            )


def get_transformed(z):
    if hasattr(z, "transformed"):
        z = z.transformed
    return z


def biwrap(wrapper):
    @functools.wraps(wrapper)
    def enhanced(*args, **kwargs):
        is_bound_method = hasattr(args[0], wrapper.__name__) if args else False
        if is_bound_method:
            count = 1
        else:
            count = 0
        if len(args) > count:
            newfn = wrapper(*args, **kwargs)
            return newfn
        else:
            newwrapper = functools.partial(wrapper, *args, **kwargs)
            return newwrapper

    return enhanced


# FIXME: this function is poorly named, because it returns a LIST of
# points, not a dictionary of points.
def dataset_to_point_dict(ds: xarray.Dataset) -> List[Dict[str, np.ndarray]]:
    # grab posterior samples for each variable
    _samples: Dict[str, np.ndarray] = {vn: ds[vn].values for vn in ds.keys()}
    # make dicts
    points: List[Dict[str, np.ndarray]] = []
    vn: str
    s: np.ndarray
    for c in ds.chain:
        for d in ds.draw:
            points.append({vn: s[c, d] for vn, s in _samples.items()})
    # use the list of points
    return points


def chains_and_samples(data: Union[xarray.Dataset, arviz.InferenceData]) -> Tuple[int, int]:
    """Extract and return number of chains and samples in xarray or arviz traces."""
    dataset: xarray.Dataset
    if isinstance(data, xarray.Dataset):
        dataset = data
    elif isinstance(data, arviz.InferenceData):
        dataset = data.posterior
    else:
        raise ValueError(
            "Argument must be xarray Dataset or arviz InferenceData. Got %s",
            data.__class__,
        )

    coords = dataset.coords
    nchains = coords["chain"].sizes["chain"]
    nsamples = coords["draw"].sizes["draw"]
    return nchains, nsamples<|MERGE_RESOLUTION|>--- conflicted
+++ resolved
@@ -19,10 +19,6 @@
 import numpy as np
 import xarray
 import arviz
-<<<<<<< HEAD
-=======
-from numpy import ndarray
->>>>>>> 2723b6c9
 
 from pymc3.exceptions import SamplingError
 from theano.tensor import TensorVariable
