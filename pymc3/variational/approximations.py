import numpy as np
import theano
from theano import tensor as tt

import pymc3 as pm
from pymc3.distributions.dist_math import rho2sd, log_normal, log_normal_mv
from pymc3.variational.opvi import Approximation
from pymc3.theanof import memoize


__all__ = [
    'MeanField',
    'FullRank',
    'Empirical',
    'sample_approx'
]


class MeanField(Approximation):
    """Mean Field approximation to the posterior where spherical Gaussian family
    is fitted to minimize KL divergence from True posterior. It is assumed
    that latent space variables are uncorrelated that is the main drawback
    of the method

    Parameters
    ----------
    local_rv : dict[var->tuple]
        mapping {model_variable -> local_variable (:math:`\\mu`, :math:`\\rho`)}
        Local Vars are used for Autoencoding Variational Bayes
        See (AEVB; Kingma and Welling, 2014) for details
    model : :class:`Model` 
        PyMC3 model for inference
    start : `Point`
        initial mean
    cost_part_grad_scale : `scalar`
        Scaling score part of gradient can be useful near optimum for
        archiving better convergence properties. Common schedule is
        1 at the start and 0 in the end. So slow decay will be ok.
        See (Sticking the Landing; Geoffrey Roeder,
        Yuhuai Wu, David Duvenaud, 2016) for details
    scale_cost_to_minibatch : `bool` 
        Scale cost to minibatch instead of full dataset, default False
    seed : None or int
        leave None to use package global RandomStream or other
        valid value to create instance specific one

    References
    ----------   
    -   Geoffrey Roeder, Yuhuai Wu, David Duvenaud, 2016
        Sticking the Landing: A Simple Reduced-Variance Gradient for ADVI
        approximateinference.org/accepted/RoederEtAl2016.pdf
    """
    @property
    def mean(self):
        return self.shared_params['mu']

    @property
    def rho(self):
        return self.shared_params['rho']

    @property
    def cov(self):
        return tt.diag(rho2sd(self.rho)**2)

    def create_shared_params(self, **kwargs):
        start = kwargs.get('start')
        if start is None:
            start = self.model.test_point
        else:
            start_ = self.model.test_point.copy()
            pm.sampling._update_start_vals(start_, start, self.model)
            start = start_
        start = self.gbij.map(start)
        return {'mu': theano.shared(
                    pm.floatX(start),
                    'mu'),
                'rho': theano.shared(
                    np.zeros((self.global_size,), dtype=theano.config.floatX),
                    'rho')
                }

    def log_q_W_global(self, z):
        """
        log_q_W samples over q for global vars
        """
        mu = self.scale_grad(self.mean)
        rho = self.scale_grad(self.rho)
        z = z[self.global_slc]
        logq = tt.sum(log_normal(z, mu, rho=rho))
        return logq

    def random_global(self, size=None, no_rand=False):
        initial = self.initial(size, no_rand, l=self.global_size)
        sd = rho2sd(self.rho)
        mu = self.mean
        return sd * initial + mu


class FullRank(Approximation):
    """Full Rank approximation to the posterior where Multivariate Gaussian family
    is fitted to minimize KL divergence from True posterior. In contrast to
    MeanField approach correlations between variables are taken in account. The
    main drawback of the method is computational cost.

    Parameters
    ----------
    local_rv : dict[var->tuple]
        mapping {model_variable -> local_variable (:math:`\\mu`, :math:`\\rho`)}
        Local Vars are used for Autoencoding Variational Bayes
        See (AEVB; Kingma and Welling, 2014) for details
    model : PyMC3 model for inference
    start : Point
        initial mean
    cost_part_grad_scale : float or scalar tensor
        Scaling score part of gradient can be useful near optimum for
        archiving better convergence properties. Common schedule is
        1 at the start and 0 in the end. So slow decay will be ok.
        See (Sticking the Landing; Geoffrey Roeder,
        Yuhuai Wu, David Duvenaud, 2016) for details   
    scale_cost_to_minibatch : bool, default False
        Scale cost to minibatch instead of full dataset
    random_seed : None or int
        leave None to use package global RandomStream or other
        valid value to create instance specific one
    
    Other Parameters
    ----------------
    gpu_compat : bool
        use GPU compatible version or not

    References
    ----------
    -   Geoffrey Roeder, Yuhuai Wu, David Duvenaud, 2016
        Sticking the Landing: A Simple Reduced-Variance Gradient for ADVI
        approximateinference.org/accepted/RoederEtAl2016.pdf
    """
    def __init__(self, local_rv=None, model=None, cost_part_grad_scale=1,
                 scale_cost_to_minibatch=False,
                 gpu_compat=False, random_seed=None, **kwargs):
        super(FullRank, self).__init__(
            local_rv=local_rv, model=model,
            cost_part_grad_scale=cost_part_grad_scale,
            scale_cost_to_minibatch=scale_cost_to_minibatch,
            random_seed=random_seed, **kwargs
        )
        self.gpu_compat = gpu_compat

    @property
    def L(self):
        return self.shared_params['L_tril'][self.tril_index_matrix]

    @property
    def mean(self):
        return self.shared_params['mu']

    @property
    def cov(self):
        L = self.L
        return L.dot(L.T)

    @property
    def num_tril_entries(self):
        n = self.global_size
        return int(n * (n + 1) / 2)

    @property
    def tril_index_matrix(self):
        n = self.global_size
        num_tril_entries = self.num_tril_entries
        tril_index_matrix = np.zeros([n, n], dtype=int)
        tril_index_matrix[np.tril_indices(n)] = np.arange(num_tril_entries)
        tril_index_matrix[np.tril_indices(n)[::-1]] = np.arange(num_tril_entries)
        return tril_index_matrix

    def create_shared_params(self, **kwargs):
        start = kwargs.get('start')
        if start is None:
            start = self.model.test_point
        else:
            start_ = self.model.test_point.copy()
            pm.sampling._update_start_vals(start_, start, self.model)
            start = start_
        start = self.gbij.map(start)
        n = self.global_size
        L_tril = (
            np.eye(n)
            [np.tril_indices(n)]
            .astype(theano.config.floatX)
        )
        return {'mu': theano.shared(pm.floatX(start), 'mu'),
                'L_tril': theano.shared(L_tril, 'L_tril')
                }

    def log_q_W_global(self, z):
        """log_q_W samples over q for global vars
        """
        mu = self.scale_grad(self.mean)
        L = self.scale_grad(self.L)
        z = z[self.global_slc]
        return log_normal_mv(z, mu, chol=L, gpu_compat=self.gpu_compat)

    def random_global(self, size=None, no_rand=False):
        # (samples, dim) or (dim, )
        initial = self.initial(size, no_rand, l=self.global_size).T
        # (dim, dim)
        L = self.L
        # (dim, )
        mu = self.mean
        # x = Az + m, but it assumes z is vector
        # When we get z with shape (samples, dim)
        # we need to transpose Az
        return L.dot(initial).T + mu

    @classmethod
    def from_mean_field(cls, mean_field, gpu_compat=False):
        """Construct FullRank from MeanField approximation

        Parameters
        ----------  
        mean_field : :class:`MeanField`
            approximation to start with

        Other Parameters
        ----------------
        gpu_compat : `bool`
            use GPU compatible version or not

        Returns
        -------
        :class:`FullRank`
        """
        full_rank = object.__new__(cls)  # type: FullRank
        full_rank.gpu_compat = gpu_compat
        full_rank.__dict__.update(mean_field.__dict__)
        full_rank.shared_params = full_rank.create_shared_params()
        full_rank.shared_params['mu'].set_value(
            mean_field.shared_params['mu'].get_value()
        )
        rho = mean_field.shared_params['rho'].get_value()
        n = full_rank.global_size
        L_tril = (
            np.diag(np.log1p(np.exp(rho)))  # rho2sd
            [np.tril_indices(n)]
            .astype(theano.config.floatX)
        )
        full_rank.shared_params['L_tril'].set_value(L_tril)
        return full_rank


class Empirical(Approximation):
    """Builds Approximation instance from a given trace,
    it has the same interface as variational approximation

    Parameters
    ----------
    trace : :class:`MultiTrace`
    local_rv : dict[var->tuple]
        Experimental for Empirical Approximation
        mapping {model_variable -> local_variable (:math:`\\mu`, :math:`\\rho`)}
        Local Vars are used for Autoencoding Variational Bayes
        See (AEVB; Kingma and Welling, 2014) for details
<<<<<<< HEAD
    scale_cost_to_minibatch : bool, default False
        Scale cost to minibatch instead of full dataset
    model : PyMC3 model
    random_seed : None or int
=======
    scale_cost_to_minibatch : `bool` 
        Scale cost to minibatch instead of full dataset, default False
    model : :class:`Model` 
        PyMC3 model for inference
    seed : None or int
>>>>>>> 9581aa91
        leave None to use package global RandomStream or other
        valid value to create instance specific one

    Usage
    -----
    >>> with model:
    ...     step = NUTS()
    ...     trace = sample(1000, step=step)
    ...     histogram = Empirical(trace[100:])
    """
    def __init__(self, trace, local_rv=None,
                 scale_cost_to_minibatch=False,
                 model=None, random_seed=None, **kwargs):
        super(Empirical, self).__init__(
            local_rv=local_rv, scale_cost_to_minibatch=scale_cost_to_minibatch,
            model=model, trace=trace, random_seed=random_seed, **kwargs)

    def check_model(self, model, **kwargs):
        trace = kwargs.get('trace')
        if (trace is not None
            and not all([var.name in trace.varnames
                         for var in model.free_RVs])):
            raise ValueError('trace has not all FreeRV')

    def create_shared_params(self, **kwargs):
        trace = kwargs.get('trace')
        if trace is None:
            histogram = np.atleast_2d(self.gbij.map(self.model.test_point))
        else:
            histogram = np.empty((len(trace), self.global_size))
            for i in range(len(trace)):
                histogram[i] = self.gbij.map(trace[i])
        return theano.shared(pm.floatX(histogram), 'histogram')

    def randidx(self, size=None):
        if size is None:
            size = ()
        elif isinstance(size, tt.TensorVariable):
            if size.ndim < 1:
                size = size[None]
            elif size.ndim > 1:
                raise ValueError('size ndim should be no more than 1d')
            else:
                pass
        else:
            size = tuple(np.atleast_1d(size))
        return (self._rng
                .uniform(size=size, low=0.0, high=self.histogram.shape[0] - 1e-16)
                .astype('int64'))

    def random_global(self, size=None, no_rand=False):
        theano_condition_is_here = isinstance(no_rand, tt.Variable)
        if theano_condition_is_here:
            return tt.switch(no_rand,
                             self.mean,
                             self.histogram[self.randidx(size)])
        else:
            if no_rand:
                return self.mean
            else:
                return self.histogram[self.randidx(size)]

    @property
    def histogram(self):
        """Shortcut to flattened Trace
        """
        return self.shared_params

    @property
    @memoize
    def histogram_logp(self):
        """Symbolic logp for every point in trace
        """
        node = self.to_flat_input(self.model.logpt)

        def mapping(z):
            return theano.clone(node, {self.input: z})
        x = self.histogram
        _histogram_logp, _ = theano.scan(
            mapping, x, n_steps=x.shape[0]
        )
        return _histogram_logp

    @property
    def mean(self):
        return self.histogram.mean(0)

    @property
    def cov(self):
        x = (self.histogram - self.mean)
        return x.T.dot(x) / self.histogram.shape[0]

    @classmethod
    def from_noise(cls, size, jitter=.01, local_rv=None,
                   start=None, model=None, random_seed=None, **kwargs):
        """Initialize Histogram with random noise

        Parameters
        ----------
        size : `int` 
            number of initial particles
        jitter : `float` 
            initial sd
        local_rv : `dict`
            mapping {model_variable -> local_variable}
            Local Vars are used for Autoencoding Variational Bayes
            See (AEVB; Kingma and Welling, 2014) for details
<<<<<<< HEAD
        start : initial point
        model : pm.Model
            PyMC3 Model
        random_seed : None or int
=======
        start : `Point` 
            initial point
        model : :class:`Model`
            PyMC3 model for inference
        seed : None or int
>>>>>>> 9581aa91
            leave None to use package global RandomStream or other
            valid value to create instance specific one
        kwargs : other kwargs passed to init

        Returns
        -------    
        :class:`Empirical`
        """
        hist = cls(None, local_rv=local_rv, model=model, random_seed=random_seed, **kwargs)
        if start is None:
            start = hist.model.test_point
        else:
            start_ = hist.model.test_point.copy()
            pm.sampling._update_start_vals(start_, start, hist.model)
            start = start_
        start = hist.gbij.map(start)
        # Initialize particles
        x0 = np.tile(start, (size, 1))
        x0 += np.random.normal(0, jitter, x0.shape)
        hist.histogram.set_value(x0)
        return hist


def sample_approx(approx, draws=100, include_transformed=True):
    """Draw samples from variational posterior.

    Parameters
    ----------  
    approx : :class:`Approximation`
        Approximation to sample from
    draws : `int`
        Number of random samples.
    include_transformed : `bool`
        If True, transformed variables are also sampled. Default is True.

    Returns
    -------    
    trace : class:`pymc3.backends.base.MultiTrace`
        Samples drawn from variational posterior.
    """
    if not isinstance(approx, Approximation):
        raise TypeError('Need Approximation instance, got %r' % approx)
    return approx.sample(draws=draws, include_transformed=include_transformed)<|MERGE_RESOLUTION|>--- conflicted
+++ resolved
@@ -259,18 +259,11 @@
         mapping {model_variable -> local_variable (:math:`\\mu`, :math:`\\rho`)}
         Local Vars are used for Autoencoding Variational Bayes
         See (AEVB; Kingma and Welling, 2014) for details
-<<<<<<< HEAD
-    scale_cost_to_minibatch : bool, default False
-        Scale cost to minibatch instead of full dataset
-    model : PyMC3 model
-    random_seed : None or int
-=======
     scale_cost_to_minibatch : `bool` 
         Scale cost to minibatch instead of full dataset, default False
     model : :class:`Model` 
         PyMC3 model for inference
     seed : None or int
->>>>>>> 9581aa91
         leave None to use package global RandomStream or other
         valid value to create instance specific one
 
@@ -378,18 +371,11 @@
             mapping {model_variable -> local_variable}
             Local Vars are used for Autoencoding Variational Bayes
             See (AEVB; Kingma and Welling, 2014) for details
-<<<<<<< HEAD
-        start : initial point
-        model : pm.Model
-            PyMC3 Model
-        random_seed : None or int
-=======
         start : `Point` 
             initial point
         model : :class:`Model`
             PyMC3 model for inference
         seed : None or int
->>>>>>> 9581aa91
             leave None to use package global RandomStream or other
             valid value to create instance specific one
         kwargs : other kwargs passed to init
