#   Copyright 2020 The PyMC Developers
#
#   Licensed under the Apache License, Version 2.0 (the "License");
#   you may not use this file except in compliance with the License.
#   You may obtain a copy of the License at
#
#       http://www.apache.org/licenses/LICENSE-2.0
#
#   Unless required by applicable law or agreed to in writing, software
#   distributed under the License is distributed on an "AS IS" BASIS,
#   WITHOUT WARRANTIES OR CONDITIONS OF ANY KIND, either express or implied.
#   See the License for the specific language governing permissions and
#   limitations under the License.

from collections.abc import Iterable
from typing import List, Optional, Union

import aesara
import aesara.tensor as at
import numpy as np

from aesara.tensor.random.op import RandomVariable
from aesara.tensor.var import TensorVariable

from pymc3.aesaraf import _conversion_map, take_along_axis
from pymc3.distributions.continuous import Normal, get_tau_sigma
from pymc3.distributions.dist_math import bound
from pymc3.distributions.distribution import Discrete, Distribution
from pymc3.distributions.shape_utils import to_tuple
from pymc3.math import logsumexp

__all__ = ["Mixture", "NormalMixture", "MixtureSameFamily"]


def all_discrete(comp_dists):
    """
    Determine if all distributions in comp_dists are discrete
    """
    if isinstance(comp_dists, Distribution):
        return isinstance(comp_dists, Discrete)
    else:
        return all(isinstance(comp_dist, Discrete) for comp_dist in comp_dists)


class MixtureRV(RandomVariable):
    name = "mixture"
    ndim_supp = 0
    ndims_params = [1, 1]
    _print_name = ("Mixture", "\\operatorname{Mixture")

    @classmethod
    def rng_fn(
        cls,
        rng: np.random.RandomState,
        w: Union[np.ndarray, float],
        comp_dist: Union[Distribution, Iterable[Distribution]],
        size: Optional[Union[List[int], int]] = None,
    ) -> np.ndarray:

        component = rng.multinomial(n=1, pvals=w)

        return comp_dist[component].rv_op.rng_fn(rng)


mixture = MixtureRV()


class Mixture(Distribution):
    R"""
    Mixture log-likelihood

    Often used to model subpopulation heterogeneity

    .. math:: f(x \mid w, \theta) = \sum_{i = 1}^n w_i f_i(x \mid \theta_i)

    ========  ============================================
    Support   :math:`\cup_{i = 1}^n \textrm{support}(f_i)`
    Mean      :math:`\sum_{i = 1}^n w_i \mu_i`
    ========  ============================================

    Parameters
    ----------
    w: array of floats
        w >= 0 and w <= 1
        the mixture weights
    comp_dists: multidimensional PyMC3 distribution (e.g. `pm.Poisson.dist(...)`)
        or iterable of PyMC3 distributions the component distributions
        :math:`f_1, \ldots, f_n`

    Examples
    --------
    .. code-block:: python

        # 2-Mixture Poisson distribution
        with pm.Model() as model:
            lam = pm.Exponential('lam', lam=1, shape=(2,))  # `shape=(2,)` indicates two mixture components.

            # As we just need the logp, rather than add a RV to the model, we need to call .dist()
            components = pm.Poisson.dist(mu=lam, shape=(2,))

            w = pm.Dirichlet('w', a=np.array([1, 1]))  # two mixture component weights.

            like = pm.Mixture('like', w=w, comp_dists=components, observed=data)

        # 2-Mixture Poisson using iterable of distributions.
        with pm.Model() as model:
            lam1 = pm.Exponential('lam1', lam=1)
            lam2 = pm.Exponential('lam2', lam=1)

            pois1 = pm.Poisson.dist(mu=lam1)
            pois2 = pm.Poisson.dist(mu=lam2)

            w = pm.Dirichlet('w', a=np.array([1, 1]))

            like = pm.Mixture('like', w=w, comp_dists = [pois1, pois2], observed=data)

        # npop-Mixture of multidimensional Gaussian
        npop = 5
        nd = (3, 4)
        with pm.Model() as model:
            mu = pm.Normal('mu', mu=np.arange(npop), sigma=1, shape=npop) # Each component has an independent mean

            w = pm.Dirichlet('w', a=np.ones(npop))

            components = pm.Normal.dist(mu=mu, sigma=1, shape=nd + (npop,))  # nd + (npop,) shaped multinomial

            like = pm.Mixture('like', w=w, comp_dists = components, observed=data, shape=nd)  # The resulting mixture is nd-shaped

        # Multidimensional Mixture as stacked independent mixtures
        with pm.Model() as model:
            mu = pm.Normal('mu', mu=np.arange(5), sigma=1, shape=5) # Each component has an independent mean

            w = pm.Dirichlet('w', a=np.ones(3, 5))  # w is a stack of 3 independent 5 component weight arrays

            components = pm.Normal.dist(mu=mu, sigma=1, shape=(3, 5))

            # The mixture is an array of 3 elements.
            # Each can be thought of as an independent scalar mixture of 5 components
            like = pm.Mixture('like', w=w, comp_dists = components, observed=data, shape=3)
    """
    rv_op = mixture

    @classmethod
    def dist(cls, w, comp_dists, *args, **kwargs):
        # comp_dists type checking
        if not (
            isinstance(comp_dists, Distribution)
            or (
                isinstance(comp_dists, Iterable)
                and all(isinstance(c, Distribution) for c in comp_dists)
            )
        ):
            raise TypeError(
                "Supplied Mixture comp_dists must be a "
                "Distribution or an iterable of "
                "Distributions. Got {} instead.".format(
                    type(comp_dists)
                    if not isinstance(comp_dists, Iterable)
                    else [type(c) for c in comp_dists]
                )
            )
        shape = kwargs.pop("shape", ())

        w = at.as_tensor_variable(w)

        defaults = kwargs.pop("defaults", [])

        if all_discrete(comp_dists):
            default_dtype = _conversion_map[aesara.config.floatX]
        else:
            default_dtype = aesara.config.floatX

            try:
                self.mean = (w * self._comp_means()).sum(axis=-1)

                if "mean" not in defaults:
                    defaults.append("mean")
            except AttributeError:
                pass
        dtype = kwargs.pop("dtype", default_dtype)

        try:
            if isinstance(comp_dists, Distribution):
                comp_mode_logps = comp_dists.logp(comp_dists.mode)
            else:
                comp_mode_logps = at.stack([cd.logp(cd.mode) for cd in comp_dists])

            mode_idx = at.argmax(at.log(w) + comp_mode_logps, axis=-1)
            self.mode = self._comp_modes()[mode_idx]

            if "mode" not in defaults:
                defaults.append("mode")
        except (AttributeError, ValueError, IndexError):
            pass

<<<<<<< HEAD
        return super().__dist__([w, comp_dists], *args, **kwargs)
=======
        return super().dist([w, comp_dists], *args, **kwargs)
>>>>>>> db666c37

    @property
    def comp_dists(self):
        return self._comp_dists

    @comp_dists.setter
    def comp_dists(self, comp_dists):
        self._comp_dists = comp_dists
        if isinstance(comp_dists, Distribution):
            self._comp_dist_shapes = to_tuple(comp_dists.shape)
            self._broadcast_shape = self._comp_dist_shapes
            self.comp_is_distribution = True
        else:
            # Now we check the comp_dists distribution shape, see what
            # the broadcast shape would be. This shape will be the dist_shape
            # used by generate samples (the shape of a single random sample)
            # from the mixture
            self._comp_dist_shapes = [to_tuple(d.shape) for d in comp_dists]
            # All component distributions must broadcast with each other
            try:
                self._broadcast_shape = np.broadcast(
                    *(np.empty(shape) for shape in self._comp_dist_shapes)
                ).shape
            except Exception:
                raise TypeError(
                    "Supplied comp_dists shapes do not broadcast "
                    "with each other. comp_dists shapes are: "
                    "{}".format(self._comp_dist_shapes)
                )

            # We wrap the _comp_dist.random by adding the kwarg raw_size_,
            # which will be the size attribute passed to _comp_samples.
            # _comp_samples then calls generate_samples, which may change the
            # size value to make it compatible with scipy.stats.*.rvs
            self._generators = []
            for comp_dist in comp_dists:
                generator = Mixture._comp_dist_random_wrapper(comp_dist.random)
                self._generators.append(generator)
            self.comp_is_distribution = False

    @staticmethod
    def _comp_dist_random_wrapper(random):
        """Wrap the comp_dists.random method to take the kwarg raw_size_ and
        use it's value to replace the size parameter. This is needed because
        generate_samples makes the size value compatible with the
        scipy.stats.*.rvs, where size has a different meaning than in the
        distributions' random methods.
        """

        def wrapped_random(*args, **kwargs):
            raw_size_ = kwargs.pop("raw_size_", None)
            # Distribution.random's signature is always (point=None, size=None)
            # so size could be the second arg or be given as a kwarg
            if len(args) > 1:
                args[1] = raw_size_
            else:
                kwargs["size"] = raw_size_
            return random(*args, **kwargs)

        return wrapped_random

    def _comp_logp(self, value):
        comp_dists = self.comp_dists

        if self.comp_is_distribution:
            # Value can be many things. It can be the self tensor, the mode
            # test point or it can be observed data. The latter case requires
            # careful handling of shape, as the observed's shape could look
            # like (repetitions,) + dist_shape, which does not include the last
            # mixture axis. For this reason, we try to eval the value.shape,
            # compare it with self.shape and shape_padright if we infer that
            # the value holds observed data
            try:
                val_shape = tuple(value.shape.eval())
            except AttributeError:
                val_shape = value.shape
            except aesara.graph.fg.MissingInputError:
                val_shape = None
            try:
                self_shape = tuple(self.shape)
            except AttributeError:
                # Happens in __init__ when computing self.logp(comp_modes)
                self_shape = None
            comp_shape = tuple(comp_dists.shape)
            ndim = value.ndim
            if val_shape is not None and not (
                (self_shape is not None and val_shape == self_shape) or val_shape == comp_shape
            ):
                # value is neither the test point nor the self tensor, it
                # is likely to hold observed values, so we must compute the
                # ndim discarding the dimensions that don't match
                # self_shape
                if self_shape and val_shape[-len(self_shape) :] == self_shape:
                    # value has observed values for the Mixture
                    ndim = len(self_shape)
                elif comp_shape and val_shape[-len(comp_shape) :] == comp_shape:
                    # value has observed for the Mixture components
                    ndim = len(comp_shape)
                else:
                    # We cannot infer what was passed, we handle this
                    # as was done in earlier versions of Mixture. We pad
                    # always if ndim is lower or equal to 1  (default
                    # legacy implementation)
                    if ndim <= 1:
                        ndim = len(comp_dists.shape) - 1
            else:
                # We reach this point if value does not hold observed data, so
                # we can use its ndim safely to determine shape padding, or it
                # holds something that we cannot infer, so we revert to using
                # the value's ndim for shape padding.
                # We will always pad a single dimension if ndim is lower or
                # equal to 1 (default legacy implementation)
                if ndim <= 1:
                    ndim = len(comp_dists.shape) - 1
            if ndim < len(comp_dists.shape):
                value_ = at.shape_padright(value, len(comp_dists.shape) - ndim)
            else:
                value_ = value
            return comp_dists.logp(value_)
        else:
            return at.squeeze(
                at.stack([comp_dist.logp(value) for comp_dist in comp_dists], axis=-1)
            )

    def _comp_means(self):
        try:
            return at.as_tensor_variable(self.comp_dists.mean)
        except AttributeError:
            return at.squeeze(at.stack([comp_dist.mean for comp_dist in self.comp_dists], axis=-1))

    def _comp_modes(self):
        try:
            return at.as_tensor_variable(self.comp_dists.mode)
        except AttributeError:
            return at.squeeze(at.stack([comp_dist.mode for comp_dist in self.comp_dists], axis=-1))

    def _comp_samples(self, point=None, size=None, comp_dist_shapes=None, broadcast_shape=None):
        # if self.comp_is_distribution:
        #     samples = self._comp_dists.random(point=point, size=size)
        # else:
        #     if comp_dist_shapes is None:
        #         comp_dist_shapes = self._comp_dist_shapes
        #     if broadcast_shape is None:
        #         broadcast_shape = self._sample_shape
        #     samples = []
        #     for dist_shape, generator in zip(comp_dist_shapes, self._generators):
        #         sample = generate_samples(
        #             generator=generator,
        #             dist_shape=dist_shape,
        #             broadcast_shape=broadcast_shape,
        #             point=point,
        #             size=size,
        #             not_broadcast_kwargs={"raw_size_": size},
        #         )
        #         samples.append(sample)
        #     samples = np.array(broadcast_distribution_samples(samples, size=size))
        #     # In the logp we assume the last axis holds the mixture components
        #     # so we move the axis to the last dimension
        #     samples = np.moveaxis(samples, 0, -1)
        # return samples.astype(self.dtype)
        pass

    def infer_comp_dist_shapes(self, point=None):
        """Try to infer the shapes of the component distributions,
        `comp_dists`, and how they should broadcast together.
        The behavior is slightly different if `comp_dists` is a `Distribution`
        as compared to when it is a list of `Distribution`s. When it is a list
        the following procedure is repeated for each element in the list:
        1. Look up the `comp_dists.shape`
        2. If it is not empty, use it as `comp_dist_shape`
        3. If it is an empty tuple, a single random sample is drawn by calling
        `comp_dists.random(point=point, size=None)`, and the returned
        test_sample's shape is used as the inferred `comp_dists.shape`

        Parameters
        ----------
        point: None or dict (optional)
            Dictionary that maps rv names to values, to supply to
            `self.comp_dists.random`

        Returns
        -------
        comp_dist_shapes: shape tuple or list of shape tuples.
            If `comp_dists` is a `Distribution`, it is a shape tuple of the
            inferred distribution shape.
            If `comp_dists` is a list of `Distribution`s, it is a list of
            shape tuples inferred for each element in `comp_dists`
        broadcast_shape: shape tuple
            The shape that results from broadcasting all component's shapes
            together.
        """
        # if self.comp_is_distribution:
        #     if len(self._comp_dist_shapes) > 0:
        #         comp_dist_shapes = self._comp_dist_shapes
        #     else:
        #         # Happens when the distribution is a scalar or when it was not
        #         # given a shape. In these cases we try to draw a single value
        #         # to check its shape, we use the provided point dictionary
        #         # hoping that it can circumvent the Flat and HalfFlat
        #         # undrawable distributions.
        #         with _DrawValuesContextBlocker():
        #             test_sample = self._comp_dists.random(point=point, size=None)
        #             comp_dist_shapes = test_sample.shape
        #     broadcast_shape = comp_dist_shapes
        # else:
        #     # Now we check the comp_dists distribution shape, see what
        #     # the broadcast shape would be. This shape will be the dist_shape
        #     # used by generate samples (the shape of a single random sample)
        #     # from the mixture
        #     comp_dist_shapes = []
        #     for dist_shape, comp_dist in zip(self._comp_dist_shapes, self._comp_dists):
        #         if dist_shape == tuple():
        #             # Happens when the distribution is a scalar or when it was
        #             # not given a shape. In these cases we try to draw a single
        #             # value to check its shape, we use the provided point
        #             # dictionary hoping that it can circumvent the Flat and
        #             # HalfFlat undrawable distributions.
        #             with _DrawValuesContextBlocker():
        #                 test_sample = comp_dist.random(point=point, size=None)
        #                 dist_shape = test_sample.shape
        #         comp_dist_shapes.append(dist_shape)
        #     # All component distributions must broadcast with each other
        #     try:
        #         broadcast_shape = np.broadcast(
        #             *[np.empty(shape) for shape in comp_dist_shapes]
        #         ).shape
        #     except Exception:
        #         raise TypeError(
        #             "Inferred comp_dist shapes do not broadcast "
        #             "with each other. comp_dists inferred shapes "
        #             "are: {}".format(comp_dist_shapes)
        #         )
        # return comp_dist_shapes, broadcast_shape

    def logp(value: Union[float, np.ndarray, TensorVariable]):
        """
        Calculate log-probability of defined Mixture distribution at specified value.

        Parameters
        ----------
        value: numeric
            Value(s) for which log-probability is calculated. If the log probabilities for multiple
            values are desired the values must be provided in a numpy array or Aesara tensor

        Returns
        -------
        TensorVariable
        """
        w = self.w

        return bound(
            logsumexp(at.log(w) + self._comp_logp(value), axis=-1, keepdims=False),
            w >= 0,
            w <= 1,
            at.allclose(w.sum(axis=-1), 1),
            broadcast_conditions=False,
        )

    def _distr_parameters_for_repr(self):
        return []


class NormalMixture(Mixture):
    R"""
    Normal mixture log-likelihood

    .. math::

        f(x \mid w, \mu, \sigma^2) = \sum_{i = 1}^n w_i N(x \mid \mu_i, \sigma^2_i)

    ========  =======================================
    Support   :math:`x \in \mathbb{R}`
    Mean      :math:`\sum_{i = 1}^n w_i \mu_i`
    Variance  :math:`\sum_{i = 1}^n w_i^2 \sigma^2_i`
    ========  =======================================

    Parameters
    ----------
    w: array of floats
        w >= 0 and w <= 1
        the mixture weights
    mu: array of floats
        the component means
    sigma: array of floats
        the component standard deviations
    tau: array of floats
        the component precisions
    comp_shape: shape of the Normal component
        notice that it should be different than the shape
        of the mixture distribution, with one axis being
        the number of components.

    Notes
    -----
    You only have to pass in sigma or tau, but not both.

    Examples
    --------
    .. code-block:: python

        n_components = 3

        with pm.Model() as gauss_mix:
            μ = pm.Normal(
                "μ",
                data.mean(),
                10,
                shape=n_components,
                transform=pm.transforms.ordered,
                initval=[1, 2, 3],
            )
            σ = pm.HalfNormal("σ", 10, shape=n_components)
            weights = pm.Dirichlet("w", np.ones(n_components))

            pm.NormalMixture("y", w=weights, mu=μ, sigma=σ, observed=data)
    """

    @classmethod
<<<<<<< HEAD
    def dist(w, mu, sigma=None, tau=None, sd=None, comp_shape=(), *args, **kwargs):
=======
    def dist(cls, w, mu, sigma=None, tau=None, sd=None, comp_shape=(), *args, **kwargs):
>>>>>>> db666c37
        if sd is not None:
            sigma = sd
        _, sigma = get_tau_sigma(tau=tau, sigma=sigma)

        self.mu = mu = at.as_tensor_variable(mu)
        self.sigma = self.sd = sigma = at.as_tensor_variable(sigma)

        super().dist([w, Normal.dist(mu, sigma=sigma, shape=comp_shape)], *args, **kwargs)

    def _distr_parameters_for_repr(self):
        return ["w", "mu", "sigma"]


class MixtureSameFamily(Distribution):
    R"""
    Mixture Same Family log-likelihood
    This distribution handles mixtures of multivariate distributions in a vectorized
    manner. It is used over Mixture distribution when the mixture components are not
    present on the last axis of components' distribution.

    .. math::f(x \mid w, \theta) = \sum_{i = 1}^n w_i f_i(x \mid \theta_i)\textrm{ Along mixture\_axis}

    ========  ============================================
    Support   :math:`\textrm{support}(f)`
    Mean      :math:`w\mu`
    ========  ============================================

    Parameters
    ----------
    w: array of floats
        w >= 0 and w <= 1
        the mixture weights
    comp_dists: PyMC3 distribution (e.g. `pm.Multinomial.dist(...)`)
        The `comp_dists` can be scalar or multidimensional distribution.
        Assuming its shape to be - (i_0, ..., i_n, mixture_axis, i_n+1, ..., i_N),
        the `mixture_axis` is consumed resulting in the shape of mixture as -
        (i_0, ..., i_n, i_n+1, ..., i_N).
    mixture_axis: int, default = -1
        Axis representing the mixture components to be reduced in the mixture.

    Notes
    -----
    The default behaviour resembles Mixture distribution wherein the last axis of component
    distribution is reduced.
    """

    @classmethod
    def __dist__(w, comp_dists, mixture_axis=-1, *args, **kwargs):
        self.w = at.as_tensor_variable(w)
        if not isinstance(comp_dists, Distribution):
            raise TypeError(
                "The MixtureSameFamily distribution only accepts Distribution "
                f"instances as its components. Got {type(comp_dists)} instead."
            )
        self.comp_dists = comp_dists
        if mixture_axis < 0:
            mixture_axis = len(comp_dists.shape) + mixture_axis
            if mixture_axis < 0:
                raise ValueError(
                    "`mixture_axis` is supposed to be in shape of components' distribution. "
                    f"Got {mixture_axis + len(comp_dists.shape)} axis instead out of the bounds."
                )
        comp_shape = to_tuple(comp_dists.shape)
        self.shape = comp_shape[:mixture_axis] + comp_shape[mixture_axis + 1 :]
        self.mixture_axis = mixture_axis
        kwargs.setdefault("dtype", self.comp_dists.dtype)

        # Compute the mode so we don't always have to pass a initval
        defaults = kwargs.pop("defaults", [])
        event_shape = self.comp_dists.shape[mixture_axis + 1 :]
        _w = at.shape_padleft(
            at.shape_padright(w, len(event_shape)),
            len(self.comp_dists.shape) - w.ndim - len(event_shape),
        )
        mode = take_along_axis(
            self.comp_dists.mode,
            at.argmax(_w, keepdims=True),
            axis=mixture_axis,
        )
        self.mode = mode[(..., 0) + (slice(None),) * len(event_shape)]

        if not all_discrete(comp_dists):
            mean = at.as_tensor_variable(self.comp_dists.mean)
            self.mean = (_w * mean).sum(axis=mixture_axis)
            if "mean" not in defaults:
                defaults.append("mean")
        defaults.append("mode")

        super().dist([w, comp_dists], defaults=defaults, *args, **kwargs)

    def logp(value):
        """
        Calculate log-probability of defined ``MixtureSameFamily`` distribution at specified value.

        Parameters
        ----------
        value : numeric
            Value(s) for which log-probability is calculated. If the log probabilities for multiple
            values are desired the values must be provided in a numpy array or Aesara tensor

        Returns
        -------
        TensorVariable
        """

        comp_dists = self.comp_dists
        w = self.w
        mixture_axis = self.mixture_axis

        event_shape = comp_dists.shape[mixture_axis + 1 :]

        # To be able to broadcast the comp_dists.logp with w and value
        # We first have to pad the shape of w to the right with ones
        # so that it can broadcast with the event_shape.

        w = at.shape_padright(w, len(event_shape))

        # Second, we have to add the mixture_axis to the value tensor
        # To insert the mixture axis at the correct location, we use the
        # negative number index. This way, we can also handle situations
        # in which, value is an observed value with more batch dimensions
        # than the ones present in the comp_dists.
        comp_dists_ndim = len(comp_dists.shape)

        value = at.shape_padaxis(value, axis=mixture_axis - comp_dists_ndim)

        comp_logp = comp_dists.logp(value)
        return bound(
            logsumexp(at.log(w) + comp_logp, axis=mixture_axis, keepdims=False),
            w >= 0,
            w <= 1,
            at.allclose(w.sum(axis=mixture_axis - comp_dists_ndim), 1),
            broadcast_conditions=False,
        )

    def _distr_parameters_for_repr(self):
        return []<|MERGE_RESOLUTION|>--- conflicted
+++ resolved
@@ -193,11 +193,7 @@
         except (AttributeError, ValueError, IndexError):
             pass
 
-<<<<<<< HEAD
-        return super().__dist__([w, comp_dists], *args, **kwargs)
-=======
         return super().dist([w, comp_dists], *args, **kwargs)
->>>>>>> db666c37
 
     @property
     def comp_dists(self):
@@ -516,11 +512,7 @@
     """
 
     @classmethod
-<<<<<<< HEAD
-    def dist(w, mu, sigma=None, tau=None, sd=None, comp_shape=(), *args, **kwargs):
-=======
     def dist(cls, w, mu, sigma=None, tau=None, sd=None, comp_shape=(), *args, **kwargs):
->>>>>>> db666c37
         if sd is not None:
             sigma = sd
         _, sigma = get_tau_sigma(tau=tau, sigma=sigma)
