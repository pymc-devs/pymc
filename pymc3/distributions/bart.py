#   Copyright 2020 The PyMC Developers
#
#   Licensed under the Apache License, Version 2.0 (the "License");
#   you may not use this file except in compliance with the License.
#   You may obtain a copy of the License at
#
#       http://www.apache.org/licenses/LICENSE-2.0
#
#   Unless required by applicable law or agreed to in writing, software
#   distributed under the License is distributed on an "AS IS" BASIS,
#   WITHOUT WARRANTIES OR CONDITIONS OF ANY KIND, either express or implied.
#   See the License for the specific language governing permissions and
#   limitations under the License.

import numpy as np
<<<<<<< HEAD
from pandas import DataFrame, Series
from scipy.stats import multinomial
=======

>>>>>>> 218dd4a8
from .distribution import NoDistribution
from .tree import LeafNode, SplitNode, Tree

__all__ = ["BART"]


class BaseBART(NoDistribution):
    def __init__(self, X, Y, m=200, alpha=0.25, split_prior=None, *args, **kwargs):

        self.X, self.Y, self.missing_data = self.preprocess_XY(X, Y)

        super().__init__(shape=X.shape[0], dtype="float64", testval=0, *args, **kwargs)

        if self.X.ndim != 2:
            raise ValueError("The design matrix X must have two dimensions")

        if self.Y.ndim != 1:
            raise ValueError("The response matrix Y must have one dimension")
        if self.X.shape[0] != self.Y.shape[0]:
            raise ValueError(
                "The design matrix X and the response matrix Y must have the same number of elements"
            )
        if not isinstance(m, int):
            raise ValueError("The number of trees m type must be int")
        if m < 1:
            raise ValueError("The number of trees m must be greater than zero")

        if alpha <= 0 or 1 <= alpha:
            raise ValueError(
                "The value for the alpha parameter for the tree structure "
                "must be in the interval (0, 1)"
            )

        self.num_observations = X.shape[0]
        self.num_variates = X.shape[1]
        self.available_predictors = list(range(self.num_variates))
        self.ssv = sample_splitting_variable(split_prior, self.num_variates)
        self.m = m
        self.alpha = alpha
        self.trees = self.init_list_of_trees()
        self.all_trees = []
        self.mean = fast_mean()
        self.prior_prob_leaf_node = compute_prior_probability(alpha)

    def preprocess_XY(self, X, Y):
        if isinstance(Y, (Series, DataFrame)):
            Y = Y.values
        if isinstance(X, (Series, DataFrame)):
            X = X.values
        missing_data = np.any(np.isnan(X))
        X = np.random.normal(X, np.std(X, 0) / 100)
        return X, Y, missing_data

    def init_list_of_trees(self):
        initial_value_leaf_nodes = self.Y.mean() / self.m
        initial_idx_data_points_leaf_nodes = np.array(range(self.num_observations), dtype="int32")
        list_of_trees = []
        for i in range(self.m):
            new_tree = Tree.init_tree(
                tree_id=i,
                leaf_node_value=initial_value_leaf_nodes,
                idx_data_points=initial_idx_data_points_leaf_nodes,
            )
            list_of_trees.append(new_tree)
        # Diff trick to speed computation of residuals. From Section 3.1 of Kapelner, A and Bleich, J.
        # bartMachine: A Powerful Tool for Machine Learning in R. ArXiv e-prints, 2013
        # The sum_trees_output will contain the sum of the predicted output for all trees.
        # When R_j is needed we subtract the current predicted output for tree T_j.
        self.sum_trees_output = np.full_like(self.Y, self.Y.mean())

        return list_of_trees

    def __iter__(self):
        return iter(self.trees)

    def __repr_latex(self):
        raise NotImplementedError

    def get_available_splitting_rules(self, idx_data_points_split_node, idx_split_variable):
        x_j = self.X[idx_data_points_split_node, idx_split_variable]
        if self.missing_data:
            x_j = x_j[~np.isnan(x_j)]
        values = np.unique(x_j)
        # The last value is never available as it would leave the right subtree empty.
        return values[:-1]

    def grow_tree(self, tree, index_leaf_node):
        current_node = tree.get_node(index_leaf_node)

        index_selected_predictor = self.ssv.rvs()
        selected_predictor = self.available_predictors[index_selected_predictor]
        available_splitting_rules = self.get_available_splitting_rules(
            current_node.idx_data_points, selected_predictor
        )
        # This can be unsuccessful when there are not available splitting rules
        if available_splitting_rules.size == 0:
            return False, None

        index_selected_splitting_rule = discrete_uniform_sampler(len(available_splitting_rules))
        selected_splitting_rule = available_splitting_rules[index_selected_splitting_rule]
        new_split_node = SplitNode(
            index=index_leaf_node,
            idx_split_variable=selected_predictor,
            split_value=selected_splitting_rule,
        )

        left_node_idx_data_points, right_node_idx_data_points = self.get_new_idx_data_points(
            new_split_node, current_node.idx_data_points
        )

        left_node_value = self.draw_leaf_value(left_node_idx_data_points)
        right_node_value = self.draw_leaf_value(right_node_idx_data_points)

        new_left_node = LeafNode(
            index=current_node.get_idx_left_child(),
            value=left_node_value,
            idx_data_points=left_node_idx_data_points,
        )
        new_right_node = LeafNode(
            index=current_node.get_idx_right_child(),
            value=right_node_value,
            idx_data_points=right_node_idx_data_points,
        )
        tree.grow_tree(index_leaf_node, new_split_node, new_left_node, new_right_node)

        return True, index_selected_predictor

    def get_new_idx_data_points(self, current_split_node, idx_data_points):
        idx_split_variable = current_split_node.idx_split_variable
        split_value = current_split_node.split_value

        left_idx = self.X[idx_data_points, idx_split_variable] <= split_value
        left_node_idx_data_points = idx_data_points[left_idx]
        right_node_idx_data_points = idx_data_points[~left_idx]

        return left_node_idx_data_points, right_node_idx_data_points

    def get_residuals(self):
        """Compute the residuals."""
        R_j = self.Y - self.sum_trees_output
        return R_j

    def get_residuals_loo(self, tree):
        """Compute the residuals without leaving the passed tree out."""
        R_j = self.Y - (self.sum_trees_output - tree.predict_output(self.num_observations))
        return R_j

    def draw_leaf_value(self, idx_data_points):
        """ Draw the residual mean."""
        R_j = self.get_residuals()[idx_data_points]
        draw = self.mean(R_j)
        return draw

    def predict(self, X_new):
        """Compute out of sample predictions evaluated at X_new"""
        trees = self.all_trees
        num_observations = X_new.shape[0]
        pred = np.zeros((len(trees), num_observations))
        for draw, trees_to_sum in enumerate(trees):
            new_Y = np.zeros(X_new.shape[0])
            for tree in trees_to_sum:
                new_Y += [tree.predict_out_of_sample(x) for x in X_new]
            pred[draw] = new_Y
        return pred


def compute_prior_probability(alpha):
    """
    Calculate the probability of the node being a LeafNode (1 - p(being SplitNode)).
    Taken from equation 19 in [Rockova2018].

    Parameters
    ----------
    alpha : float

    Returns
    -------
    list with probabilities for leaf nodes

    References
    ----------
    .. [Rockova2018] Veronika Rockova, Enakshi Saha (2018). On the theory of BART.
    arXiv, `link <https://arxiv.org/abs/1810.00787>`__
    """
    prior_leaf_prob = [0]
    depth = 1
    while prior_leaf_prob[-1] < 1:
        prior_leaf_prob.append(1 - alpha ** depth)
        depth += 1
    return prior_leaf_prob


def fast_mean():
    """If available use Numba to speed up the computation of the mean."""
    try:
        from numba import jit
    except ImportError:
        return np.mean

    @jit
    def mean(a):
        count = a.shape[0]
        suma = 0
        for i in range(count):
            suma += a[i]
        return suma / count

    return mean


def discrete_uniform_sampler(upper_value):
    """Draw from the uniform distribution with bounds [0, upper_value)."""
    return int(np.random.random() * upper_value)


class sample_splitting_variable:
    def __init__(self, prior, num_variates):
        self.prior = prior
        self.num_variates = num_variates

        if self.prior is not None:
            self.prior = np.asarray(self.prior)
            self.prior = self.prior / self.prior.sum()
            if self.prior.size != self.num_variates:
                raise ValueError(
                    f"The size of split_prior ({self.prior.size}) should be the "
                    f"same as the number of covariates ({self.num_variates})"
                )
            self.enu = list(enumerate(np.cumsum(self.prior)))

    def rvs(self):
        if self.prior is None:
            return int(np.random.random() * self.num_variates)
        else:
            r = np.random.random()
            for i, v in self.enu:
                if r <= v:
                    return i


class BART(BaseBART):
    """
    BART distribution.

    Distribution representing a sum over trees

    Parameters
    ----------
    X : array-like
        The design matrix.
    Y : array-like
        The response vector.
    m : int
        Number of trees
    alpha : float
        Control the prior probability over the depth of the trees. Must be in the interval (0, 1),
        altought it is recomenned to be in the interval (0, 0.5].
    split_prior : array-like
        Each element of split_prior should be in the [0, 1] interval and the elements should sum
        to 1. Otherwise they will be normalized.
        Defaults to None, all variable have the same a prior probability
    """

    def __init__(self, X, Y, m=200, alpha=0.25, split_prior=None):
        super().__init__(X, Y, m, alpha, split_prior)

    def _str_repr(self, name=None, dist=None, formatting="plain"):
        if dist is None:
            dist = self
        X = (type(self.X),)
        Y = (type(self.Y),)
        alpha = self.alpha
        m = self.m

        if "latex" in formatting:
            return f"$\\text{{{name}}} \\sim  \\text{{BART}}(\\text{{alpha = }}\\text{{{alpha}}}, \\text{{m = }}\\text{{{m}}})$"
        else:
            return f"{name} ~ BART(alpha = {alpha}, m = {m})"<|MERGE_RESOLUTION|>--- conflicted
+++ resolved
@@ -13,12 +13,8 @@
 #   limitations under the License.
 
 import numpy as np
-<<<<<<< HEAD
 from pandas import DataFrame, Series
 from scipy.stats import multinomial
-=======
-
->>>>>>> 218dd4a8
 from .distribution import NoDistribution
 from .tree import LeafNode, SplitNode, Tree
 
