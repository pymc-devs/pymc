--- conflicted
+++ resolved
@@ -1,6 +1,3 @@
-<<<<<<< HEAD
-import warnings
-=======
 #   Copyright 2020 The PyMC Developers
 #
 #   Licensed under the Apache License, Version 2.0 (the "License");
@@ -14,7 +11,6 @@
 #   WITHOUT WARRANTIES OR CONDITIONS OF ANY KIND, either express or implied.
 #   See the License for the specific language governing permissions and
 #   limitations under the License.
->>>>>>> ba77d850
 
 import theano
 import theano.tensor as tt
@@ -511,11 +507,6 @@
 
     name = "stickbreaking"
 
-    def __init__(self, eps=None):
-        if eps is not None:
-            warnings.warn("The argument `eps` is depricated and will not be used.",
-                          DeprecationWarning)
-
     def forward(self, x_):
         x = x_.T
         n = x.shape[0]
