# coding: utf-8
"""
pymc3.distributions

A collection of common probability distributions for stochastic
nodes in PyMC.

"""
from __future__ import division

import numpy as np
import theano.tensor as tt
from theano.scan_module import until
from theano import scan, shared, Constant
from scipy import stats
import warnings

from pymc3.theanof import floatX
from . import transforms

<<<<<<< HEAD
from .dist_math import (
    alltrue_elemwise, betaln, bound, gammaln, i0, i1, logpow, normallogcdf,
    std_cdf, zvalue
)
=======
from .dist_math import (bound, logpow, gammaln, betaln, std_cdf, i0, i1,
                        alltrue_elemwise)
>>>>>>> 269766b6
from .distribution import Continuous, draw_values, generate_samples, Bound

__all__ = ['Uniform', 'Flat', 'Normal', 'Beta', 'Exponential', 'Laplace',
           'StudentT', 'Cauchy', 'HalfCauchy', 'Gamma', 'Weibull',
           'HalfStudentT', 'StudentTpos', 'Lognormal', 'ChiSquared',
           'HalfNormal', 'Wald', 'Pareto', 'InverseGamma', 'ExGaussian',
           'VonMises', 'SkewNormal']


class PositiveContinuous(Continuous):
    """Base class for positive continuous distributions"""

    def __init__(self, transform=transforms.log, *args, **kwargs):
        super(PositiveContinuous, self).__init__(
            transform=transform, *args, **kwargs)


class UnitContinuous(Continuous):
    """Base class for continuous distributions on [0,1]"""

    def __init__(self, transform=transforms.logodds, *args, **kwargs):
        super(UnitContinuous, self).__init__(
            transform=transform, *args, **kwargs)

def assert_negative_support(var, label, distname, value=-1e-6):
    # Checks for evidence of positive support for a variable
    if var is None:
        return
    try:
        # Transformed distribution
        support = np.isfinite(var.transformed.distribution.dist
                                .logp(value).tag.test_value)
    except AttributeError:
        try:
            # Untransformed distribution
            support = np.isfinite(var.distribution.logp(value).tag.test_value)
        except AttributeError:
            # Otherwise no direct evidence of non-positive support
            support = False

    if np.any(support):
        msg = "The variable specified for {0} has negative support for {1}, ".format(label, distname)
        msg += "likely making it unsuitable for this parameter."
        warnings.warn(msg)


def get_tau_sd(tau=None, sd=None):
    """
    Find precision and standard deviation

    .. math::
        \tau = \frac{1}{\sigma^2}

    Parameters
    ----------
    tau : array-like, optional
    sd : array-like, optional

    Results
    -------
    Returns tuple (tau, sd)

    Notes
    -----
    If neither tau nor sd is provided, returns (1., 1.)
    """
    if tau is None:
        if sd is None:
            sd = 1.
            tau = 1.
        else:
            tau = sd**-2.

    else:
        if sd is not None:
            raise ValueError("Can't pass both tau and sd")
        else:
            sd = tau**-.5

    # cast tau and sd to float in a way that works for both np.arrays
    # and pure python
    tau = 1. * tau
    sd = 1. * sd

    return (floatX(tau), floatX(sd))


class Uniform(Continuous):
    R"""
    Continuous uniform log-likelihood.

    .. math::

       f(x \mid lower, upper) = \frac{1}{upper-lower}

    ========  =====================================
    Support   :math:`x \in [lower, upper]`
    Mean      :math:`\dfrac{lower + upper}{2}`
    Variance  :math:`\dfrac{(upper - lower)^2}{12}`
    ========  =====================================

    Parameters
    ----------
    lower : float
        Lower limit.
    upper : float
        Upper limit.
    """

    def __init__(self, lower=0, upper=1, transform='interval',
                 *args, **kwargs):
        if transform == 'interval':
            transform = transforms.interval(lower, upper)
        super(Uniform, self).__init__(transform=transform, *args, **kwargs)

        self.lower = lower = tt.as_tensor_variable(lower)
        self.upper = upper = tt.as_tensor_variable(upper)
        self.mean = (upper + lower) / 2.
        self.median = self.mean


    def random(self, point=None, size=None, repeat=None):
        lower, upper = draw_values([self.lower, self.upper],
                                   point=point)
        return generate_samples(stats.uniform.rvs, loc=lower,
                                scale=upper - lower,
                                dist_shape=self.shape,
                                size=size)

    def logp(self, value):
        lower = self.lower
        upper = self.upper
        return bound(-tt.log(upper - lower),
                     value >= lower, value <= upper)

    def logcdf(self, value):
        return tt.switch(
            tt.or_(tt.lt(value, self.lower), tt.gt(value, self.upper)),
            -np.inf,
            tt.switch(
                tt.eq(value, self.upper),
                0,
                tt.log((value - self.lower)) -
                tt.log((self.upper - self.lower))
            )
        )


class Flat(Continuous):
    """
    Uninformative log-likelihood that returns 0 regardless of
    the passed value.
    """

    def __init__(self, *args, **kwargs):
        super(Flat, self).__init__(*args, **kwargs)
        self.median = 0

    def random(self, point=None, size=None, repeat=None):
        raise ValueError('Cannot sample from Flat distribution')

    def logp(self, value):
        return tt.zeros_like(value)

    def logcdf(self, value):
        return tt.switch(
            tt.eq(value, -np.inf),
            -np.inf,
            tt.switch(
                tt.eq(value, np.inf),
                0,
                tt.log(0.5)
            )
        )


class Normal(Continuous):
    R"""
    Univariate normal log-likelihood.

    .. math::

       f(x \mid \mu, \tau) =
           \sqrt{\frac{\tau}{2\pi}}
           \exp\left\{ -\frac{\tau}{2} (x-\mu)^2 \right\}

    ========  ==========================================
    Support   :math:`x \in \mathbb{R}`
    Mean      :math:`\mu`
    Variance  :math:`\dfrac{1}{\tau}` or :math:`\sigma^2`
    ========  ==========================================

    Normal distribution can be parameterized either in terms of precision
    or standard deviation. The link between the two parametrizations is
    given by

    .. math::

       \tau = \dfrac{1}{\sigma^2}

    Parameters
    ----------
    mu : float
        Mean.
    sd : float
        Standard deviation (sd > 0).
    tau : float
        Precision (tau > 0).
    """

    def __init__(self, mu=0, sd=None, tau=None, **kwargs):
        tau, sd = get_tau_sd(tau=tau, sd=sd)
        self.sd = tt.as_tensor_variable(sd)
        self.tau = tt.as_tensor_variable(tau)

        self.mean = self.median = self.mode = self.mu = mu = tt.as_tensor_variable(mu)
        self.variance = 1. / self.tau

        assert_negative_support(sd, 'sd', 'Normal')
        assert_negative_support(tau, 'tau', 'Normal')

        super(Normal, self).__init__(**kwargs)

    def random(self, point=None, size=None, repeat=None):
        mu, tau, _ = draw_values([self.mu, self.tau, self.sd],
                                 point=point)
        return generate_samples(stats.norm.rvs, loc=mu, scale=tau**-0.5,
                                dist_shape=self.shape,
                                size=size)

    def logp(self, value):
        sd = self.sd
        tau = self.tau
        mu = self.mu

        return bound((-tau * (value - mu)**2 + tt.log(tau / np.pi / 2.)) / 2.,
                     sd > 0)

    def logcdf(self, value):
        return normallogcdf(value, mu=self.mu, sd=self.sd)


class HalfNormal(PositiveContinuous):
    R"""
    Half-normal log-likelihood.

    .. math::

       f(x \mid \tau) =
           \sqrt{\frac{2\tau}{\pi}}
           \exp\left\{ {\frac{-x^2 \tau}{2}}\right\}

    ========  ==========================================
    Support   :math:`x \in [0, \infty)`
    Mean      :math:`0`
    Variance  :math:`\dfrac{1}{\tau}` or :math:`\sigma^2`
    ========  ==========================================

    Parameters
    ----------
    sd : float
        Standard deviation (sd > 0).
    tau : float
        Precision (tau > 0).
    """

    def __init__(self, sd=None, tau=None, *args, **kwargs):
        super(HalfNormal, self).__init__(*args, **kwargs)
        tau, sd = get_tau_sd(tau=tau, sd=sd)

        self.sd = sd = tt.as_tensor_variable(sd)
        self.tau = tau = tt.as_tensor_variable(tau)

        self.mean = tt.sqrt(2 / (np.pi * self.tau))
        self.variance = (1. - 2 / np.pi) / self.tau

        assert_negative_support(tau, 'tau', 'HalfNormal')
        assert_negative_support(sd, 'sd', 'HalfNormal')

    def random(self, point=None, size=None, repeat=None):
        sd = draw_values([self.sd], point=point)
        return generate_samples(stats.halfnorm.rvs, loc=0., scale=sd,
                                dist_shape=self.shape,
                                size=size)

    def logp(self, value):
        tau = self.tau
        sd = self.sd
        return bound(-0.5 * tau * value**2 + 0.5 * tt.log(tau * 2. / np.pi),
                     value >= 0,
                     tau > 0, sd > 0)

    def logcdf(self, value):
        sd = self.sd
        z = zvalue(value, mu=0, sd=sd)
        return tt.switch(
            tt.lt(z, -1.0),
            tt.log(tt.erfcx(-z / tt.sqrt(2.))) - tt.sqr(z),
            tt.log1p(-tt.erfc(z / tt.sqrt(2.)))
        )


class Wald(PositiveContinuous):
    R"""
    Wald log-likelihood.

    .. math::

       f(x \mid \mu, \lambda) =
           \left(\frac{\lambda}{2\pi)}\right)^{1/2} x^{-3/2}
           \exp\left\{
               -\frac{\lambda}{2x}\left(\frac{x-\mu}{\mu}\right)^2
           \right\}

    ========  =============================
    Support   :math:`x \in (0, \infty)`
    Mean      :math:`\mu`
    Variance  :math:`\dfrac{\mu^3}{\lambda}`
    ========  =============================

    Wald distribution can be parameterized either in terms of lam or phi.
    The link between the two parametrizations is given by

    .. math::

       \phi = \dfrac{\lambda}{\mu}

    Parameters
    ----------
    mu : float, optional
        Mean of the distribution (mu > 0).
    lam : float, optional
        Relative precision (lam > 0).
    phi : float, optional
        Alternative shape parameter (phi > 0).
    alpha : float, optional
        Shift/location parameter (alpha >= 0).

    Notes
    -----
    To instantiate the distribution specify any of the following

    - only mu (in this case lam will be 1)
    - mu and lam
    - mu and phi
    - lam and phi

    References
    ----------
    .. [Tweedie1957] Tweedie, M. C. K. (1957).
       Statistical Properties of Inverse Gaussian Distributions I.
       The Annals of Mathematical Statistics, Vol. 28, No. 2, pp. 362-377

    .. [Michael1976] Michael, J. R., Schucany, W. R. and Hass, R. W. (1976).
        Generating Random Variates Using Transformations with Multiple Roots.
        The American Statistician, Vol. 30, No. 2, pp. 88-90

    .. [Giner2016] Göknur Giner, Gordon K. Smyth (2016)
       statmod: Probability Calculations for the Inverse Gaussian Distribution
    """

    def __init__(self, mu=None, lam=None, phi=None, alpha=0., *args, **kwargs):
        super(Wald, self).__init__(*args, **kwargs)
        mu, lam, phi = self.get_mu_lam_phi(mu, lam, phi)
        self.alpha = alpha = tt.as_tensor_variable(alpha)
        self.mu = mu = tt.as_tensor_variable(mu)
        self.lam = lam = tt.as_tensor_variable(lam)
        self.phi = phi = tt.as_tensor_variable(phi)

        self.mean = self.mu + self.alpha
        self.mode = self.mu * (tt.sqrt(1. + (1.5 * self.mu / self.lam)**2)
                               - 1.5 * self.mu / self.lam) + self.alpha
        self.variance = (self.mu**3) / self.lam

        assert_negative_support(phi, 'phi', 'Wald')
        assert_negative_support(mu, 'mu', 'Wald')
        assert_negative_support(lam, 'lam', 'Wald')

    def get_mu_lam_phi(self, mu, lam, phi):
        if mu is None:
            if lam is not None and phi is not None:
                return lam / phi, lam, phi
        else:
            if lam is None:
                if phi is None:
                    return mu, 1., 1. / mu
                else:
                    return mu, mu * phi, phi
            else:
                if phi is None:
                    return mu, lam, lam / mu

        raise ValueError('Wald distribution must specify either mu only, '
                         'mu and lam, mu and phi, or lam and phi.')

    def _random(self, mu, lam, alpha, size=None):
        v = np.random.normal(size=size)**2
        value = (mu + (mu**2) * v / (2. * lam) - mu / (2. * lam)
                 * np.sqrt(4. * mu * lam * v + (mu * v)**2))
        z = np.random.uniform(size=size)
        i = np.floor(z - mu / (mu + value)) * 2 + 1
        value = (value**-i) * (mu**(i + 1))
        return value + alpha

    def random(self, point=None, size=None, repeat=None):
        mu, lam, alpha = draw_values([self.mu, self.lam, self.alpha],
                                     point=point)
        return generate_samples(self._random,
                                mu, lam, alpha,
                                dist_shape=self.shape,
                                size=size)

    def logp(self, value):
        mu = self.mu
        lam = self.lam
        alpha = self.alpha
        # value *must* be iid. Otherwise this is wrong.
        return bound(logpow(lam / (2. * np.pi), 0.5)
                     - logpow(value - alpha, 1.5)
                     - (0.5 * lam / (value - alpha)
                        * ((value - alpha - mu) / mu)**2),
                     # XXX these two are redundant. Please, check.
                     value > 0, value - alpha > 0,
                     mu > 0, lam > 0, alpha >= 0)

    def logcdf(self, value):
        # Distribution parameters
        mu = self.mu
        lam = self.lam
        alpha = self.alpha

        value -= alpha
        q = value / mu
        l = lam * mu
        r = tt.sqrt(value * lam)

        a = normallogcdf((q - 1.)/r)
        b = 2./l + normallogcdf(-(q + 1.)/r)
        return tt.switch(
            (
                # Left limit
                tt.lt(value, 0) |
                (tt.eq(value, 0) & tt.gt(mu, 0) & tt.lt(lam, np.inf)) |
                (tt.lt(value, mu) & tt.eq(lam, 0))
            ),
            -np.inf,
            tt.switch(
                (
                    # Right limit
                    tt.eq(value, np.inf) |
                    (tt.eq(lam, 0) & tt.gt(value, mu)) |
                    (tt.gt(value, 0) & tt.eq(lam, np.inf)) |
                    # Degenerate distribution
                    (
                        tt.lt(mu, np.inf) &
                        tt.eq(mu, value) &
                        tt.eq(lam, 0)
                    ) |
                    (tt.eq(value, 0) & tt.eq(lam, np.inf))
                ),
                0,
                a + tt.log1p(tt.exp(b - a))
            )
        )


def cont_fraction_beta(value, a, b, max_iter=200):
    '''Evaluates the continued fraction form of the incomplete Beta function.
    Derived from implementation by Ali Shoaib (https://goo.gl/HxjIJx).
    '''

    EPS = 3.0e-7
    qab = a + b
    qap = a + 1.0
    qam = a - 1.0

    def _step(i, az, bm, am, bz):

        tem = i + i
        d = i * (b - i) * value / ((qam + tem) * (a + tem))
        d =- (a + i) * i * value / ((qap + tem) * (a + tem))

        ap = az + d * am
        bp = bz + d * bm

        app = ap + d * az
        bpp = bp + d * bz

        aold = az

        am = ap / bpp
        bm = bp / bpp
        az = app / bpp

        bz = tt.constant(1.0, dtype='float64')

        return (az, bm, am, bz), until(abs(az - aold) < (EPS * abs(az)))

    (az, bm, am, bz), _ = scan(_step,
                sequences=[tt.arange(1, max_iter)],
                outputs_info=[*tt.cast((1., 1., 1., 1. - qab * value / qap), 'float64')])

    return az[-1]


class Beta(UnitContinuous):
    R"""
    Beta log-likelihood.

    .. math::

       f(x \mid \alpha, \beta) =
           \frac{x^{\alpha - 1} (1 - x)^{\beta - 1}}{B(\alpha, \beta)}

    ========  ==============================================================
    Support   :math:`x \in (0, 1)`
    Mean      :math:`\dfrac{\alpha}{\alpha + \beta}`
    Variance  :math:`\dfrac{\alpha \beta}{(\alpha+\beta)^2(\alpha+\beta+1)}`
    ========  ==============================================================

    Beta distribution can be parameterized either in terms of alpha and
    beta or mean and standard deviation. The link between the two
    parametrizations is given by

    .. math::

       \alpha &= \mu \kappa \\
       \beta  &= (1 - \mu) \kappa

       \text{where } \kappa = \frac{\mu(1-\mu)}{\sigma^2} - 1

    Parameters
    ----------
    alpha : float
        alpha > 0.
    beta : float
        beta > 0.
    mu : float
        Alternative mean (0 < mu < 1).
    sd : float
        Alternative standard deviation (sd > 0).

    Notes
    -----
    Beta distribution is a conjugate prior for the parameter :math:`p` of
    the binomial distribution.
    """

    def __init__(self, alpha=None, beta=None, mu=None, sd=None,
                 *args, **kwargs):
        super(Beta, self).__init__(*args, **kwargs)

        alpha, beta = self.get_alpha_beta(alpha, beta, mu, sd)
        self.alpha = alpha = tt.as_tensor_variable(alpha)
        self.beta = beta = tt.as_tensor_variable(beta)

        self.mean = self.alpha / (self.alpha + self.beta)
        self.variance = self.alpha * self.beta / (
            (self.alpha + self.beta)**2 * (self.alpha + self.beta + 1))

        assert_negative_support(alpha, 'alpha', 'Beta')
        assert_negative_support(beta, 'beta', 'Beta')

    def get_alpha_beta(self, alpha=None, beta=None, mu=None, sd=None):
        if (alpha is not None) and (beta is not None):
            pass
        elif (mu is not None) and (sd is not None):
            kappa = mu * (1 - mu) / sd**2 - 1
            alpha = mu * kappa
            beta = (1 - mu) * kappa
        else:
            raise ValueError('Incompatible parameterization. Either use alpha '
                             'and beta, or mu and sd to specify distribution.')

        return alpha, beta

    def random(self, point=None, size=None, repeat=None):
        alpha, beta = draw_values([self.alpha, self.beta],
                                  point=point)
        return generate_samples(stats.beta.rvs, alpha, beta,
                                dist_shape=self.shape,
                                size=size)

    def logp(self, value):
        alpha = self.alpha
        beta = self.beta

        return bound(logpow(value, alpha - 1) + logpow(1 - value, beta - 1)
                     - betaln(alpha, beta),
                     value >= 0, value <= 1,
                     alpha > 0, beta > 0)

    def logcdf(self, value):
        a = self.alpha
        b = self.beta
        log_beta = tt.gammaln(a+b) - tt.gammaln(a) - tt.gammaln(b)
        log_beta += a * tt.log(value) + b * tt.log(1 - value)
        return tt.switch(
            tt.le(value, 0),
            -np.inf,
            tt.switch(
                tt.ge(value, 1),
                0,
                tt.switch(
                    tt.lt(value, (a + 1) / (a + b + 2)),
                    log_beta + cont_fraction_beta(value, a, b) - a,
                    tt.log(1. - tt.exp(log_beta) * cont_fraction_beta(1. - value, b, a) / b)
                )
            )
        )


class Exponential(PositiveContinuous):
    R"""
    Exponential log-likelihood.

    .. math::

       f(x \mid \lambda) = \lambda \exp\left\{ -\lambda x \right\}

    ========  ============================
    Support   :math:`x \in [0, \infty)`
    Mean      :math:`\dfrac{1}{\lambda}`
    Variance  :math:`\dfrac{1}{\lambda^2}`
    ========  ============================

    Parameters
    ----------
    lam : float
        Rate or inverse scale (lam > 0)
    """

    def __init__(self, lam, *args, **kwargs):
        super(Exponential, self).__init__(*args, **kwargs)
        self.lam = lam = tt.as_tensor_variable(lam)
        self.mean = 1. / self.lam
        self.median = self.mean * tt.log(2)
        self.mode = tt.zeros_like(self.lam)

        self.variance = self.lam**-2

        assert_negative_support(lam, 'lam', 'Exponential')

    def random(self, point=None, size=None, repeat=None):
        lam = draw_values([self.lam], point=point)
        return generate_samples(np.random.exponential, scale=1. / lam,
                                dist_shape=self.shape,
                                size=size)

    def logp(self, value):
        lam = self.lam
        return bound(tt.log(lam) - lam * value, value > 0, lam > 0)

    def logcdf(self, value):
        """
        Compute the log CDF for the Exponential distribution

        References
        ----------
        .. [Machler2012] Martin Mächler (2012).
            "Accurately computing log(1-exp(-|a|)) Assessed by the Rmpfr
            package"
        """
        value = floatX(tt.as_tensor(value))
        lam = self.lam
        a = lam * value
        return tt.switch(
            tt.le(value, 0.0),
            -np.inf,
            tt.switch(
                tt.le(a, tt.log(2.0)),
                tt.log(-tt.expm1(-a)),
                tt.log1p(-tt.exp(-a)),
            )
        )




class Laplace(Continuous):
    R"""
    Laplace log-likelihood.

    .. math::

       f(x \mid \alpha, \beta) =
           \frac{1}{2b} \exp \left\{ - \frac{|x - \mu|}{b} \right\}

    ========  ========================
    Support   :math:`x \in \mathbb{R}`
    Mean      :math:`\mu`
    Variance  :math:`2 b^2`
    ========  ========================

    Parameters
    ----------
    mu : float
        Location parameter.
    b : float
        Scale parameter (b > 0).
    """

    def __init__(self, mu, b, *args, **kwargs):
        super(Laplace, self).__init__(*args, **kwargs)
        self.b = b = tt.as_tensor_variable(b)
        self.mean = self.median = self.mode = self.mu = mu = tt.as_tensor_variable(mu)

        self.variance = 2 * self.b**2

        assert_negative_support(b, 'b', 'Laplace')

    def random(self, point=None, size=None, repeat=None):
        mu, b = draw_values([self.mu, self.b], point=point)
        return generate_samples(np.random.laplace, mu, b,
                                dist_shape=self.shape,
                                size=size)

    def logp(self, value):
        mu = self.mu
        b = self.b

        return -tt.log(2 * b) - abs(value - mu) / b

    def logcdf(self, value):
        a = self.mu
        b = self.b
        y = (value - a) / b
        return tt.switch(
            tt.le(value, a),
            tt.log(0.5) + y,
            tt.switch(
                tt.gt(y, 1),
                tt.log1p(-0.5 * tt.exp(-y)),
                tt.log(1 - 0.5 * tt.exp(-y))
            )
        )


class Lognormal(PositiveContinuous):
    R"""
    Log-normal log-likelihood.

    Distribution of any random variable whose logarithm is normally
    distributed. A variable might be modeled as log-normal if it can
    be thought of as the multiplicative product of many small
    independent factors.

    .. math::

       f(x \mid \mu, \tau) =
           \frac{1}{x} \sqrt{\frac{\tau}{2\pi}}
           \exp\left\{ -\frac{\tau}{2} (\ln(x)-\mu)^2 \right\}

    ========  =========================================================================
    Support   :math:`x \in (0, 1)`
    Mean      :math:`\exp\{\mu + \frac{1}{2\tau}\}`
    Variance  :math:\(\exp\{\frac{1}{\tau}\} - 1\) \times \exp\{2\mu + \frac{1}{\tau}\}
    ========  =========================================================================

    Parameters
    ----------
    mu : float
        Location parameter.
    tau : float
        Scale parameter (tau > 0).
    """

    def __init__(self, mu=0, sd=None, tau=None, *args, **kwargs):
        super(Lognormal, self).__init__(*args, **kwargs)
        tau, sd = get_tau_sd(tau=tau, sd=sd)

        self.mu = mu = tt.as_tensor_variable(mu)
        self.tau = tau = tt.as_tensor_variable(tau)
        self.sd = sd = tt.as_tensor_variable(sd)

        self.mean = tt.exp(self.mu + 1. / (2 * self.tau))
        self.median = tt.exp(self.mu)
        self.mode = tt.exp(self.mu - 1. / self.tau)
        self.variance = (tt.exp(1. / self.tau) - 1) * tt.exp(2 * self.mu + 1. / self.tau)

        assert_negative_support(tau, 'tau', 'Lognormal')
        assert_negative_support(sd, 'sd', 'Lognormal')

    def _random(self, mu, tau, size=None):
        samples = np.random.normal(size=size)
        return np.exp(mu + (tau**-0.5) * samples)

    def random(self, point=None, size=None, repeat=None):
        mu, tau = draw_values([self.mu, self.tau], point=point)
        return generate_samples(self._random, mu, tau,
                                dist_shape=self.shape,
                                size=size)

    def logp(self, value):
        mu = self.mu
        tau = self.tau
        return bound(-0.5 * tau * (tt.log(value) - mu)**2
                     + 0.5 * tt.log(tau / (2. * np.pi))
                     - tt.log(value),
                     tau > 0)

    def logcdf(self, value):
        mu = self.mu
        sd = self.sd
        z = zvalue(tt.log(value), mu=mu, sd=sd)

        return tt.switch(
            tt.le(value, 0),
            -np.inf,
            tt.switch(
                tt.lt(z, -1.0),
                tt.log(tt.erfcx(-z / tt.sqrt(2.)) / 2.) -
                tt.sqr(z) / 2,
                tt.log1p(-tt.erfc(z / tt.sqrt(2.)) / 2.)
            )
        )


class StudentT(Continuous):
    R"""
    Non-central Student's T log-likelihood.

    Describes a normal variable whose precision is gamma distributed.
    If only nu parameter is passed, this specifies a standard (central)
    Student's T.

    .. math::

       f(x|\mu,\lambda,\nu) =
           \frac{\Gamma(\frac{\nu + 1}{2})}{\Gamma(\frac{\nu}{2})}
           \left(\frac{\lambda}{\pi\nu}\right)^{\frac{1}{2}}
           \left[1+\frac{\lambda(x-\mu)^2}{\nu}\right]^{-\frac{\nu+1}{2}}

    ========  ========================
    Support   :math:`x \in \mathbb{R}`
    ========  ========================

    Parameters
    ----------
    nu : int
        Degrees of freedom (nu > 0).
    mu : float
        Location parameter.
    lam : float
        Scale parameter (lam > 0).
    """

    def __init__(self, nu, mu=0, lam=None, sd=None, *args, **kwargs):
        super(StudentT, self).__init__(*args, **kwargs)
        self.nu = nu = tt.as_tensor_variable(nu)
        lam, sd = get_tau_sd(tau=lam, sd=sd)
        self.lam = lam = tt.as_tensor_variable(lam)
        self.sd = sd = tt.as_tensor_variable(sd)
        self.mean = self.median = self.mode = self.mu = mu = tt.as_tensor_variable(mu)

        self.variance = tt.switch((nu > 2) * 1,
                                  (1 / self.lam) * (nu / (nu - 2)),
                                  np.inf)

        assert_negative_support(lam, 'lam (sd)', 'StudentT')
        assert_negative_support(nu, 'nu', 'StudentT')

    def random(self, point=None, size=None, repeat=None):
        nu, mu, lam = draw_values([self.nu, self.mu, self.lam],
                                  point=point)
        return generate_samples(stats.t.rvs, nu, loc=mu, scale=lam**-0.5,
                                dist_shape=self.shape,
                                size=size)

    def logp(self, value):
        nu = self.nu
        mu = self.mu
        lam = self.lam
        sd = self.sd

        return bound(gammaln((nu + 1.0) / 2.0)
                     + .5 * tt.log(lam / (nu * np.pi))
                     - gammaln(nu / 2.0)
                     - (nu + 1.0) / 2.0 * tt.log1p(lam * (value - mu)**2 / nu),
                     lam > 0, nu > 0, sd > 0)


class Pareto(PositiveContinuous):
    R"""
    Pareto log-likelihood.

    Often used to characterize wealth distribution, or other examples of the
    80/20 rule.

    .. math::

       f(x \mid \alpha, m) = \frac{\alpha m^{\alpha}}{x^{\alpha+1}}

    ========  =============================================================
    Support   :math:`x \in [m, \infty)`
    Mean      :math:`\dfrac{\alpha m}{\alpha - 1}` for :math:`\alpha \ge 1`
    Variance  :math:`\dfrac{m \alpha}{(\alpha - 1)^2 (\alpha - 2)}`
              for :math:`\alpha > 2`
    ========  =============================================================

    Parameters
    ----------
    alpha : float
        Shape parameter (alpha > 0).
    m : float
        Scale parameter (m > 0).
    """

    def __init__(self, alpha, m, *args, **kwargs):
        super(Pareto, self).__init__(*args, **kwargs)
        self.alpha = alpha = tt.as_tensor_variable(alpha)
        self.m = m = tt.as_tensor_variable(m)

        self.mean = tt.switch(tt.gt(alpha, 1), alpha *
                              m / (alpha - 1.), np.inf)
        self.median = m * 2.**(1. / alpha)
        self.variance = tt.switch(
            tt.gt(alpha, 2),
            (alpha * m**2) / ((alpha - 2.) * (alpha - 1.)**2),
            np.inf)

        assert_negative_support(alpha, 'alpha', 'Pareto')
        assert_negative_support(m, 'm', 'Pareto')


    def _random(self, alpha, m, size=None):
        u = np.random.uniform(size=size)
        return m * (1. - u)**(-1. / alpha)

    def random(self, point=None, size=None, repeat=None):
        alpha, m = draw_values([self.alpha, self.m],
                               point=point)
        return generate_samples(self._random, alpha, m,
                                dist_shape=self.shape,
                                size=size)

    def logp(self, value):
        alpha = self.alpha
        m = self.m
        return bound(tt.log(alpha) + logpow(m, alpha)
                     - logpow(value, alpha + 1),
                     value >= m, alpha > 0, m > 0)

    def logcdf(self, value):
        m = self.m
        alpha = self.alpha
        arg = (m / value) ** alpha
        return tt.switch(
            tt.lt(value, m),
            -np.inf,
            tt.switch(
                tt.le(arg, 1e-5),
                tt.log1p(-arg),
                tt.log(1 - arg)
            )
        )


class Cauchy(Continuous):
    R"""
    Cauchy log-likelihood.

    Also known as the Lorentz or the Breit-Wigner distribution.

    .. math::

       f(x \mid \alpha, \beta) =
           \frac{1}{\pi \beta [1 + (\frac{x-\alpha}{\beta})^2]}

    ========  ========================
    Support   :math:`x \in \mathbb{R}`
    Mode      :math:`\alpha`
    Mean      undefined
    Variance  undefined
    ========  ========================

    Parameters
    ----------
    alpha : float
        Location parameter
    beta : float
        Scale parameter > 0
    """

    def __init__(self, alpha, beta, *args, **kwargs):
        super(Cauchy, self).__init__(*args, **kwargs)
        self.median = self.mode = self.alpha = tt.as_tensor_variable(alpha)
        self.beta = tt.as_tensor_variable(beta)

        assert_negative_support(beta, 'beta', 'Cauchy')

    def _random(self, alpha, beta, size=None):
        u = np.random.uniform(size=size)
        return alpha + beta * np.tan(np.pi * (u - 0.5))

    def random(self, point=None, size=None, repeat=None):
        alpha, beta = draw_values([self.alpha, self.beta],
                                  point=point)
        return generate_samples(self._random, alpha, beta,
                                dist_shape=self.shape,
                                size=size)

    def logp(self, value):
        alpha = self.alpha
        beta = self.beta
        return bound(- tt.log(np.pi) - tt.log(beta)
                     - tt.log1p(((value - alpha) / beta)**2),
                     beta > 0)

    def logcdf (self, value):
          return tt.log(0.5 + tt.arctan ((value - self.alpha) / self.beta) / np.pi)


class HalfCauchy(PositiveContinuous):
    R"""
    Half-Cauchy log-likelihood.

    .. math::

       f(x \mid \beta) = \frac{2}{\pi \beta [1 + (\frac{x}{\beta})^2]}

    ========  ========================
    Support   :math:`x \in \mathbb{R}`
    Mode      0
    Mean      undefined
    Variance  undefined
    ========  ========================

    Parameters
    ----------
    beta : float
        Scale parameter (beta > 0).
    """

    def __init__(self, beta, *args, **kwargs):
        super(HalfCauchy, self).__init__(*args, **kwargs)
        self.mode = tt.as_tensor_variable(0)
        self.median = tt.as_tensor_variable(beta)
        self.beta = tt.as_tensor_variable(beta)

        assert_negative_support(beta, 'beta', 'HalfCauchy')

    def _random(self, beta, size=None):
        u = np.random.uniform(size=size)
        return beta * np.abs(np.tan(np.pi * (u - 0.5)))

    def random(self, point=None, size=None, repeat=None):
        beta = draw_values([self.beta], point=point)
        return generate_samples(self._random, beta,
                                dist_shape=self.shape,
                                size=size)

    def logp(self, value):
        beta = self.beta
        return bound(tt.log(2) - tt.log(np.pi) - tt.log(beta)
                     - tt.log1p((value / beta)**2),
                     value >= 0, beta > 0)


class Gamma(PositiveContinuous):
    R"""
    Gamma log-likelihood.

    Represents the sum of alpha exponentially distributed random variables,
    each of which has mean beta.

    .. math::

       f(x \mid \alpha, \beta) =
           \frac{\beta^{\alpha}x^{\alpha-1}e^{-\beta x}}{\Gamma(\alpha)}

    ========  ===============================
    Support   :math:`x \in (0, \infty)`
    Mean      :math:`\dfrac{\alpha}{\beta}`
    Variance  :math:`\dfrac{\alpha}{\beta^2}`
    ========  ===============================

    Gamma distribution can be parameterized either in terms of alpha and
    beta or mean and standard deviation. The link between the two
    parametrizations is given by

    .. math::

       \alpha &= \frac{\mu^2}{\sigma^2} \\
       \beta &= \frac{\mu}{\sigma^2}

    Parameters
    ----------
    alpha : float
        Shape parameter (alpha > 0).
    beta : float
        Rate parameter (beta > 0).
    mu : float
        Alternative shape parameter (mu > 0).
    sd : float
        Alternative scale parameter (sd > 0).
    """

    def __init__(self, alpha=None, beta=None, mu=None, sd=None,
                 *args, **kwargs):
        super(Gamma, self).__init__(*args, **kwargs)
        alpha, beta = self.get_alpha_beta(alpha, beta, mu, sd)
        self.alpha = alpha = tt.as_tensor_variable(alpha)
        self.beta = beta = tt.as_tensor_variable(beta)
        self.mean = alpha / beta
        self.mode = tt.maximum((alpha - 1) / beta, 0)
        self.variance = alpha / beta**2

        assert_negative_support(alpha, 'alpha', 'Gamma')
        assert_negative_support(beta, 'beta', 'Gamma')

    def get_alpha_beta(self, alpha=None, beta=None, mu=None, sd=None):
        if (alpha is not None) and (beta is not None):
            pass
        elif (mu is not None) and (sd is not None):
            alpha = mu**2 / sd**2
            beta = mu / sd**2
        else:
            raise ValueError('Incompatible parameterization. Either use '
                             'alpha and beta, or mu and sd to specify '
                             'distribution.')

        return alpha, beta

    def random(self, point=None, size=None, repeat=None):
        alpha, beta = draw_values([self.alpha, self.beta],
                                  point=point)
        return generate_samples(stats.gamma.rvs, alpha, scale=1. / beta,
                                dist_shape=self.shape,
                                size=size)

    def logp(self, value):
        alpha = self.alpha
        beta = self.beta
        return bound(
            -gammaln(alpha) + logpow(
                beta, alpha) - beta * value + logpow(value, alpha - 1),
            value >= 0,
            alpha > 0,
            beta > 0)


class InverseGamma(PositiveContinuous):
    R"""
    Inverse gamma log-likelihood, the reciprocal of the gamma distribution.

    .. math::

       f(x \mid \alpha, \beta) =
           \frac{\beta^{\alpha}}{\Gamma(\alpha)} x^{-\alpha - 1}
           \exp\left(\frac{-\beta}{x}\right)

    ========  ======================================================
    Support   :math:`x \in (0, \infty)`
    Mean      :math:`\dfrac{\beta}{\alpha-1}` for :math:`\alpha > 1`
    Variance  :math:`\dfrac{\beta^2}{(\alpha-1)^2(\alpha)}`
              for :math:`\alpha > 2`
    ========  ======================================================

    Parameters
    ----------
    alpha : float
        Shape parameter (alpha > 0).
    beta : float
        Scale parameter (beta > 0).
    """

    def __init__(self, alpha, beta=1, *args, **kwargs):
        super(InverseGamma, self).__init__(*args, **kwargs)
        self.alpha = alpha = tt.as_tensor_variable(alpha)
        self.beta = beta = tt.as_tensor_variable(beta)

        self.mean = self._calculate_mean()
        self.mode = beta / (alpha + 1.)
        self.variance = tt.switch(tt.gt(alpha, 2),
                                  (beta**2) / (alpha * (alpha - 1.)**2),
                                  np.inf)
        assert_negative_support(alpha, 'alpha', 'InverseGamma')
        assert_negative_support(beta, 'beta', 'InverseGamma')

    def _calculate_mean(self):
        m = self.beta / (self.alpha - 1.)
        try:
            return (self.alpha > 1) * m or np.inf
        except ValueError:  # alpha is an array
            m[self.alpha <= 1] = np.inf
            return m

    def random(self, point=None, size=None, repeat=None):
        alpha, beta = draw_values([self.alpha, self.beta],
                                  point=point)
        return generate_samples(stats.invgamma.rvs, a=alpha, scale=beta,
                                dist_shape=self.shape,
                                size=size)

    def logp(self, value):
        alpha = self.alpha
        beta = self.beta
        return bound(logpow(beta, alpha) - gammaln(alpha) - beta / value
                     + logpow(value, -alpha - 1),
                     value > 0, alpha > 0, beta > 0)


class ChiSquared(Gamma):
    R"""
    :math:`\chi^2` log-likelihood.

    .. math::

       f(x \mid \nu) = \frac{x^{(\nu-2)/2}e^{-x/2}}{2^{\nu/2}\Gamma(\nu/2)}

    ========  ===============================
    Support   :math:`x \in [0, \infty)`
    Mean      :math:`\nu`
    Variance  :math:`2 \nu`
    ========  ===============================

    Parameters
    ----------
    nu : int
        Degrees of freedom (nu > 0).
    """

    def __init__(self, nu, *args, **kwargs):
        self.nu = nu = tt.as_tensor_variable(nu)
        super(ChiSquared, self).__init__(alpha=nu / 2., beta=0.5,
                                         *args, **kwargs)


class Weibull(PositiveContinuous):
    R"""
    Weibull log-likelihood.

    .. math::

       f(x \mid \alpha, \beta) =
           \frac{\alpha x^{\alpha - 1}
           \exp(-(\frac{x}{\beta})^{\alpha})}{\beta^\alpha}

    ========  ====================================================
    Support   :math:`x \in [0, \infty)`
    Mean      :math:`\beta \Gamma(1 + \frac{1}{\alpha})`
    Variance  :math:`\beta^2 \Gamma(1 + \frac{2}{\alpha} - \mu^2)`
    ========  ====================================================

    Parameters
    ----------
    alpha : float
        Shape parameter (alpha > 0).
    beta : float
        Scale parameter (beta > 0).
    """

    def __init__(self, alpha, beta, *args, **kwargs):
        super(Weibull, self).__init__(*args, **kwargs)
        self.alpha = alpha = tt.as_tensor_variable(alpha)
        self.beta = beta = tt.as_tensor_variable(beta)
        self.mean = beta * tt.exp(gammaln(1 + 1. / alpha))
        self.median = beta * tt.exp(gammaln(tt.log(2)))**(1. / alpha)
        self.variance = (beta**2) * \
            tt.exp(gammaln(1 + 2. / alpha - self.mean**2))

        assert_negative_support(alpha, 'alpha', 'Weibull')
        assert_negative_support(beta, 'beta', 'Weibull')

    def random(self, point=None, size=None, repeat=None):
        alpha, beta = draw_values([self.alpha, self.beta],
                                  point=point)

        def _random(a, b, size=None):
            return b * (-np.log(np.random.uniform(size=size)))**(1 / a)

        return generate_samples(_random, alpha, beta,
                                dist_shape=self.shape,
                                size=size)

    def logp(self, value):
        alpha = self.alpha
        beta = self.beta
        return bound(tt.log(alpha) - tt.log(beta)
                     + (alpha - 1) * tt.log(value / beta)
                     - (value / beta)**alpha,
                     value >= 0, alpha > 0, beta > 0)


def StudentTpos(*args, **kwargs):
    warnings.warn("StudentTpos has been deprecated. In future, use HalfStudentT instead.",
                DeprecationWarning)
    return HalfStudentT(*args, **kwargs)

HalfStudentT = Bound(StudentT, lower=0)


class ExGaussian(Continuous):
    R"""
    Exponentially modified Gaussian log-likelihood.

    Results from the convolution of a normal distribution with an exponential
    distribution.

    .. math::

       f(x \mid \mu, \sigma, \tau) =
           \frac{1}{\nu}\;
           \exp\left\{\frac{\mu-x}{\nu}+\frac{\sigma^2}{2\nu^2}\right\}
           \Phi\left(\frac{x-\mu}{\sigma}-\frac{\sigma}{\nu}\right)

    where :math:`\Phi` is the cumulative distribution function of the
    standard normal distribution.

    ========  ========================
    Support   :math:`x \in \mathbb{R}`
    Mean      :math:`\mu + \nu`
    Variance  :math:`\sigma^2 + \nu^2`
    ========  ========================

    Parameters
    ----------
    mu : float
        Mean of the normal distribution.
    sigma : float
        Standard deviation of the normal distribution (sigma > 0).
    nu : float
        Mean of the exponential distribution (nu > 0).

    References
    ----------
    .. [Rigby2005] Rigby R.A. and Stasinopoulos D.M. (2005).
        "Generalized additive models for location, scale and shape"
        Applied Statististics., 54, part 3, pp 507-554.

    .. [Lacouture2008] Lacouture, Y. and Couseanou, D. (2008).
        "How to use MATLAB to fit the ex-Gaussian and other probability
        functions to a distribution of response times".
        Tutorials in Quantitative Methods for Psychology,
        Vol. 4, No. 1, pp 35-45.
    """

    def __init__(self, mu, sigma, nu, *args, **kwargs):
        super(ExGaussian, self).__init__(*args, **kwargs)
        self.mu = mu = tt.as_tensor_variable(mu)
        self.sigma = sigma = tt.as_tensor_variable(sigma)
        self.nu = nu = tt.as_tensor_variable(nu)
        self.mean = mu + nu
        self.variance = (sigma**2) + (nu**2)

        assert_negative_support(sigma, 'sigma', 'ExGaussian')
        assert_negative_support(nu, 'nu', 'ExGaussian')

    def random(self, point=None, size=None, repeat=None):
        mu, sigma, nu = draw_values([self.mu, self.sigma, self.nu],
                                    point=point)

        def _random(mu, sigma, nu, size=None):
            return (np.random.normal(mu, sigma, size=size)
                    + np.random.exponential(scale=nu, size=size))

        return generate_samples(_random, mu, sigma, nu,
                                dist_shape=self.shape,
                                size=size)

    def logp(self, value):
        mu = self.mu
        sigma = self.sigma
        nu = self.nu

        # This condition suggested by exGAUS.R from gamlss
        lp = tt.switch(tt.gt(nu,  0.05 * sigma),
                       - tt.log(nu) + (mu - value) / nu + 0.5 * (sigma / nu)**2
                       + logpow(std_cdf((value - mu) / sigma - sigma / nu), 1.),
                       - tt.log(sigma * tt.sqrt(2 * np.pi))
                       - 0.5 * ((value - mu) / sigma)**2)
        return bound(lp, sigma > 0., nu > 0.)


class VonMises(Continuous):
    R"""
    Univariate VonMises log-likelihood.

    .. math::
        f(x \mid \mu, \kappa) =
            \frac{e^{\kappa\cos(x-\mu)}}{2\pi I_0(\kappa)}

    where :I_0 is the modified Bessel function of order 0.

    ========  ==========================================
    Support   :math:`x \in [-\pi, \pi]`
    Mean      :math:`\mu`
    Variance  :math:`1-\frac{I_1(\kappa)}{I_0(\kappa)}`
    ========  ==========================================

    Parameters
    ----------
    mu : float
        Mean.
    kappa : float
        Concentration (\frac{1}{kappa} is analogous to \sigma^2).
    """

    def __init__(self, mu=0.0, kappa=None, transform='circular',
                 *args, **kwargs):
        if transform == 'circular':
            transform = transforms.Circular()
        super(VonMises, self).__init__(transform=transform, *args, **kwargs)
        self.mean = self.median = self.mode = self.mu = mu = tt.as_tensor_variable(mu)
        self.kappa = kappa = tt.as_tensor_variable(kappa)
        self.variance = 1 - i1(kappa) / i0(kappa)

        assert_negative_support(kappa, 'kappa', 'VonMises')

    def random(self, point=None, size=None, repeat=None):
        mu, kappa = draw_values([self.mu, self.kappa],
                                point=point)
        return generate_samples(stats.vonmises.rvs, loc=mu, kappa=kappa,
                                dist_shape=self.shape,
                                size=size)

    def logp(self, value):
        mu = self.mu
        kappa = self.kappa
        return bound(kappa * tt.cos(mu - value) - tt.log(2 * np.pi * i0(kappa)), value >= -np.pi, value <= np.pi, kappa >= 0)


class SkewNormal(Continuous):
    R"""
    Univariate skew-normal log-likelihood.

    .. math::
       f(x \mid \mu, \tau, \alpha) =
       2 \Phi((x-\mu)\sqrt{\tau}\alpha) \phi(x,\mu,\tau)

    ========  ==========================================
    Support   :math:`x \in \mathbb{R}`
    Mean      :math:`\mu + \sigma \sqrt{\frac{2}{\pi}} \frac {\alpha }{{\sqrt {1+\alpha ^{2}}}}`
    Variance  :math:`\sigma^2 \left(  1-\frac{2\alpha^2}{(\alpha^2+1) \pi} \right)`
    ========  ==========================================

    Skew-normal distribution can be parameterized either in terms of precision
    or standard deviation. The link between the two parametrizations is
    given by

    .. math::
       \tau = \dfrac{1}{\sigma^2}

    Parameters
    ----------
    mu : float
        Location parameter.
    sd : float
        Scale parameter (sd > 0).
    tau : float
        Alternative scale parameter (tau > 0).
    alpha : float
        Skewness parameter.

    Notes
    -----
    When alpha=0 we recover the Normal distribution and mu becomes the mean,
    tau the precision and sd the standard deviation. In the limit of alpha
    approaching plus/minus infinite we get a half-normal distribution.

    """
    def __init__(self, mu=0.0, sd=None, tau=None, alpha=1,  *args, **kwargs):
        super(SkewNormal, self).__init__(*args, **kwargs)
        tau, sd = get_tau_sd(tau=tau, sd=sd)
        self.mu = mu = tt.as_tensor_variable(mu)
        self.tau = tt.as_tensor_variable(tau)
        self.sd = tt.as_tensor_variable(sd)

        self.alpha = alpha = tt.as_tensor_variable(alpha)

        self.mean = mu + self.sd * (2 / np.pi)**0.5 * alpha / (1 + alpha**2)**0.5
        self.variance = self.sd**2 * (1 - (2 * alpha**2) / ((1 + alpha**2) * np.pi))

        assert_negative_support(tau, 'tau', 'SkewNormal')
        assert_negative_support(sd, 'sd', 'SkewNormal')

    def random(self, point=None, size=None, repeat=None):
        mu, tau, _, alpha = draw_values(
            [self.mu, self.tau, self.sd, self.alpha], point=point)
        return generate_samples(stats.skewnorm.rvs,
                                a=alpha, loc=mu, scale=tau**-0.5,
                                dist_shape=self.shape,
                                size=size)

    def logp(self, value):
        tau = self.tau
        sd = self.sd
        mu = self.mu
        alpha = self.alpha
        return bound(
            tt.log(1 +
            tt.erf(((value - mu) * tt.sqrt(tau) * alpha) / tt.sqrt(2)))
            + (-tau * (value - mu)**2
            + tt.log(tau / np.pi / 2.)) / 2.,
            tau > 0, sd > 0)


class Triangular(Continuous):
    """
    Continuous Triangular log-likelihood
    Implemented by J. A. Fonseca 22/12/16

    Parameters
    ----------
    lower : float
        Lower limit.
    c: float
        mode
    upper : float
        Upper limit.
    """

    def __init__(self, lower=0, upper=1, c=0.5,
                 *args, **kwargs):
        super(Triangular, self).__init__(*args, **kwargs)

        self.c = c
        self.lower = lower
        self.upper = upper
        self.mean = c
        self.median = self.mean

    def random(self, point=None, size=None):
        c, lower, upper = draw_values([self.c, self.lower, self.upper],
                                      point=point)
        return generate_samples(stats.triang.rvs, c=c-lower, loc=lower, scale=upper-lower,
                                size=size, dist_shape=self.shape, random_state=None)

    def logp(self, value):
        c = self.c
        lower = self.lower
        upper = self.upper
        return tt.switch(alltrue_elemwise([lower <= value, value < c]),
                         tt.log(2 * (value - lower) / ((upper - lower) * (c - lower))),
                         tt.switch(tt.eq(value, c), tt.log(2 / (upper - lower)),
                         tt.switch(alltrue_elemwise([c < value, value <= upper]),
                         tt.log(2 * (upper - value) / ((upper - lower) * (upper - c))),np.inf)))

    def logcdf(self, value):
        l = self.lower
        u = self.upper
        c = self.c
        return tt.switch(
            tt.le(value, l),
            -np.inf,
            tt.switch(
                tt.le(value, c),
                tt.log(((value - l) ** 2) / ((u - l) * (c - l))),
                tt.switch(
                    tt.lt(value, u),
                    tt.log1p(-((u - value) ** 2) / ((u - l) * (u - c))),
                    0
                )
            )
        )<|MERGE_RESOLUTION|>--- conflicted
+++ resolved
@@ -18,15 +18,11 @@
 from pymc3.theanof import floatX
 from . import transforms
 
-<<<<<<< HEAD
 from .dist_math import (
     alltrue_elemwise, betaln, bound, gammaln, i0, i1, logpow, normallogcdf,
     std_cdf, zvalue
 )
-=======
-from .dist_math import (bound, logpow, gammaln, betaln, std_cdf, i0, i1,
-                        alltrue_elemwise)
->>>>>>> 269766b6
+
 from .distribution import Continuous, draw_values, generate_samples, Bound
 
 __all__ = ['Uniform', 'Flat', 'Normal', 'Beta', 'Exponential', 'Laplace',
