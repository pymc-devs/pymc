# coding: utf-8
"""
A collection of common probability distributions for stochastic
nodes in PyMC.
"""
import numpy as np
import theano.tensor as tt
from scipy import stats
from scipy.special import expit
from scipy.interpolate import InterpolatedUnivariateSpline
import warnings

from pymc3.theanof import floatX
from . import transforms
from pymc3.util import get_variable_name
from .special import log_i0
from ..math import invlogit, logit, logdiffexp
from .dist_math import (
    alltrue_elemwise, betaln, bound, gammaln, i0e, incomplete_beta, logpow,
    normal_lccdf, normal_lcdf, SplineWrapper, std_cdf, zvalue,
)
from .distribution import (Continuous, draw_values, generate_samples,
                           broadcast_distribution_samples)

__all__ = ['Uniform', 'Flat', 'HalfFlat', 'Normal', 'TruncatedNormal', 'Beta',
           'Kumaraswamy', 'Exponential', 'Laplace', 'StudentT', 'Cauchy',
           'HalfCauchy', 'Gamma', 'Weibull', 'HalfStudentT', 'Lognormal',
           'ChiSquared', 'HalfNormal', 'Wald', 'Pareto', 'InverseGamma',
           'ExGaussian', 'VonMises', 'SkewNormal', 'Triangular', 'Gumbel',
           'Logistic', 'LogitNormal', 'Interpolated', 'Rice']


class PositiveContinuous(Continuous):
    """Base class for positive continuous distributions"""

    def __init__(self, transform=transforms.log, *args, **kwargs):
        super().__init__(transform=transform, *args, **kwargs)


class UnitContinuous(Continuous):
    """Base class for continuous distributions on [0,1]"""

    def __init__(self, transform=transforms.logodds, *args, **kwargs):
        super().__init__(transform=transform, *args, **kwargs)


class BoundedContinuous(Continuous):
    """Base class for bounded continuous distributions"""

    def __init__(self, transform='auto', lower=None, upper=None,
                 *args, **kwargs):

        lower = tt.as_tensor_variable(lower) if lower is not None else None
        upper = tt.as_tensor_variable(upper) if upper is not None else None

        if transform == 'auto':
            if lower is None and upper is None:
                transform = None
            elif lower is not None and upper is None:
                transform = transforms.lowerbound(lower)
            elif lower is None and upper is not None:
                transform = transforms.upperbound(upper)
            else:
                transform = transforms.interval(lower, upper)

        super().__init__(transform=transform, *args, **kwargs)


def assert_negative_support(var, label, distname, value=-1e-6):
    # Checks for evidence of positive support for a variable
    if var is None:
        return
    try:
        # Transformed distribution
        support = np.isfinite(var.transformed.distribution.dist
                              .logp(value).tag.test_value)
    except AttributeError:
        try:
            # Untransformed distribution
            support = np.isfinite(var.distribution.logp(value).tag.test_value)
        except AttributeError:
            # Otherwise no direct evidence of non-positive support
            support = False

    if np.any(support):
        msg = "The variable specified for {0} has negative support for {1}, ".format(
            label, distname)
        msg += "likely making it unsuitable for this parameter."
        warnings.warn(msg)


def get_tau_sigma(tau=None, sigma=None):
    """
    Find precision and standard deviation. The link between the two
    parameterizations is given by the inverse relationship:

    .. math::
        \tau = \frac{1}{\sigma^2}

    Parameters
    ----------
    tau : array-like, optional
    sigma : array-like, optional

    Results
    -------
    Returns tuple (tau, sigma)

    Notes
    -----
    If neither tau nor sigma is provided, returns (1., 1.)
    """
    if tau is None:
        if sigma is None:
            sigma = 1.
            tau = 1.
        else:
            tau = sigma**-2.

    else:
        if sigma is not None:
            raise ValueError("Can't pass both tau and sigma")
        else:
            sigma = tau**-.5

    # cast tau and sigma to float in a way that works for both np.arrays
    # and pure python
    tau = 1. * tau
    sigma = 1. * sigma

    return floatX(tau), floatX(sigma)


class Uniform(BoundedContinuous):
    R"""
    Continuous uniform log-likelihood.

    The pdf of this distribution is

    .. math::

       f(x \mid lower, upper) = \frac{1}{upper-lower}

    .. plot::

        import matplotlib.pyplot as plt
        import numpy as np
        plt.style.use('seaborn-darkgrid')
        x = np.linspace(-3, 3, 500)
        ls = [0., -2]
        us = [2., 1]
        for l, u in zip(ls, us):
            y = np.zeros(500)
            y[(x<u) & (x>l)] = 1.0/(u-l)
            plt.plot(x, y, label='lower = {}, upper = {}'.format(l, u))
        plt.xlabel('x', fontsize=12)
        plt.ylabel('f(x)', fontsize=12)
        plt.ylim(0, 1)
        plt.legend(loc=1)
        plt.show()

    ========  =====================================
    Support   :math:`x \in [lower, upper]`
    Mean      :math:`\dfrac{lower + upper}{2}`
    Variance  :math:`\dfrac{(upper - lower)^2}{12}`
    ========  =====================================

    Parameters
    ----------
    lower : float
        Lower limit.
    upper : float
        Upper limit.
    """

    def __init__(self, lower=0, upper=1, *args, **kwargs):
        self.lower = lower = tt.as_tensor_variable(floatX(lower))
        self.upper = upper = tt.as_tensor_variable(floatX(upper))
        self.mean = (upper + lower) / 2.
        self.median = self.mean

        super().__init__(lower=lower, upper=upper, *args, **kwargs)

    def random(self, point=None, size=None):
        """
        Draw random values from Uniform distribution.

        Parameters
        ----------
        point : dict, optional
            Dict of variable values on which random values are to be
            conditioned (uses default point if not specified).
        size : int, optional
            Desired size of random sample (returns one sample if not
            specified).

        Returns
        -------
        array
        """

        lower, upper = draw_values([self.lower, self.upper],
                                   point=point, size=size)
        return generate_samples(stats.uniform.rvs, loc=lower,
                                scale=upper - lower,
                                dist_shape=self.shape,
                                size=size)

    def logp(self, value):
        """
        Calculate log-probability of Uniform distribution at specified value.

        Parameters
        ----------
        value : numeric
            Value for which log-probability is calculated.

        Returns
        -------
        TensorVariable
        """
        lower = self.lower
        upper = self.upper
        return bound(-tt.log(upper - lower),
                     value >= lower, value <= upper)

    def _repr_latex_(self, name=None, dist=None):
        if dist is None:
            dist = self
        lower = dist.lower
        upper = dist.upper
        name = r'\text{%s}' % name
        return r'${} \sim \text{{Uniform}}(\mathit{{lower}}={},~\mathit{{upper}}={})$'.format(
            name, get_variable_name(lower), get_variable_name(upper))

    def logcdf(self, value):
        return tt.switch(
            tt.or_(tt.lt(value, self.lower), tt.gt(value, self.upper)),
            -np.inf,
            tt.switch(
                tt.eq(value, self.upper),
                0,
                tt.log((value - self.lower)) -
                tt.log((self.upper - self.lower))
            )
        )


class Flat(Continuous):
    """
    Uninformative log-likelihood that returns 0 regardless of
    the passed value.
    """

    def __init__(self, *args, **kwargs):
        self._default = 0
        super().__init__(defaults=('_default',), *args, **kwargs)

    def random(self, point=None, size=None):
        """Raises ValueError as it is not possible to sample from Flat distribution

        Parameters
        ----------
        point : dict, optional
        size : int, optional

        Raises
        -------
        ValueError
        """
        raise ValueError('Cannot sample from Flat distribution')

    def logp(self, value):
        """
        Calculate log-probability of Flat distribution at specified value.

        Parameters
        ----------
        value : numeric
            Value(s) for which log-probability is calculated. If the log probabilities for multiple
            values are desired the values must be provided in a numpy array or theano tensor

        Returns
        -------
        TensorVariable
        """
        return tt.zeros_like(value)

    def _repr_latex_(self, name=None, dist=None):
        name = r'\text{%s}' % name
        return r'${} \sim \text{{Flat}}()$'.format(name)

    def logcdf(self, value):
        return tt.switch(
            tt.eq(value, -np.inf),
            -np.inf,
            tt.switch(
                tt.eq(value, np.inf),
                0,
                tt.log(0.5)
            )
        )


class HalfFlat(PositiveContinuous):
    """Improper flat prior over the positive reals."""

    def __init__(self, *args, **kwargs):
        self._default = 1
        super().__init__(defaults=('_default',), *args, **kwargs)

    def random(self, point=None, size=None):
        """Raises ValueError as it is not possible to sample from HalfFlat distribution

        Parameters
        ----------
        point : dict, optional
        size : int, optional

        Raises
        -------
        ValueError
        """
        raise ValueError('Cannot sample from HalfFlat distribution')

    def logp(self, value):
        """
        Calculate log-probability of HalfFlat distribution at specified value.

        Parameters
        ----------
        value : numeric
            Value(s) for which log-probability is calculated. If the log probabilities for multiple
            values are desired the values must be provided in a numpy array or theano tensor

        Returns
        -------
        TensorVariable
        """
        return bound(tt.zeros_like(value), value > 0)

    def _repr_latex_(self, name=None, dist=None):
        name = r'\text{%s}' % name
        return r'${} \sim \text{{HalfFlat}}()$'.format(name)

    def logcdf(self, value):
        return tt.switch(
            tt.lt(value, np.inf),
            -np.inf,
            tt.switch(
                tt.eq(value, np.inf),
                0,
                -np.inf
            )
        )


class Normal(Continuous):
    R"""
    Univariate normal log-likelihood.

    The pdf of this distribution is

    .. math::

       f(x \mid \mu, \tau) =
           \sqrt{\frac{\tau}{2\pi}}
           \exp\left\{ -\frac{\tau}{2} (x-\mu)^2 \right\}

    Normal distribution can be parameterized either in terms of precision
    or standard deviation. The link between the two parametrizations is
    given by

    .. math::

       \tau = \dfrac{1}{\sigma^2}

    .. plot::

        import matplotlib.pyplot as plt
        import numpy as np
        import scipy.stats as st
        plt.style.use('seaborn-darkgrid')
        x = np.linspace(-5, 5, 1000)
        mus = [0., 0., 0., -2.]
        sigmas = [0.4, 1., 2., 0.4]
        for mu, sigma in zip(mus, sigmas):
            pdf = st.norm.pdf(x, mu, sigma)
            plt.plot(x, pdf, label=r'$\mu$ = {}, $\sigma$ = {}'.format(mu, sigma))
        plt.xlabel('x', fontsize=12)
        plt.ylabel('f(x)', fontsize=12)
        plt.legend(loc=1)
        plt.show()

    ========  ==========================================
    Support   :math:`x \in \mathbb{R}`
    Mean      :math:`\mu`
    Variance  :math:`\dfrac{1}{\tau}` or :math:`\sigma^2`
    ========  ==========================================

    Parameters
    ----------
    mu : float
        Mean.
    sigma : float
        Standard deviation (sigma > 0) (only required if tau is not specified).
    tau : float
        Precision (tau > 0) (only required if sigma is not specified).

    Examples
    --------
    .. code-block:: python

        with pm.Model():
            x = pm.Normal('x', mu=0, sigma=10)

        with pm.Model():
            x = pm.Normal('x', mu=0, tau=1/23)
    """

    def __init__(self, mu=0, sigma=None, tau=None, sd=None, **kwargs):
        if sd is not None:
            sigma = sd
        tau, sigma = get_tau_sigma(tau=tau, sigma=sigma)
        self.sigma = self.sd = tt.as_tensor_variable(sigma)
        self.tau = tt.as_tensor_variable(tau)

        self.mean = self.median = self.mode = self.mu = mu = tt.as_tensor_variable(floatX(mu))
        self.variance = 1. / self.tau

        assert_negative_support(sigma, 'sigma', 'Normal')
        assert_negative_support(tau, 'tau', 'Normal')

        super().__init__(**kwargs)

    def random(self, point=None, size=None):
        """
        Draw random values from Normal distribution.

        Parameters
        ----------
        point : dict, optional
            Dict of variable values on which random values are to be
            conditioned (uses default point if not specified).
        size : int, optional
            Desired size of random sample (returns one sample if not
            specified).

        Returns
        -------
        array
        """
        mu, tau, _ = draw_values([self.mu, self.tau, self.sigma],
                                 point=point, size=size)
        return generate_samples(stats.norm.rvs, loc=mu, scale=tau**-0.5,
                                dist_shape=self.shape,
                                size=size)

    def logp(self, value):
        """
        Calculate log-probability of Normal distribution at specified value.

        Parameters
        ----------
        value : numeric
            Value(s) for which log-probability is calculated. If the log probabilities for multiple
            values are desired the values must be provided in a numpy array or theano tensor

        Returns
        -------
        TensorVariable
        """
        sigma = self.sigma
        tau = self.tau
        mu = self.mu

        return bound((-tau * (value - mu)**2 + tt.log(tau / np.pi / 2.)) / 2.,
                     sigma > 0)

    def _repr_latex_(self, name=None, dist=None):
        if dist is None:
            dist = self
        sigma = dist.sigma
        mu = dist.mu
        name = r'\text{%s}' % name
        return r'${} \sim \text{{Normal}}(\mathit{{mu}}={},~\mathit{{sigma}}={})$'.format(name,
                                                                get_variable_name(mu),
                                                                get_variable_name(sigma))

    def logcdf(self, value):
        return normal_lcdf(self.mu, self.sigma, value)


class TruncatedNormal(BoundedContinuous):
    R"""
    Univariate truncated normal log-likelihood.

    The pdf of this distribution is

    .. math::

       f(x;\mu ,\sigma ,a,b)={\frac {\phi ({\frac {x-\mu }{\sigma }})}{
       \sigma \left(\Phi ({\frac {b-\mu }{\sigma }})-\Phi ({\frac {a-\mu }{\sigma }})\right)}}

    Truncated normal distribution can be parameterized either in terms of precision
    or standard deviation. The link between the two parametrizations is
    given by

    .. math::

       \tau = \dfrac{1}{\sigma^2}


    .. plot::

        import matplotlib.pyplot as plt
        import numpy as np
        import scipy.stats as st
        plt.style.use('seaborn-darkgrid')
        x = np.linspace(-10, 10, 1000)
        mus = [0.,  0., 0.]
        sigmas = [3.,5.,7.]
        a1 = [-3, -5, -5]
        b1 = [7, 5, 4]
        for mu, sigma, a, b in zip(mus, sigmas,a1,b1):
            print mu, sigma, a, b
            an, bn = (a - mu) / sigma, (b - mu) / sigma
            pdf = st.truncnorm.pdf(x, an,bn, loc=mu, scale=sigma)
            plt.plot(x, pdf, label=r'$\mu$ = {}, $\sigma$ = {}, a={}, b={}'.format(mu, sigma, a, b))
        plt.xlabel('x', fontsize=12)
        plt.ylabel('f(x)', fontsize=12)
        plt.legend(loc=1)
        plt.show()

    ========  ==========================================
    Support   :math:`x \in [a, b]`
    Mean      :math:`\mu +{\frac {\phi (\alpha )-\phi (\beta )}{Z}}\sigma`
    Variance  :math:`\sigma ^{2}\left[1+{\frac {\alpha \phi (\alpha )-\beta \phi (\beta )}{Z}}-
    \left({\frac {\phi (\alpha )-\phi (\beta )}{Z}}\right)^{2}\right]`
    ========  ==========================================

    Parameters
    ----------
    mu : float
        Mean.
    sigma : float
        Standard deviation (sigma > 0).
    lower : float (optional)
        Left bound.
    upper : float (optional)
        Right bound.

    Examples
    --------
    .. code-block:: python

        with pm.Model():
            x = pm.TruncatedNormal('x', mu=0, sigma=10, lower=0)

        with pm.Model():
            x = pm.TruncatedNormal('x', mu=0, sigma=10, upper=1)

        with pm.Model():
            x = pm.TruncatedNormal('x', mu=0, sigma=10, lower=0, upper=1)

    """

    def __init__(self, mu=0, sigma=None, tau=None, lower=None, upper=None,
                 transform='auto', sd=None, *args, **kwargs):
        if sd is not None:
            sigma = sd
        tau, sigma = get_tau_sigma(tau=tau, sigma=sigma)
        self.sigma = self.sd = tt.as_tensor_variable(sigma)
        self.tau = tt.as_tensor_variable(tau)
<<<<<<< HEAD
        self.lower = tt.as_tensor_variable(floatX(lower)) if lower is not None else lower
        self.upper = tt.as_tensor_variable(floatX(upper)) if upper is not None else upper
        self.mu = tt.as_tensor_variable(floatX(mu))
=======
        self.lower_check = tt.as_tensor_variable(lower) if lower is not None else lower
        self.upper_check = tt.as_tensor_variable(upper) if upper is not None else upper
        self.lower = tt.as_tensor_variable(lower) if lower is not None else tt.as_tensor_variable(-np.inf)
        self.upper = tt.as_tensor_variable(upper) if upper is not None else tt.as_tensor_variable(np.inf)
        self.mu = tt.as_tensor_variable(mu)
>>>>>>> f08299fd

        if self.lower_check is None and self.upper_check is None:
            self._defaultval = mu
        elif self.lower_check is None and self.upper_check is not None:
            self._defaultval = self.upper - 1.
        elif self.lower_check is not None and self.upper_check is None:
            self._defaultval = self.lower + 1.
        else:
            self._defaultval = (self.lower + self.upper) / 2

        assert_negative_support(sigma, 'sigma', 'TruncatedNormal')
        assert_negative_support(tau, 'tau', 'TruncatedNormal')

        super().__init__(defaults=('_defaultval',), transform=transform,
                         lower=lower, upper=upper, *args, **kwargs)

    def random(self, point=None, size=None):
        """
        Draw random values from TruncatedNormal distribution.

        Parameters
        ----------
        point : dict, optional
            Dict of variable values on which random values are to be
            conditioned (uses default point if not specified).
        size : int, optional
            Desired size of random sample (returns one sample if not
            specified).

        Returns
        -------
        array
        """
        mu_v, std_v, a_v, b_v = draw_values(
            [self.mu, self.sigma, self.lower, self.upper], point=point, size=size)
        return generate_samples(stats.truncnorm.rvs,
                                a=(a_v - mu_v)/std_v,
                                b=(b_v - mu_v) / std_v,
                                loc=mu_v,
                                scale=std_v,
                                dist_shape=self.shape,
                                size=size,
                                )

    def logp(self, value):
        """
        Calculate log-probability of TruncatedNormal distribution at specified value.

        Parameters
        ----------
        value : numeric
            Value(s) for which log-probability is calculated. If the log probabilities for multiple
            values are desired the values must be provided in a numpy array or theano tensor

        Returns
        -------
        TensorVariable
        """
        mu = self.mu
        sigma = self.sigma

        norm = self._normalization()
        logp = Normal.dist(mu=mu, sigma=sigma).logp(value) - norm

<<<<<<< HEAD
        bounds = [sigma > 0]
        if self.lower is not None:
=======
        bounds = [sd > 0]
        if self.lower_check is not None:
>>>>>>> f08299fd
            bounds.append(value >= self.lower)
        if self.upper_check is not None:
            bounds.append(value <= self.upper)
        return bound(logp, *bounds)

    def _normalization(self):
        mu, sigma = self.mu, self.sigma

        if self.lower_check is None and self.upper_check is None:
            return 0.

<<<<<<< HEAD
        if self.lower is not None and self.upper is not None:
            lcdf_a = normal_lcdf(mu, sigma, self.lower)
            lcdf_b = normal_lcdf(mu, sigma, self.upper)
            lsf_a = normal_lccdf(mu, sigma, self.lower)
            lsf_b = normal_lccdf(mu, sigma, self.upper)
=======
        if self.lower_check is not None and self.upper_check is not None:
            lcdf_a = normal_lcdf(mu, sd, self.lower)
            lcdf_b = normal_lcdf(mu, sd, self.upper)
            lsf_a = normal_lccdf(mu, sd, self.lower)
            lsf_b = normal_lccdf(mu, sd, self.upper)
>>>>>>> f08299fd

            return tt.switch(
                self.lower > 0,
                logdiffexp(lsf_a, lsf_b),
                logdiffexp(lcdf_b, lcdf_a),
            )

<<<<<<< HEAD
        if self.lower is not None:
            return normal_lccdf(mu, sigma, self.lower)
=======
        if self.lower_check is not None:
            return normal_lccdf(mu, sd, self.lower)
>>>>>>> f08299fd
        else:
            return normal_lcdf(mu, sigma, self.upper)

    def _repr_latex_(self, name=None, dist=None):
        if dist is None:
            dist = self
        name = r'\text{%s}' % name
        return (
            r'${} \sim \text{{TruncatedNormal}}('
            '\mathit{{mu}}={},~\mathit{{sigma}}={},a={},b={})$'
            .format(
                name,
                get_variable_name(self.mu),
                get_variable_name(self.sigma),
                get_variable_name(self.lower),
                get_variable_name(self.upper),
            )
        )


class HalfNormal(PositiveContinuous):
    R"""
    Half-normal log-likelihood.

    The pdf of this distribution is

    .. math::

       f(x \mid \tau) =
           \sqrt{\frac{2\tau}{\pi}}
           \exp\left(\frac{-x^2 \tau}{2}\right)

       f(x \mid \sigma) =\sigma
           \sqrt{\frac{2}{\pi}}
           \exp\left(\frac{-x^2}{2\sigma^2}\right)

    .. note::

       The parameters ``sigma``/``tau`` (:math:`\sigma`/:math:`\tau`) refer to
       the standard deviation/precision of the unfolded normal distribution, for
       the standard deviation of the half-normal distribution, see below. For
       the half-normal, they are just two parameterisation :math:`\sigma^2
       \equiv \frac{1}{\tau}` of a scale parameter

    .. plot::

        import matplotlib.pyplot as plt
        import numpy as np
        import scipy.stats as st
        plt.style.use('seaborn-darkgrid')
        x = np.linspace(0, 5, 200)
        for sigma in [0.4, 1., 2.]:
            pdf = st.halfnorm.pdf(x, scale=sigma)
            plt.plot(x, pdf, label=r'$\sigma$ = {}'.format(sigma))
        plt.xlabel('x', fontsize=12)
        plt.ylabel('f(x)', fontsize=12)
        plt.legend(loc=1)
        plt.show()

    ========  ==========================================
    Support   :math:`x \in [0, \infty)`
    Mean      :math:`\sqrt{\dfrac{2}{\tau \pi}}` or :math:`\dfrac{\sigma \sqrt{2}}{\sqrt{\pi}}`
    Variance  :math:`\dfrac{1}{\tau}\left(1 - \dfrac{2}{\pi}\right)` or :math:`\sigma^2\left(1 - \dfrac{2}{\pi}\right)`
    ========  ==========================================

    Parameters
    ----------
    sigma : float
        Scale parameter :math:`sigma` (``sigma`` > 0) (only required if ``tau`` is not specified).
    tau : float
        Precision :math:`tau` (tau > 0) (only required if sigma is not specified).

    Examples
    --------
    .. code-block:: python

        with pm.Model():
            x = pm.HalfNormal('x', sigma=10)

        with pm.Model():
            x = pm.HalfNormal('x', tau=1/15)
    """

    def __init__(self, sigma=None, tau=None, sd=None, *args, **kwargs):
        if sd is not None:
            sigma = sd

        super().__init__(*args, **kwargs)
        tau, sigma = get_tau_sigma(tau=tau, sigma=sigma)

        self.sigma = self.sd = sigma = tt.as_tensor_variable(sigma)
        self.tau = tau = tt.as_tensor_variable(tau)

        self.mean = tt.sqrt(2 / (np.pi * self.tau))
        self.variance = (1. - 2 / np.pi) / self.tau

        assert_negative_support(tau, 'tau', 'HalfNormal')
        assert_negative_support(sigma, 'sigma', 'HalfNormal')

    def random(self, point=None, size=None):
        """
        Draw random values from HalfNormal distribution.

        Parameters
        ----------
        point : dict, optional
            Dict of variable values on which random values are to be
            conditioned (uses default point if not specified).
        size : int, optional
            Desired size of random sample (returns one sample if not
            specified).

        Returns
        -------
        array
        """
        sigma = draw_values([self.sigma], point=point)[0]
        return generate_samples(stats.halfnorm.rvs, loc=0., scale=sigma,
                                dist_shape=self.shape,
                                size=size)

    def logp(self, value):
        """
        Calculate log-probability of HalfNormal distribution at specified value.

        Parameters
        ----------
        value : numeric
            Value(s) for which log-probability is calculated. If the log probabilities for multiple
            values are desired the values must be provided in a numpy array or theano tensor

        Returns
        -------
        TensorVariable
        """
        tau = self.tau
        sigma = self.sigma
        return bound(-0.5 * tau * value**2 + 0.5 * tt.log(tau * 2. / np.pi),
                     value >= 0,
                     tau > 0, sigma > 0)

    def _repr_latex_(self, name=None, dist=None):
        if dist is None:
            dist = self
        sigma = dist.sigma
        name = r'\text{%s}' % name
        return r'${} \sim \text{{HalfNormal}}(\mathit{{sigma}}={})$'.format(name,
                                                                         get_variable_name(sigma))

    def logcdf(self, value):
        sigma = self.sigma
        z = zvalue(value, mu=0, sigma=sigma)
        return tt.switch(
            tt.lt(z, -1.0),
            tt.log(tt.erfcx(-z / tt.sqrt(2.))) - tt.sqr(z),
            tt.log1p(-tt.erfc(z / tt.sqrt(2.)))
        )


class Wald(PositiveContinuous):
    R"""
    Wald log-likelihood.

    The pdf of this distribution is

    .. math::

       f(x \mid \mu, \lambda) =
           \left(\frac{\lambda}{2\pi)}\right)^{1/2} x^{-3/2}
           \exp\left\{
               -\frac{\lambda}{2x}\left(\frac{x-\mu}{\mu}\right)^2
           \right\}

    .. plot::

        import matplotlib.pyplot as plt
        import numpy as np
        import scipy.stats as st
        plt.style.use('seaborn-darkgrid')
        x = np.linspace(0, 3, 500)
        mus = [1., 1., 1., 3.]
        lams = [1., .2, 3., 1.]
        for mu, lam in zip(mus, lams):
            pdf = st.invgauss.pdf(x, mu/lam, scale=lam)
            plt.plot(x, pdf, label=r'$\mu$ = {}, $\lambda$ = {}'.format(mu, lam))
        plt.xlabel('x', fontsize=12)
        plt.ylabel('f(x)', fontsize=12)
        plt.legend(loc=1)
        plt.show()

    ========  =============================
    Support   :math:`x \in (0, \infty)`
    Mean      :math:`\mu`
    Variance  :math:`\dfrac{\mu^3}{\lambda}`
    ========  =============================

    Wald distribution can be parameterized either in terms of lam or phi.
    The link between the two parametrizations is given by

    .. math::

       \phi = \dfrac{\lambda}{\mu}

    Parameters
    ----------
    mu : float, optional
        Mean of the distribution (mu > 0).
    lam : float, optional
        Relative precision (lam > 0).
    phi : float, optional
        Alternative shape parameter (phi > 0).
    alpha : float, optional
        Shift/location parameter (alpha >= 0).

    Notes
    -----
    To instantiate the distribution specify any of the following

    - only mu (in this case lam will be 1)
    - mu and lam
    - mu and phi
    - lam and phi

    References
    ----------
    .. [Tweedie1957] Tweedie, M. C. K. (1957).
       Statistical Properties of Inverse Gaussian Distributions I.
       The Annals of Mathematical Statistics, Vol. 28, No. 2, pp. 362-377

    .. [Michael1976] Michael, J. R., Schucany, W. R. and Hass, R. W. (1976).
        Generating Random Variates Using Transformations with Multiple Roots.
        The American Statistician, Vol. 30, No. 2, pp. 88-90

    .. [Giner2016] Göknur Giner, Gordon K. Smyth (2016)
       statmod: Probability Calculations for the Inverse Gaussian Distribution
    """

    def __init__(self, mu=None, lam=None, phi=None, alpha=0., *args, **kwargs):
        super().__init__(*args, **kwargs)
        mu, lam, phi = self.get_mu_lam_phi(mu, lam, phi)
        self.alpha = alpha = tt.as_tensor_variable(floatX(alpha))
        self.mu = mu = tt.as_tensor_variable(floatX(mu))
        self.lam = lam = tt.as_tensor_variable(floatX(lam))
        self.phi = phi = tt.as_tensor_variable(floatX(phi))

        self.mean = self.mu + self.alpha
        self.mode = self.mu * (tt.sqrt(1. + (1.5 * self.mu / self.lam)**2)
                               - 1.5 * self.mu / self.lam) + self.alpha
        self.variance = (self.mu**3) / self.lam

        assert_negative_support(phi, 'phi', 'Wald')
        assert_negative_support(mu, 'mu', 'Wald')
        assert_negative_support(lam, 'lam', 'Wald')

    def get_mu_lam_phi(self, mu, lam, phi):
        if mu is None:
            if lam is not None and phi is not None:
                return lam / phi, lam, phi
        else:
            if lam is None:
                if phi is None:
                    return mu, 1., 1. / mu
                else:
                    return mu, mu * phi, phi
            else:
                if phi is None:
                    return mu, lam, lam / mu

        raise ValueError('Wald distribution must specify either mu only, '
                         'mu and lam, mu and phi, or lam and phi.')

    def _random(self, mu, lam, alpha, size=None):
        v = np.random.normal(size=size)**2
        value = (mu + (mu**2) * v / (2. * lam) - mu / (2. * lam)
                 * np.sqrt(4. * mu * lam * v + (mu * v)**2))
        z = np.random.uniform(size=size)
        i = np.floor(z - mu / (mu + value)) * 2 + 1
        value = (value**-i) * (mu**(i + 1))
        return value + alpha

    def random(self, point=None, size=None):
        """
        Draw random values from Wald distribution.

        Parameters
        ----------
        point : dict, optional
            Dict of variable values on which random values are to be
            conditioned (uses default point if not specified).
        size : int, optional
            Desired size of random sample (returns one sample if not
            specified).

        Returns
        -------
        array
        """
        mu, lam, alpha = draw_values([self.mu, self.lam, self.alpha],
                                     point=point, size=size)
        mu, lam, alpha = broadcast_distribution_samples([mu, lam, alpha],
                                                        size=size)
        return generate_samples(self._random,
                                mu, lam, alpha,
                                dist_shape=self.shape,
                                size=size)

    def logp(self, value):
        """
        Calculate log-probability of Wald distribution at specified value.

        Parameters
        ----------
        value : numeric
            Value(s) for which log-probability is calculated. If the log probabilities for multiple
            values are desired the values must be provided in a numpy array or theano tensor

        Returns
        -------
        TensorVariable
        """
        mu = self.mu
        lam = self.lam
        alpha = self.alpha
        # value *must* be iid. Otherwise this is wrong.
        return bound(logpow(lam / (2. * np.pi), 0.5)
                     - logpow(value - alpha, 1.5)
                     - (0.5 * lam / (value - alpha)
                        * ((value - alpha - mu) / mu)**2),
                     # XXX these two are redundant. Please, check.
                     value > 0, value - alpha > 0,
                     mu > 0, lam > 0, alpha >= 0)

    def _repr_latex_(self, name=None, dist=None):
        if dist is None:
            dist = self
        lam = dist.lam
        mu = dist.mu
        alpha = dist.alpha
        name = r'\text{%s}' % name
        return r'${} \sim \text{{Wald}}(\mathit{{mu}}={},~\mathit{{lam}}={},~\mathit{{alpha}}={})$'.format(name,
                                                                get_variable_name(mu),
                                                                get_variable_name(lam),
                                                                get_variable_name(alpha))

    def logcdf(self, value):
        # Distribution parameters
        mu = self.mu
        lam = self.lam
        alpha = self.alpha

        value -= alpha
        q = value / mu
        l = lam * mu
        r = tt.sqrt(value * lam)

        a = normal_lcdf(0, 1, (q - 1.)/r)
        b = 2./l + normal_lcdf(0, 1, -(q + 1.)/r)
        return tt.switch(
            (
                # Left limit
                tt.lt(value, 0) |
                (tt.eq(value, 0) & tt.gt(mu, 0) & tt.lt(lam, np.inf)) |
                (tt.lt(value, mu) & tt.eq(lam, 0))
            ),
            -np.inf,
            tt.switch(
                (
                    # Right limit
                    tt.eq(value, np.inf) |
                    (tt.eq(lam, 0) & tt.gt(value, mu)) |
                    (tt.gt(value, 0) & tt.eq(lam, np.inf)) |
                    # Degenerate distribution
                    (
                        tt.lt(mu, np.inf) &
                        tt.eq(mu, value) &
                        tt.eq(lam, 0)
                    ) |
                    (tt.eq(value, 0) & tt.eq(lam, np.inf))
                ),
                0,
                a + tt.log1p(tt.exp(b - a))
            )
        )


class Beta(UnitContinuous):
    R"""
    Beta log-likelihood.

    The pdf of this distribution is

    .. math::

       f(x \mid \alpha, \beta) =
           \frac{x^{\alpha - 1} (1 - x)^{\beta - 1}}{B(\alpha, \beta)}

    .. plot::

        import matplotlib.pyplot as plt
        import numpy as np
        import scipy.stats as st
        plt.style.use('seaborn-darkgrid')
        x = np.linspace(0, 1, 200)
        alphas = [.5, 5., 1., 2., 2.]
        betas = [.5, 1., 3., 2., 5.]
        for a, b in zip(alphas, betas):
            pdf = st.beta.pdf(x, a, b)
            plt.plot(x, pdf, label=r'$\alpha$ = {}, $\beta$ = {}'.format(a, b))
        plt.xlabel('x', fontsize=12)
        plt.ylabel('f(x)', fontsize=12)
        plt.ylim(0, 4.5)
        plt.legend(loc=9)
        plt.show()

    ========  ==============================================================
    Support   :math:`x \in (0, 1)`
    Mean      :math:`\dfrac{\alpha}{\alpha + \beta}`
    Variance  :math:`\dfrac{\alpha \beta}{(\alpha+\beta)^2(\alpha+\beta+1)}`
    ========  ==============================================================

    Beta distribution can be parameterized either in terms of alpha and
    beta or mean and standard deviation. The link between the two
    parametrizations is given by

    .. math::

       \alpha &= \mu \kappa \\
       \beta  &= (1 - \mu) \kappa

       \text{where } \kappa = \frac{\mu(1-\mu)}{\sigma^2} - 1

    Parameters
    ----------
    alpha : float
        alpha > 0.
    beta : float
        beta > 0.
    mu : float
        Alternative mean (0 < mu < 1).
    sigma : float
        Alternative standard deviation (0 < sigma < sqrt(mu * (1 - mu))).

    Notes
    -----
    Beta distribution is a conjugate prior for the parameter :math:`p` of
    the binomial distribution.
    """

    def __init__(self, alpha=None, beta=None, mu=None, sigma=None,
                 sd=None, *args, **kwargs):
        super().__init__(*args, **kwargs)
        if sd is not None:
            sigma = sd
        alpha, beta = self.get_alpha_beta(alpha, beta, mu, sigma)
        self.alpha = alpha = tt.as_tensor_variable(floatX(alpha))
        self.beta = beta = tt.as_tensor_variable(floatX(beta))

        self.mean = self.alpha / (self.alpha + self.beta)
        self.variance = self.alpha * self.beta / (
            (self.alpha + self.beta)**2 * (self.alpha + self.beta + 1))

        assert_negative_support(alpha, 'alpha', 'Beta')
        assert_negative_support(beta, 'beta', 'Beta')

    def get_alpha_beta(self, alpha=None, beta=None, mu=None, sigma=None):
        if (alpha is not None) and (beta is not None):
            pass
        elif (mu is not None) and (sigma is not None):
            kappa = mu * (1 - mu) / sigma**2 - 1
            alpha = mu * kappa
            beta = (1 - mu) * kappa
        else:
            raise ValueError('Incompatible parameterization. Either use alpha '
                             'and beta, or mu and sigma to specify distribution.')

        return alpha, beta

    def random(self, point=None, size=None):
        """
        Draw random values from Beta distribution.

        Parameters
        ----------
        point : dict, optional
            Dict of variable values on which random values are to be
            conditioned (uses default point if not specified).
        size : int, optional
            Desired size of random sample (returns one sample if not
            specified).

        Returns
        -------
        array
        """
        alpha, beta = draw_values([self.alpha, self.beta],
                                  point=point, size=size)
        return generate_samples(stats.beta.rvs, alpha, beta,
                                dist_shape=self.shape,
                                size=size)

    def logp(self, value):
        """
        Calculate log-probability of Beta distribution at specified value.

        Parameters
        ----------
        value : numeric
            Value(s) for which log-probability is calculated. If the log probabilities for multiple
            values are desired the values must be provided in a numpy array or theano tensor

        Returns
        -------
        TensorVariable
        """
        alpha = self.alpha
        beta = self.beta

        logval = tt.log(value)
        log1pval = tt.log1p(-value)
        logp = (tt.switch(tt.eq(alpha, 1), 0, (alpha - 1) * logval)
                + tt.switch(tt.eq(beta, 1), 0, (beta - 1) * log1pval)
                - betaln(alpha, beta))

        return bound(logp,
                     value >= 0, value <= 1,
                     alpha > 0, beta > 0)

    def logcdf(self, value):
        value = floatX(tt.as_tensor(value))
        a = floatX(tt.as_tensor(self.alpha))
        b = floatX(tt.as_tensor(self.beta))
        return tt.switch(
            tt.le(value, 0),
            -np.inf,
            tt.switch(
                tt.ge(value, 1),
                0,
                tt.log(incomplete_beta(a, b, value))
            )
        )

    def _repr_latex_(self, name=None, dist=None):
        if dist is None:
            dist = self
        alpha = dist.alpha
        beta = dist.beta
        name = r'\text{%s}' % name
        return r'${} \sim \text{{Beta}}(\mathit{{alpha}}={},~\mathit{{beta}}={})$'.format(name,
                                                                get_variable_name(alpha),
                                                                get_variable_name(beta))

class Kumaraswamy(UnitContinuous):
    R"""
    Kumaraswamy log-likelihood.

    The pdf of this distribution is

    .. math::

       f(x \mid a, b) =
           abx^{a-1}(1-x^a)^{b-1}

    .. plot::

        import matplotlib.pyplot as plt
        import numpy as np
        plt.style.use('seaborn-darkgrid')
        x = np.linspace(0, 1, 200)
        a_s = [.5, 5., 1., 2., 2.]
        b_s = [.5, 1., 3., 2., 5.]
        for a, b in zip(a_s, b_s):
            pdf = a * b * x ** (a - 1) * (1 - x ** a) ** (b - 1)
            plt.plot(x, pdf, label=r'$a$ = {}, $b$ = {}'.format(a, b))
        plt.xlabel('x', fontsize=12)
        plt.ylabel('f(x)', fontsize=12)
        plt.ylim(0, 3.)
        plt.legend(loc=9)
        plt.show()

    ========  ==============================================================
    Support   :math:`x \in (0, 1)`
    Mean      :math:`b B(1 + \tfrac{1}{a}, b)`
    Variance  :math:`b B(1 + \tfrac{2}{a}, b) - (b B(1 + \tfrac{1}{a}, b))^2`
    ========  ==============================================================

    Parameters
    ----------
    a : float
        a > 0.
    b : float
        b > 0.
    """

    def __init__(self, a, b, *args, **kwargs):
        super().__init__(*args, **kwargs)

        self.a = a = tt.as_tensor_variable(floatX(a))
        self.b = b = tt.as_tensor_variable(floatX(b))

        ln_mean = tt.log(b) + tt.gammaln(1 + 1 / a) + tt.gammaln(b) - tt.gammaln(1 + 1 / a + b)
        self.mean = tt.exp(ln_mean)
        ln_2nd_raw_moment = tt.log(b) + tt.gammaln(1 + 2 / a) + tt.gammaln(b) - tt.gammaln(1 + 2 / a + b)
        self.variance = tt.exp(ln_2nd_raw_moment) - self.mean ** 2

        assert_negative_support(a, 'a', 'Kumaraswamy')
        assert_negative_support(b, 'b', 'Kumaraswamy')

    def _random(self, a, b, size=None):
        u = np.random.uniform(size=size)
        return (1 - (1 - u) ** (1 / b)) ** (1 / a)

    def random(self, point=None, size=None):
        """
        Draw random values from Kumaraswamy distribution.

        Parameters
        ----------
        point : dict, optional
            Dict of variable values on which random values are to be
            conditioned (uses default point if not specified).
        size : int, optional
            Desired size of random sample (returns one sample if not
            specified).

        Returns
        -------
        array
        """
        a, b = draw_values([self.a, self.b],
                           point=point, size=size)
        a, b = broadcast_distribution_samples([a, b], size=size)
        return generate_samples(self._random, a, b,
                                dist_shape=self.shape,
                                size=size)

    def logp(self, value):
        """
        Calculate log-probability of Kumaraswamy distribution at specified value.

        Parameters
        ----------
        value : numeric
            Value(s) for which log-probability is calculated. If the log probabilities for multiple
            values are desired the values must be provided in a numpy array or theano tensor

        Returns
        -------
        TensorVariable
        """
        a = self.a
        b = self.b

        logp = tt.log(a) + tt.log(b) + (a - 1) * tt.log(value) + (b - 1) * tt.log(1 - value ** a)

        return bound(logp,
                     value >= 0, value <= 1,
                     a > 0, b > 0)

    def _repr_latex_(self, name=None, dist=None):
        if dist is None:
            dist = self
        a = dist.a
        b = dist.b
        name = r'\text{%s}' % name
        return r'${} \sim \text{{Kumaraswamy}}(\mathit{{a}}={},~\mathit{{b}}={})$'.format(name,
                                                                                          get_variable_name(a),
                                                                                          get_variable_name(b))


class Exponential(PositiveContinuous):
    R"""
    Exponential log-likelihood.

    The pdf of this distribution is

    .. math::

       f(x \mid \lambda) = \lambda \exp\left\{ -\lambda x \right\}

    .. plot::

        import matplotlib.pyplot as plt
        import numpy as np
        import scipy.stats as st
        plt.style.use('seaborn-darkgrid')
        x = np.linspace(0, 3, 100)
        for lam in [0.5, 1., 2.]:
            pdf = st.expon.pdf(x, scale=1.0/lam)
            plt.plot(x, pdf, label=r'$\lambda$ = {}'.format(lam))
        plt.xlabel('x', fontsize=12)
        plt.ylabel('f(x)', fontsize=12)
        plt.legend(loc=1)
        plt.show()

    ========  ============================
    Support   :math:`x \in [0, \infty)`
    Mean      :math:`\dfrac{1}{\lambda}`
    Variance  :math:`\dfrac{1}{\lambda^2}`
    ========  ============================

    Parameters
    ----------
    lam : float
        Rate or inverse scale (lam > 0)
    """

    def __init__(self, lam, *args, **kwargs):
        super().__init__(*args, **kwargs)
        self.lam = lam = tt.as_tensor_variable(floatX(lam))
        self.mean = 1. / self.lam
        self.median = self.mean * tt.log(2)
        self.mode = tt.zeros_like(self.lam)

        self.variance = self.lam**-2

        assert_negative_support(lam, 'lam', 'Exponential')

    def random(self, point=None, size=None):
        """
        Draw random values from Exponential distribution.

        Parameters
        ----------
        point : dict, optional
            Dict of variable values on which random values are to be
            conditioned (uses default point if not specified).
        size : int, optional
            Desired size of random sample (returns one sample if not
            specified).

        Returns
        -------
        array
        """
        lam = draw_values([self.lam], point=point, size=size)[0]
        return generate_samples(np.random.exponential, scale=1. / lam,
                                dist_shape=self.shape,
                                size=size)

    def logp(self, value):
        """
        Calculate log-probability of Exponential distribution at specified value.

        Parameters
        ----------
        value : numeric
            Value(s) for which log-probability is calculated. If the log probabilities for multiple
            values are desired the values must be provided in a numpy array or theano tensor

        Returns
        -------
        TensorVariable
        """
        lam = self.lam
        return bound(tt.log(lam) - lam * value, value >= 0, lam > 0)

    def _repr_latex_(self, name=None, dist=None):
        if dist is None:
            dist = self
        lam = dist.lam
        name = r'\text{%s}' % name
        return r'${} \sim \text{{Exponential}}(\mathit{{lam}}={})$'.format(name,
                                                                get_variable_name(lam))

    def logcdf(self, value):
        """
        Compute the log CDF for the Exponential distribution

        References
        ----------
        .. [Machler2012] Martin Mächler (2012).
            "Accurately computing log(1-exp(-|a|)) Assessed by the Rmpfr
            package"
        """
        value = floatX(tt.as_tensor(value))
        lam = self.lam
        a = lam * value
        return tt.switch(
            tt.le(value, 0.0),
            -np.inf,
            tt.switch(
                tt.le(a, tt.log(2.0)),
                tt.log(-tt.expm1(-a)),
                tt.log1p(-tt.exp(-a)),
            )
        )


class Laplace(Continuous):
    R"""
    Laplace log-likelihood.

    The pdf of this distribution is

    .. math::

       f(x \mid \mu, b) =
           \frac{1}{2b} \exp \left\{ - \frac{|x - \mu|}{b} \right\}

    .. plot::

        import matplotlib.pyplot as plt
        import numpy as np
        import scipy.stats as st
        plt.style.use('seaborn-darkgrid')
        x = np.linspace(-10, 10, 1000)
        mus = [0., 0., 0., -5.]
        bs = [1., 2., 4., 4.]
        for mu, b in zip(mus, bs):
            pdf = st.laplace.pdf(x, loc=mu, scale=b)
            plt.plot(x, pdf, label=r'$\mu$ = {}, $b$ = {}'.format(mu, b))
        plt.xlabel('x', fontsize=12)
        plt.ylabel('f(x)', fontsize=12)
        plt.legend(loc=1)
        plt.show()

    ========  ========================
    Support   :math:`x \in \mathbb{R}`
    Mean      :math:`\mu`
    Variance  :math:`2 b^2`
    ========  ========================

    Parameters
    ----------
    mu : float
        Location parameter.
    b : float
        Scale parameter (b > 0).
    """

    def __init__(self, mu, b, *args, **kwargs):
        super().__init__(*args, **kwargs)
        self.b = b = tt.as_tensor_variable(floatX(b))
        self.mean = self.median = self.mode = self.mu = mu = tt.as_tensor_variable(floatX(mu))

        self.variance = 2 * self.b**2

        assert_negative_support(b, 'b', 'Laplace')

    def random(self, point=None, size=None):
        """
        Draw random values from Laplace distribution.

        Parameters
        ----------
        point : dict, optional
            Dict of variable values on which random values are to be
            conditioned (uses default point if not specified).
        size : int, optional
            Desired size of random sample (returns one sample if not
            specified).

        Returns
        -------
        array
        """
        mu, b = draw_values([self.mu, self.b], point=point, size=size)
        return generate_samples(np.random.laplace, mu, b,
                                dist_shape=self.shape,
                                size=size)

    def logp(self, value):
        """
        Calculate log-probability of Laplace distribution at specified value.

        Parameters
        ----------
        value : numeric
            Value(s) for which log-probability is calculated. If the log probabilities for multiple
            values are desired the values must be provided in a numpy array or theano tensor

        Returns
        -------
        TensorVariable
        """
        mu = self.mu
        b = self.b

        return -tt.log(2 * b) - abs(value - mu) / b

    def _repr_latex_(self, name=None, dist=None):
        if dist is None:
            dist = self
        b = dist.b
        mu = dist.mu
        name = r'\text{%s}' % name
        return r'${} \sim \text{{Laplace}}(\mathit{{mu}}={},~\mathit{{b}}={})$'.format(name,
                                                                get_variable_name(mu),
                                                                get_variable_name(b))

    def logcdf(self, value):
        a = self.mu
        b = self.b
        y = (value - a) / b
        return tt.switch(
            tt.le(value, a),
            tt.log(0.5) + y,
            tt.switch(
                tt.gt(y, 1),
                tt.log1p(-0.5 * tt.exp(-y)),
                tt.log(1 - 0.5 * tt.exp(-y))
            )
        )


class Lognormal(PositiveContinuous):
    R"""
    Log-normal log-likelihood.

    Distribution of any random variable whose logarithm is normally
    distributed. A variable might be modeled as log-normal if it can
    be thought of as the multiplicative product of many small
    independent factors.

    The pdf of this distribution is

    .. math::

       f(x \mid \mu, \tau) =
           \frac{1}{x} \sqrt{\frac{\tau}{2\pi}}
           \exp\left\{ -\frac{\tau}{2} (\ln(x)-\mu)^2 \right\}

    .. plot::

        import matplotlib.pyplot as plt
        import numpy as np
        import scipy.stats as st
        plt.style.use('seaborn-darkgrid')
        x = np.linspace(0, 3, 100)
        mus = [0., 0., 0.]
        sigmas = [.25, .5, 1.]
        for mu, sigma in zip(mus, sigmas):
            pdf = st.lognorm.pdf(x, sigma, scale=np.exp(mu))
            plt.plot(x, pdf, label=r'$\mu$ = {}, $\sigma$ = {}'.format(mu, sigma))
        plt.xlabel('x', fontsize=12)
        plt.ylabel('f(x)', fontsize=12)
        plt.legend(loc=1)
        plt.show()

    ========  =========================================================================
    Support   :math:`x \in [0, \infty)`
    Mean      :math:`\exp\{\mu + \frac{1}{2\tau}\}`
    Variance  :math:`(\exp\{\frac{1}{\tau}\} - 1) \times \exp\{2\mu + \frac{1}{\tau}\}`
    ========  =========================================================================

    Parameters
    ----------
    mu : float
        Location parameter.
    sigma : float
        Standard deviation. (sigma > 0). (only required if tau is not specified).
    tau : float
        Scale parameter (tau > 0). (only required if sigma is not specified).

    Example
    -------
    .. code-block:: python

        # Example to show that we pass in only `sigma` or `tau` but not both.
        with pm.Model():
            x = pm.Lognormal('x', mu=2, sigma=30)

        with pm.Model():
            x = pm.Lognormal('x', mu=2, tau=1/100)
    """

    def __init__(self, mu=0, sigma=None, tau=None, sd=None, *args, **kwargs):
        super().__init__(*args, **kwargs)
        if sd is not None:
            sigma = sd

        tau, sigma = get_tau_sigma(tau=tau, sigma=sigma)

        self.mu = mu = tt.as_tensor_variable(floatX(mu))
        self.tau = tau = tt.as_tensor_variable(tau)
        self.sigma = self.sd = sigma = tt.as_tensor_variable(sigma)

        self.mean = tt.exp(self.mu + 1. / (2 * self.tau))
        self.median = tt.exp(self.mu)
        self.mode = tt.exp(self.mu - 1. / self.tau)
        self.variance = (tt.exp(1. / self.tau) - 1) * tt.exp(2 * self.mu + 1. / self.tau)

        assert_negative_support(tau, 'tau', 'Lognormal')
        assert_negative_support(sigma, 'sigma', 'Lognormal')

    def _random(self, mu, tau, size=None):
        samples = np.random.normal(size=size)
        return np.exp(mu + (tau**-0.5) * samples)

    def random(self, point=None, size=None):
        """
        Draw random values from Lognormal distribution.

        Parameters
        ----------
        point : dict, optional
            Dict of variable values on which random values are to be
            conditioned (uses default point if not specified).
        size : int, optional
            Desired size of random sample (returns one sample if not
            specified).

        Returns
        -------
        array
        """
        mu, tau = draw_values([self.mu, self.tau], point=point, size=size)
        mu, tau = broadcast_distribution_samples([mu, tau], size=size)
        return generate_samples(self._random, mu, tau,
                                dist_shape=self.shape,
                                size=size)

    def logp(self, value):
        """
        Calculate log-probability of Lognormal distribution at specified value.

        Parameters
        ----------
        value : numeric
            Value(s) for which log-probability is calculated. If the log probabilities for multiple
            values are desired the values must be provided in a numpy array or theano tensor

        Returns
        -------
        TensorVariable
        """
        mu = self.mu
        tau = self.tau
        return bound(-0.5 * tau * (tt.log(value) - mu)**2
                     + 0.5 * tt.log(tau / (2. * np.pi))
                     - tt.log(value),
                     tau > 0)

    def _repr_latex_(self, name=None, dist=None):
        if dist is None:
            dist = self
        tau = dist.tau
        mu = dist.mu
        name = r'\text{%s}' % name
        return r'${} \sim \text{{Lognormal}}(\mathit{{mu}}={},~\mathit{{tau}}={})$'.format(name,
                                                                get_variable_name(mu),
                                                                get_variable_name(tau))

    def logcdf(self, value):
        mu = self.mu
        sigma = self.sigma
        z = zvalue(tt.log(value), mu=mu, sigma=sigma)

        return tt.switch(
            tt.le(value, 0),
            -np.inf,
            tt.switch(
                tt.lt(z, -1.0),
                tt.log(tt.erfcx(-z / tt.sqrt(2.)) / 2.) -
                tt.sqr(z) / 2,
                tt.log1p(-tt.erfc(z / tt.sqrt(2.)) / 2.)
            )
        )


class StudentT(Continuous):
    R"""
    Student's T log-likelihood.

    Describes a normal variable whose precision is gamma distributed.
    If only nu parameter is passed, this specifies a standard (central)
    Student's T.

    The pdf of this distribution is

    .. math::

       f(x|\mu,\lambda,\nu) =
           \frac{\Gamma(\frac{\nu + 1}{2})}{\Gamma(\frac{\nu}{2})}
           \left(\frac{\lambda}{\pi\nu}\right)^{\frac{1}{2}}
           \left[1+\frac{\lambda(x-\mu)^2}{\nu}\right]^{-\frac{\nu+1}{2}}

    .. plot::

        import matplotlib.pyplot as plt
        import numpy as np
        import scipy.stats as st
        plt.style.use('seaborn-darkgrid')
        x = np.linspace(-8, 8, 200)
        mus = [0., 0., -2., -2.]
        sigmas = [1., 1., 1., 2.]
        dfs = [1., 5., 5., 5.]
        for mu, sigma, df in zip(mus, sigmas, dfs):
            pdf = st.t.pdf(x, df, loc=mu, scale=sigma)
            plt.plot(x, pdf, label=r'$\mu$ = {}, $\sigma$ = {}, $\nu$ = {}'.format(mu, sigma, df))
        plt.xlabel('x', fontsize=12)
        plt.ylabel('f(x)', fontsize=12)
        plt.legend(loc=1)
        plt.show()

    ========  ========================
    Support   :math:`x \in \mathbb{R}`
    ========  ========================

    Parameters
    ----------
    nu : float
        Degrees of freedom, also known as normality parameter (nu > 0).
    mu : float
        Location parameter.
    sigma : float
        Scale parameter (sigma > 0). Converges to the standard deviation as nu
        increases. (only required if lam is not specified)
    lam : float
        Scale parameter (lam > 0). Converges to the precision as nu
        increases. (only required if sigma is not specified)

    Examples
    --------
    .. code-block:: python

        with pm.Model():
            x = pm.StudentT('x', nu=15, mu=0, sigma=10)

        with pm.Model():
            x = pm.StudentT('x', nu=15, mu=0, lam=1/23)
    """

    def __init__(self, nu, mu=0, lam=None, sigma=None, sd=None, *args, **kwargs):
        super().__init__(*args, **kwargs)
        super(StudentT, self).__init__(*args, **kwargs)
        if sd is not None:
            sigma = sd
        self.nu = nu = tt.as_tensor_variable(floatX(nu))
        lam, sigma = get_tau_sigma(tau=lam, sigma=sigma)
        self.lam = lam = tt.as_tensor_variable(lam)
        self.sigma = self.sd = sigma = tt.as_tensor_variable(sigma)
        self.mean = self.median = self.mode = self.mu = mu = tt.as_tensor_variable(mu)

        self.variance = tt.switch((nu > 2) * 1,
                                  (1 / self.lam) * (nu / (nu - 2)),
                                  np.inf)

        assert_negative_support(lam, 'lam (sigma)', 'StudentT')
        assert_negative_support(nu, 'nu', 'StudentT')

    def random(self, point=None, size=None):
        """
        Draw random values from StudentT distribution.

        Parameters
        ----------
        point : dict, optional
            Dict of variable values on which random values are to be
            conditioned (uses default point if not specified).
        size : int, optional
            Desired size of random sample (returns one sample if not
            specified).

        Returns
        -------
        array
        """
        nu, mu, lam = draw_values([self.nu, self.mu, self.lam],
                                  point=point, size=size)
        return generate_samples(stats.t.rvs, nu, loc=mu, scale=lam**-0.5,
                                dist_shape=self.shape,
                                size=size)

    def logp(self, value):
        """
        Calculate log-probability of StudentT distribution at specified value.

        Parameters
        ----------
        value : numeric
            Value(s) for which log-probability is calculated. If the log probabilities for multiple
            values are desired the values must be provided in a numpy array or theano tensor

        Returns
        -------
        TensorVariable
        """
        nu = self.nu
        mu = self.mu
        lam = self.lam
        sigma = self.sigma

        return bound(gammaln((nu + 1.0) / 2.0)
                     + .5 * tt.log(lam / (nu * np.pi))
                     - gammaln(nu / 2.0)
                     - (nu + 1.0) / 2.0 * tt.log1p(lam * (value - mu)**2 / nu),
                     lam > 0, nu > 0, sigma > 0)

    def _repr_latex_(self, name=None, dist=None):
        if dist is None:
            dist = self
        nu = dist.nu
        mu = dist.mu
        lam = dist.lam
        name = r'\text{%s}' % name
        return r'${} \sim \text{{StudentT}}(\mathit{{nu}}={},~\mathit{{mu}}={},~\mathit{{lam}}={})$'.format(name,
                                                                get_variable_name(nu),
                                                                get_variable_name(mu),
                                                                get_variable_name(lam))

    def logcdf(self, value):
        nu = self.nu
        mu = self.mu
        sigma = self.sigma
        t = (value - mu)/sigma
        sqrt_t2_nu = tt.sqrt(t**2 + nu)
        x = (t + sqrt_t2_nu)/(2.0 * sqrt_t2_nu)
        return tt.log(incomplete_beta(nu/2., nu/2., x))


class Pareto(Continuous):
    R"""
    Pareto log-likelihood.

    Often used to characterize wealth distribution, or other examples of the
    80/20 rule.

    The pdf of this distribution is

    .. math::

       f(x \mid \alpha, m) = \frac{\alpha m^{\alpha}}{x^{\alpha+1}}

    .. plot::

        import matplotlib.pyplot as plt
        import numpy as np
        import scipy.stats as st
        plt.style.use('seaborn-darkgrid')
        x = np.linspace(0, 4, 1000)
        alphas = [1., 2., 5., 5.]
        ms = [1., 1., 1., 2.]
        for alpha, m in zip(alphas, ms):
            pdf = st.pareto.pdf(x, alpha, scale=m)
            plt.plot(x, pdf, label=r'$\alpha$ = {}, m = {}'.format(alpha, m))
        plt.xlabel('x', fontsize=12)
        plt.ylabel('f(x)', fontsize=12)
        plt.legend(loc=1)
        plt.show()

    ========  =============================================================
    Support   :math:`x \in [m, \infty)`
    Mean      :math:`\dfrac{\alpha m}{\alpha - 1}` for :math:`\alpha \ge 1`
    Variance  :math:`\dfrac{m \alpha}{(\alpha - 1)^2 (\alpha - 2)}`
              for :math:`\alpha > 2`
    ========  =============================================================

    Parameters
    ----------
    alpha : float
        Shape parameter (alpha > 0).
    m : float
        Scale parameter (m > 0).
    """

    def __init__(self, alpha, m, transform='lowerbound', *args, **kwargs):
        self.alpha = alpha = tt.as_tensor_variable(floatX(alpha))
        self.m = m = tt.as_tensor_variable(floatX(m))

        self.mean = tt.switch(tt.gt(alpha, 1), alpha *
                              m / (alpha - 1.), np.inf)
        self.median = m * 2.**(1. / alpha)
        self.variance = tt.switch(
            tt.gt(alpha, 2),
            (alpha * m**2) / ((alpha - 2.) * (alpha - 1.)**2),
            np.inf)

        assert_negative_support(alpha, 'alpha', 'Pareto')
        assert_negative_support(m, 'm', 'Pareto')

        if transform == 'lowerbound':
            transform = transforms.lowerbound(self.m)
        super().__init__(transform=transform, *args, **kwargs)

    def _random(self, alpha, m, size=None):
        u = np.random.uniform(size=size)
        return m * (1. - u)**(-1. / alpha)

    def random(self, point=None, size=None):
        """
        Draw random values from Pareto distribution.

        Parameters
        ----------
        point : dict, optional
            Dict of variable values on which random values are to be
            conditioned (uses default point if not specified).
        size : int, optional
            Desired size of random sample (returns one sample if not
            specified).

        Returns
        -------
        array
        """
        alpha, m = draw_values([self.alpha, self.m],
                               point=point, size=size)
        alpha, m = broadcast_distribution_samples([alpha, m], size=size)
        return generate_samples(self._random, alpha, m,
                                dist_shape=self.shape,
                                size=size)

    def logp(self, value):
        """
        Calculate log-probability of Pareto distribution at specified value.

        Parameters
        ----------
        value : numeric
            Value(s) for which log-probability is calculated. If the log probabilities for multiple
            values are desired the values must be provided in a numpy array or theano tensor

        Returns
        -------
        TensorVariable
        """
        alpha = self.alpha
        m = self.m
        return bound(tt.log(alpha) + logpow(m, alpha)
                     - logpow(value, alpha + 1),
                     value >= m, alpha > 0, m > 0)

    def _repr_latex_(self, name=None, dist=None):
        if dist is None:
            dist = self
        alpha = dist.alpha
        m = dist.m
        name = r'\text{%s}' % name
        return r'${} \sim \text{{Pareto}}(\mathit{{alpha}}={},~\mathit{{m}}={})$'.format(name,
                                                                get_variable_name(alpha),
                                                                get_variable_name(m))

    def logcdf(self, value):
        m = self.m
        alpha = self.alpha
        arg = (m / value) ** alpha
        return tt.switch(
            tt.lt(value, m),
            -np.inf,
            tt.switch(
                tt.le(arg, 1e-5),
                tt.log1p(-arg),
                tt.log(1 - arg)
            )
        )


class Cauchy(Continuous):
    R"""
    Cauchy log-likelihood.

    Also known as the Lorentz or the Breit-Wigner distribution.

    The pdf of this distribution is

    .. math::

       f(x \mid \alpha, \beta) =
           \frac{1}{\pi \beta [1 + (\frac{x-\alpha}{\beta})^2]}

    .. plot::

        import matplotlib.pyplot as plt
        import numpy as np
        import scipy.stats as st
        plt.style.use('seaborn-darkgrid')
        x = np.linspace(-5, 5, 500)
        alphas = [0., 0., 0., -2.]
        betas = [.5, 1., 2., 1.]
        for a, b in zip(alphas, betas):
            pdf = st.cauchy.pdf(x, loc=a, scale=b)
            plt.plot(x, pdf, label=r'$\alpha$ = {}, $\beta$ = {}'.format(a, b))
        plt.xlabel('x', fontsize=12)
        plt.ylabel('f(x)', fontsize=12)
        plt.legend(loc=1)
        plt.show()

    ========  ========================
    Support   :math:`x \in \mathbb{R}`
    Mode      :math:`\alpha`
    Mean      undefined
    Variance  undefined
    ========  ========================

    Parameters
    ----------
    alpha : float
        Location parameter
    beta : float
        Scale parameter > 0
    """

    def __init__(self, alpha, beta, *args, **kwargs):
        super().__init__(*args, **kwargs)
        self.median = self.mode = self.alpha = tt.as_tensor_variable(floatX(alpha))
        self.beta = tt.as_tensor_variable(floatX(beta))

        assert_negative_support(beta, 'beta', 'Cauchy')

    def _random(self, alpha, beta, size=None):
        u = np.random.uniform(size=size)
        return alpha + beta * np.tan(np.pi * (u - 0.5))

    def random(self, point=None, size=None):
        """
        Draw random values from Cauchy distribution.

        Parameters
        ----------
        point : dict, optional
            Dict of variable values on which random values are to be
            conditioned (uses default point if not specified).
        size : int, optional
            Desired size of random sample (returns one sample if not
            specified).

        Returns
        -------
        array
        """
        alpha, beta = draw_values([self.alpha, self.beta],
                                  point=point, size=size)
        alpha, beta = broadcast_distribution_samples([alpha, beta], size=size)
        return generate_samples(self._random, alpha, beta,
                                dist_shape=self.shape,
                                size=size)

    def logp(self, value):
        """
        Calculate log-probability of Cauchy distribution at specified value.

        Parameters
        ----------
        value : numeric
            Value(s) for which log-probability is calculated. If the log probabilities for multiple
            values are desired the values must be provided in a numpy array or theano tensor

        Returns
        -------
        TensorVariable
        """
        alpha = self.alpha
        beta = self.beta
        return bound(- tt.log(np.pi) - tt.log(beta)
                     - tt.log1p(((value - alpha) / beta)**2),
                     beta > 0)

    def _repr_latex_(self, name=None, dist=None):
        if dist is None:
            dist = self
        alpha = dist.alpha
        beta = dist.beta
        name = r'\text{%s}' % name
        return r'${} \sim \text{{Cauchy}}(\mathit{{alpha}}={},~\mathit{{beta}}={})$'.format(name,
                                                                get_variable_name(alpha),
                                                                get_variable_name(beta))

    def logcdf(self, value):
        return tt.log(
            0.5 + tt.arctan((value - self.alpha) / self.beta) / np.pi
        )


class HalfCauchy(PositiveContinuous):
    R"""
    Half-Cauchy log-likelihood.

    The pdf of this distribution is

    .. math::

       f(x \mid \beta) = \frac{2}{\pi \beta [1 + (\frac{x}{\beta})^2]}

    .. plot::

        import matplotlib.pyplot as plt
        import numpy as np
        import scipy.stats as st
        plt.style.use('seaborn-darkgrid')
        x = np.linspace(0, 5, 200)
        for b in [0.5, 1.0, 2.0]:
            pdf = st.cauchy.pdf(x, scale=b)
            plt.plot(x, pdf, label=r'$\beta$ = {}'.format(b))
        plt.xlabel('x', fontsize=12)
        plt.ylabel('f(x)', fontsize=12)
        plt.legend(loc=1)
        plt.show()

    ========  ========================
    Support   :math:`x \in [0, \infty)`
    Mode      0
    Mean      undefined
    Variance  undefined
    ========  ========================

    Parameters
    ----------
    beta : float
        Scale parameter (beta > 0).
    """

    def __init__(self, beta, *args, **kwargs):
        super().__init__(*args, **kwargs)
        self.mode = tt.as_tensor_variable(0)
        self.median = self.beta = tt.as_tensor_variable(floatX(beta))

        assert_negative_support(beta, 'beta', 'HalfCauchy')

    def _random(self, beta, size=None):
        u = np.random.uniform(size=size)
        return beta * np.abs(np.tan(np.pi * (u - 0.5)))

    def random(self, point=None, size=None):
        """
        Draw random values from HalfCauchy distribution.

        Parameters
        ----------
        point : dict, optional
            Dict of variable values on which random values are to be
            conditioned (uses default point if not specified).
        size : int, optional
            Desired size of random sample (returns one sample if not
            specified).

        Returns
        -------
        array
        """
        beta = draw_values([self.beta], point=point, size=size)[0]
        return generate_samples(self._random, beta,
                                dist_shape=self.shape,
                                size=size)

    def logp(self, value):
        """
        Calculate log-probability of HalfCauchy distribution at specified value.

        Parameters
        ----------
        value : numeric
            Value(s) for which log-probability is calculated. If the log probabilities for multiple
            values are desired the values must be provided in a numpy array or theano tensor

        Returns
        -------
        TensorVariable
        """
        beta = self.beta
        return bound(tt.log(2) - tt.log(np.pi) - tt.log(beta)
                     - tt.log1p((value / beta)**2),
                     value >= 0, beta > 0)

    def _repr_latex_(self, name=None, dist=None):
        if dist is None:
            dist = self
        beta = dist.beta
        name = r'\text{%s}' % name
        return r'${} \sim \text{{HalfCauchy}}(\mathit{{beta}}={})$'.format(name,
                                                                get_variable_name(beta))

    def logcdf(self, value):
        return tt.switch(
            tt.le(value, 0),
            -np.inf,
            tt.log(
                2 * tt.arctan(value / self.beta) / np.pi
            ))


class Gamma(PositiveContinuous):
    R"""
    Gamma log-likelihood.

    Represents the sum of alpha exponentially distributed random variables,
    each of which has mean beta.

    The pdf of this distribution is

    .. math::

       f(x \mid \alpha, \beta) =
           \frac{\beta^{\alpha}x^{\alpha-1}e^{-\beta x}}{\Gamma(\alpha)}

    .. plot::

        import matplotlib.pyplot as plt
        import numpy as np
        import scipy.stats as st
        plt.style.use('seaborn-darkgrid')
        x = np.linspace(0, 20, 200)
        alphas = [1., 2., 3., 7.5]
        betas = [.5, .5, 1., 1.]
        for a, b in zip(alphas, betas):
            pdf = st.gamma.pdf(x, a, scale=1.0/b)
            plt.plot(x, pdf, label=r'$\alpha$ = {}, $\beta$ = {}'.format(a, b))
        plt.xlabel('x', fontsize=12)
        plt.ylabel('f(x)', fontsize=12)
        plt.legend(loc=1)
        plt.show()

    ========  ===============================
    Support   :math:`x \in (0, \infty)`
    Mean      :math:`\dfrac{\alpha}{\beta}`
    Variance  :math:`\dfrac{\alpha}{\beta^2}`
    ========  ===============================

    Gamma distribution can be parameterized either in terms of alpha and
    beta or mean and standard deviation. The link between the two
    parametrizations is given by

    .. math::

       \alpha &= \frac{\mu^2}{\sigma^2} \\
       \beta &= \frac{\mu}{\sigma^2}

    Parameters
    ----------
    alpha : float
        Shape parameter (alpha > 0).
    beta : float
        Rate parameter (beta > 0).
    mu : float
        Alternative shape parameter (mu > 0).
    sigma : float
        Alternative scale parameter (sigma > 0).
    """

    def __init__(self, alpha=None, beta=None, mu=None, sigma=None,
                 sd=None, *args, **kwargs):
        super().__init__(*args, **kwargs)
        if sd is not None:
            sigma = sd

        alpha, beta = self.get_alpha_beta(alpha, beta, mu, sigma)
        self.alpha = alpha = tt.as_tensor_variable(floatX(alpha))
        self.beta = beta = tt.as_tensor_variable(floatX(beta))
        self.mean = alpha / beta
        self.mode = tt.maximum((alpha - 1) / beta, 0)
        self.variance = alpha / beta**2

        assert_negative_support(alpha, 'alpha', 'Gamma')
        assert_negative_support(beta, 'beta', 'Gamma')

    def get_alpha_beta(self, alpha=None, beta=None, mu=None, sigma=None):
        if (alpha is not None) and (beta is not None):
            pass
        elif (mu is not None) and (sigma is not None):
            alpha = mu**2 / sigma**2
            beta = mu / sigma**2
        else:
            raise ValueError('Incompatible parameterization. Either use '
                             'alpha and beta, or mu and sigma to specify '
                             'distribution.')

        return alpha, beta

    def random(self, point=None, size=None):
        """
        Draw random values from Gamma distribution.

        Parameters
        ----------
        point : dict, optional
            Dict of variable values on which random values are to be
            conditioned (uses default point if not specified).
        size : int, optional
            Desired size of random sample (returns one sample if not
            specified).

        Returns
        -------
        array
        """
        alpha, beta = draw_values([self.alpha, self.beta],
                                  point=point, size=size)
        return generate_samples(stats.gamma.rvs, alpha, scale=1. / beta,
                                dist_shape=self.shape,
                                size=size)

    def logp(self, value):
        """
        Calculate log-probability of Gamma distribution at specified value.

        Parameters
        ----------
        value : numeric
            Value(s) for which log-probability is calculated. If the log probabilities for multiple
            values are desired the values must be provided in a numpy array or theano tensor

        Returns
        -------
        TensorVariable
        """
        alpha = self.alpha
        beta = self.beta
        return bound(
            -gammaln(alpha) + logpow(
                beta, alpha) - beta * value + logpow(value, alpha - 1),
            value >= 0,
            alpha > 0,
            beta > 0)

    def _repr_latex_(self, name=None, dist=None):
        if dist is None:
            dist = self
        beta = dist.beta
        alpha = dist.alpha
        name = r'\text{%s}' % name
        return r'${} \sim \text{{Gamma}}(\mathit{{alpha}}={},~\mathit{{beta}}={})$'.format(name,
                                                                get_variable_name(alpha),
                                                                get_variable_name(beta))


class InverseGamma(PositiveContinuous):
    R"""
    Inverse gamma log-likelihood, the reciprocal of the gamma distribution.

    The pdf of this distribution is

    .. math::

       f(x \mid \alpha, \beta) =
           \frac{\beta^{\alpha}}{\Gamma(\alpha)} x^{-\alpha - 1}
           \exp\left(\frac{-\beta}{x}\right)

    .. plot::

        import matplotlib.pyplot as plt
        import numpy as np
        import scipy.stats as st
        plt.style.use('seaborn-darkgrid')
        x = np.linspace(0, 3, 500)
        alphas = [1., 2., 3., 3.]
        betas = [1., 1., 1., .5]
        for a, b in zip(alphas, betas):
            pdf = st.invgamma.pdf(x, a, scale=b)
            plt.plot(x, pdf, label=r'$\alpha$ = {}, $\beta$ = {}'.format(a, b))
        plt.xlabel('x', fontsize=12)
        plt.ylabel('f(x)', fontsize=12)
        plt.legend(loc=1)
        plt.show()

    ========  ======================================================
    Support   :math:`x \in (0, \infty)`
    Mean      :math:`\dfrac{\beta}{\alpha-1}` for :math:`\alpha > 1`
    Variance  :math:`\dfrac{\beta^2}{(\alpha-1)^2(\alpha - 2)}`
              for :math:`\alpha > 2`
    ========  ======================================================

    Parameters
    ----------
    alpha : float
        Shape parameter (alpha > 0).
    beta : float
        Scale parameter (beta > 0).
    mu : float
        Alternative shape parameter (mu > 0).
    sigma : float
        Alternative scale parameter (sigma > 0).
    """

    def __init__(self, alpha=None, beta=None, mu=None, sigma=None, sd=None,
                 *args, **kwargs):
        super().__init__(*args, defaults=('mode',), **kwargs)

        if sd is not None:
            sigma = sd

        alpha, beta = InverseGamma._get_alpha_beta(alpha, beta, mu, sigma)
        self.alpha = alpha = tt.as_tensor_variable(floatX(alpha))
        self.beta = beta = tt.as_tensor_variable(floatX(beta))

        self.mean = self._calculate_mean()
        self.mode = beta / (alpha + 1.)
        self.variance = tt.switch(tt.gt(alpha, 2),
                                  (beta**2) / ((alpha - 2) * (alpha - 1.)**2),
                                  np.inf)
        assert_negative_support(alpha, 'alpha', 'InverseGamma')
        assert_negative_support(beta, 'beta', 'InverseGamma')

    def _calculate_mean(self):
        m = self.beta / (self.alpha - 1.)
        try:
            return (self.alpha > 1) * m or np.inf
        except ValueError:  # alpha is an array
            m[self.alpha <= 1] = np.inf
            return m

    @staticmethod
    def _get_alpha_beta(alpha, beta, mu, sigma):
        if (alpha is not None):
            if (beta is not None):
                pass
            else:
                beta = 1
        elif (mu is not None) and (sigma is not None):
            alpha = (2 * sigma**2 + mu**2)/sigma**2
            beta = mu * (mu**2 + sigma**2) / sigma**2
        else:
            raise ValueError('Incompatible parameterization. Either use '
                             'alpha and (optionally) beta, or mu and sigma to specify '
                             'distribution.')

        return alpha, beta

    def random(self, point=None, size=None):
        """
        Draw random values from InverseGamma distribution.

        Parameters
        ----------
        point : dict, optional
            Dict of variable values on which random values are to be
            conditioned (uses default point if not specified).
        size : int, optional
            Desired size of random sample (returns one sample if not
            specified).

        Returns
        -------
        array
        """
        alpha, beta = draw_values([self.alpha, self.beta],
                                  point=point, size=size)
        return generate_samples(stats.invgamma.rvs, a=alpha, scale=beta,
                                dist_shape=self.shape,
                                size=size)

    def logp(self, value):
        """
        Calculate log-probability of InverseGamma distribution at specified value.

        Parameters
        ----------
        value : numeric
            Value(s) for which log-probability is calculated. If the log probabilities for multiple
            values are desired the values must be provided in a numpy array or theano tensor

        Returns
        -------
        TensorVariable
        """
        alpha = self.alpha
        beta = self.beta
        return bound(logpow(beta, alpha) - gammaln(alpha) - beta / value
                     + logpow(value, -alpha - 1),
                     value > 0, alpha > 0, beta > 0)

    def _repr_latex_(self, name=None, dist=None):
        if dist is None:
            dist = self
        beta = dist.beta
        alpha = dist.alpha
        name = r'\text{%s}' % name
        return r'${} \sim \text{{InverseGamma}}(\mathit{{alpha}}={},~\mathit{{beta}}={})$'.format(name,
                                                                get_variable_name(alpha),
                                                                get_variable_name(beta))


class ChiSquared(Gamma):
    R"""
    :math:`\chi^2` log-likelihood.

    The pdf of this distribution is

    .. math::

       f(x \mid \nu) = \frac{x^{(\nu-2)/2}e^{-x/2}}{2^{\nu/2}\Gamma(\nu/2)}

    .. plot::

        import matplotlib.pyplot as plt
        import numpy as np
        import scipy.stats as st
        plt.style.use('seaborn-darkgrid')
        x = np.linspace(0, 15, 200)
        for df in [1, 2, 3, 6, 9]:
            pdf = st.chi2.pdf(x, df)
            plt.plot(x, pdf, label=r'$\nu$ = {}'.format(df))
        plt.xlabel('x', fontsize=12)
        plt.ylabel('f(x)', fontsize=12)
        plt.ylim(0, 0.6)
        plt.legend(loc=1)
        plt.show()

    ========  ===============================
    Support   :math:`x \in [0, \infty)`
    Mean      :math:`\nu`
    Variance  :math:`2 \nu`
    ========  ===============================

    Parameters
    ----------
    nu : int
        Degrees of freedom (nu > 0).
    """

    def __init__(self, nu, *args, **kwargs):
        self.nu = nu = tt.as_tensor_variable(floatX(nu))
        super().__init__(alpha=nu / 2., beta=0.5, *args, **kwargs)

    def _repr_latex_(self, name=None, dist=None):
        if dist is None:
            dist = self
        nu = dist.nu
        name = r'\text{%s}' % name
        return r'${} \sim \Chi^2(\mathit{{nu}}={})$'.format(name,
                                                            get_variable_name(nu))


class Weibull(PositiveContinuous):
    R"""
    Weibull log-likelihood.

    The pdf of this distribution is

    .. math::

       f(x \mid \alpha, \beta) =
           \frac{\alpha x^{\alpha - 1}
           \exp(-(\frac{x}{\beta})^{\alpha})}{\beta^\alpha}

    .. plot::

        import matplotlib.pyplot as plt
        import numpy as np
        import scipy.stats as st
        plt.style.use('seaborn-darkgrid')
        x = np.linspace(0, 3, 200)
        alphas = [.5, 1., 1.5, 5., 5.]
        betas = [1., 1., 1., 1.,  2]
        for a, b in zip(alphas, betas):
            pdf = st.weibull_min.pdf(x, a, scale=b)
            plt.plot(x, pdf, label=r'$\alpha$ = {}, $\beta$ = {}'.format(a, b))
        plt.xlabel('x', fontsize=12)
        plt.ylabel('f(x)', fontsize=12)
        plt.ylim(0, 2.5)
        plt.legend(loc=1)
        plt.show()

    ========  ====================================================
    Support   :math:`x \in [0, \infty)`
    Mean      :math:`\beta \Gamma(1 + \frac{1}{\alpha})`
    Variance  :math:`\beta^2 \Gamma(1 + \frac{2}{\alpha} - \mu^2)`
    ========  ====================================================

    Parameters
    ----------
    alpha : float
        Shape parameter (alpha > 0).
    beta : float
        Scale parameter (beta > 0).
    """

    def __init__(self, alpha, beta, *args, **kwargs):
        super().__init__(*args, **kwargs)
        self.alpha = alpha = tt.as_tensor_variable(floatX(alpha))
        self.beta = beta = tt.as_tensor_variable(floatX(beta))
        self.mean = beta * tt.exp(gammaln(1 + 1. / alpha))
        self.median = beta * tt.exp(gammaln(tt.log(2)))**(1. / alpha)
        self.variance = (beta**2) * \
            tt.exp(gammaln(1 + 2. / alpha - self.mean**2))
        self.mode = tt.switch(alpha >= 1,
                              beta * ((alpha - 1)/alpha) ** (1 / alpha),
                              0)  # Reference: https://en.wikipedia.org/wiki/Weibull_distribution

        assert_negative_support(alpha, 'alpha', 'Weibull')
        assert_negative_support(beta, 'beta', 'Weibull')

    def random(self, point=None, size=None):
        """
        Draw random values from Weibull distribution.

        Parameters
        ----------
        point : dict, optional
            Dict of variable values on which random values are to be
            conditioned (uses default point if not specified).
        size : int, optional
            Desired size of random sample (returns one sample if not
            specified).

        Returns
        -------
        array
        """
        alpha, beta = draw_values([self.alpha, self.beta],
                                  point=point, size=size)
        alpha, beta = broadcast_distribution_samples([alpha, beta], size=size)

        def _random(a, b, size=None):
            return b * (-np.log(np.random.uniform(size=size)))**(1 / a)

        return generate_samples(_random, alpha, beta,
                                dist_shape=self.shape,
                                size=size)

    def logp(self, value):
        """
        Calculate log-probability of Weibull distribution at specified value.

        Parameters
        ----------
        value : numeric
            Value(s) for which log-probability is calculated. If the log probabilities for multiple
            values are desired the values must be provided in a numpy array or theano tensor

        Returns
        -------
        TensorVariable
        """
        alpha = self.alpha
        beta = self.beta
        return bound(tt.log(alpha) - tt.log(beta)
                     + (alpha - 1) * tt.log(value / beta)
                     - (value / beta)**alpha,
                     value >= 0, alpha > 0, beta > 0)

    def _repr_latex_(self, name=None, dist=None):
        if dist is None:
            dist = self
        beta = dist.beta
        alpha = dist.alpha
        name = r'\text{%s}' % name
        return r'${} \sim \text{{Weibull}}(\mathit{{alpha}}={},~\mathit{{beta}}={})$'.format(name,
                                                                get_variable_name(alpha),
                                                                get_variable_name(beta))

    def logcdf(self, value):
        '''
        Compute the log CDF for the Weibull distribution

        References
        ----------
        .. [Machler2012] Martin Mächler (2012).
            "Accurately computing log(1-exp(-|a|)) Assessed by the Rmpfr
            package"
        '''
        alpha = self.alpha
        beta = self.beta
        a = (value / beta)**alpha
        return tt.switch(
            tt.le(value, 0.0),
            -np.inf,
            tt.switch(
                tt.le(a, tt.log(2.0)),
                tt.log(-tt.expm1(-a)),
                tt.log1p(-tt.exp(-a)))
        )


class HalfStudentT(PositiveContinuous):
    R"""
    Half Student's T log-likelihood

    The pdf of this distribution is

    .. math::

        f(x \mid \sigma,\nu) =
            \frac{2\;\Gamma\left(\frac{\nu+1}{2}\right)}
            {\Gamma\left(\frac{\nu}{2}\right)\sqrt{\nu\pi\sigma^2}}
            \left(1+\frac{1}{\nu}\frac{x^2}{\sigma^2}\right)^{-\frac{\nu+1}{2}}

    .. plot::

        import matplotlib.pyplot as plt
        import numpy as np
        import scipy.stats as st
        plt.style.use('seaborn-darkgrid')
        x = np.linspace(0, 5, 200)
        sigmas = [1., 1., 2., 1.]
        nus = [.5, 1., 1., 30.]
        for sigma, nu in zip(sigmas, nus):
            pdf = st.t.pdf(x, df=nu, loc=0, scale=sigma)
            plt.plot(x, pdf, label=r'$\sigma$ = {}, $\nu$ = {}'.format(sigma, nu))
        plt.xlabel('x', fontsize=12)
        plt.ylabel('f(x)', fontsize=12)
        plt.legend(loc=1)
        plt.show()

    ========  ========================
    Support   :math:`x \in [0, \infty)`
    ========  ========================

    Parameters
    ----------
    nu : float
        Degrees of freedom, also known as normality parameter (nu > 0).
    sigma : float
        Scale parameter (sigma > 0). Converges to the standard deviation as nu
        increases. (only required if lam is not specified)
    lam : float
        Scale parameter (lam > 0). Converges to the precision as nu
        increases. (only required if sigma is not specified)

    Examples
    --------
    .. code-block:: python

        # Only pass in one of lam or sigma, but not both.
        with pm.Model():
            x = pm.HalfStudentT('x', sigma=10, nu=10)

        with pm.Model():
            x = pm.HalfStudentT('x', lam=4, nu=10)
    """

    def __init__(self, nu=1, sigma=None, lam=None, sd=None,
                 *args, **kwargs):
        super().__init__(*args, **kwargs)
        if sd is not None:
            sigma = sd

        self.mode = tt.as_tensor_variable(0)
        lam, sigma = get_tau_sigma(lam, sigma)
        self.median = tt.as_tensor_variable(sigma)
        self.sigma = self.sd = tt.as_tensor_variable(sigma)
        self.lam = tt.as_tensor_variable(lam)
        self.nu = nu = tt.as_tensor_variable(floatX(nu))

        assert_negative_support(sigma, 'sigma', 'HalfStudentT')
        assert_negative_support(lam, 'lam', 'HalfStudentT')
        assert_negative_support(nu, 'nu', 'HalfStudentT')

    def random(self, point=None, size=None):
        """
        Draw random values from HalfStudentT distribution.

        Parameters
        ----------
        point : dict, optional
            Dict of variable values on which random values are to be
            conditioned (uses default point if not specified).
        size : int, optional
            Desired size of random sample (returns one sample if not
            specified).

        Returns
        -------
        array
        """
        nu, sigma = draw_values([self.nu, self.sigma], point=point, size=size)
        return np.abs(generate_samples(stats.t.rvs, nu, loc=0, scale=sigma,
                                       dist_shape=self.shape,
                                       size=size))

    def logp(self, value):
        """
        Calculate log-probability of HalfStudentT distribution at specified value.

        Parameters
        ----------
        value : numeric
            Value(s) for which log-probability is calculated. If the log probabilities for multiple
            values are desired the values must be provided in a numpy array or theano tensor

        Returns
        -------
        TensorVariable
        """
        nu = self.nu
        sigma = self.sigma
        lam = self.lam

        return bound(tt.log(2) + gammaln((nu + 1.0) / 2.0)
                     - gammaln(nu / 2.0)
                     - .5 * tt.log(nu * np.pi * sigma**2)
                     - (nu + 1.0) / 2.0 * tt.log1p(value ** 2 / (nu * sigma**2)),
                     sigma > 0, lam > 0, nu > 0, value >= 0)

    def _repr_latex_(self, name=None, dist=None):
        if dist is None:
            dist = self
        nu = dist.nu
        sigma = dist.sigma
        name = r'\text{%s}' % name
        return r'${} \sim \text{{HalfStudentT}}(\mathit{{nu}}={},~\mathit{{sigma}}={})$'.format(name,
                                                                get_variable_name(nu),
                                                                get_variable_name(sigma))


class ExGaussian(Continuous):
    R"""
    Exponentially modified Gaussian log-likelihood.

    Results from the convolution of a normal distribution with an exponential
    distribution.

    The pdf of this distribution is

    .. math::

       f(x \mid \mu, \sigma, \tau) =
           \frac{1}{\nu}\;
           \exp\left\{\frac{\mu-x}{\nu}+\frac{\sigma^2}{2\nu^2}\right\}
           \Phi\left(\frac{x-\mu}{\sigma}-\frac{\sigma}{\nu}\right)

    where :math:`\Phi` is the cumulative distribution function of the
    standard normal distribution.

    .. plot::

        import matplotlib.pyplot as plt
        import numpy as np
        import scipy.stats as st
        plt.style.use('seaborn-darkgrid')
        x = np.linspace(-6, 9, 200)
        mus = [0., -2., 0., -3.]
        sigmas = [1., 1., 3., 1.]
        nus = [1., 1., 1., 4.]
        for mu, sigma, nu in zip(mus, sigmas, nus):
            pdf = st.exponnorm.pdf(x, nu/sigma, loc=mu, scale=sigma)
            plt.plot(x, pdf, label=r'$\mu$ = {}, $\sigma$ = {}, $\nu$ = {}'.format(mu, sigma, nu))
        plt.xlabel('x', fontsize=12)
        plt.ylabel('f(x)', fontsize=12)
        plt.legend(loc=1)
        plt.show()

    ========  ========================
    Support   :math:`x \in \mathbb{R}`
    Mean      :math:`\mu + \nu`
    Variance  :math:`\sigma^2 + \nu^2`
    ========  ========================

    Parameters
    ----------
    mu : float
        Mean of the normal distribution.
    sigma : float
        Standard deviation of the normal distribution (sigma > 0).
    nu : float
        Mean of the exponential distribution (nu > 0).

    References
    ----------
    .. [Rigby2005] Rigby R.A. and Stasinopoulos D.M. (2005).
        "Generalized additive models for location, scale and shape"
        Applied Statististics., 54, part 3, pp 507-554.

    .. [Lacouture2008] Lacouture, Y. and Couseanou, D. (2008).
        "How to use MATLAB to fit the ex-Gaussian and other probability
        functions to a distribution of response times".
        Tutorials in Quantitative Methods for Psychology,
        Vol. 4, No. 1, pp 35-45.
    """

    def __init__(self, mu=0., sigma=None, nu=None, sd=None,
                 *args, **kwargs):
        super().__init__(*args, **kwargs)

        if sd is not None:
            sigma = sd

        self.mu = mu = tt.as_tensor_variable(floatX(mu))
        self.sigma = self.sd = sigma = tt.as_tensor_variable(floatX(sigma))
        self.nu = nu = tt.as_tensor_variable(floatX(nu))
        self.mean = mu + nu
        self.variance = (sigma**2) + (nu**2)

        assert_negative_support(sigma, 'sigma', 'ExGaussian')
        assert_negative_support(nu, 'nu', 'ExGaussian')

    def random(self, point=None, size=None):
        """
        Draw random values from ExGaussian distribution.

        Parameters
        ----------
        point : dict, optional
            Dict of variable values on which random values are to be
            conditioned (uses default point if not specified).
        size : int, optional
            Desired size of random sample (returns one sample if not
            specified).

        Returns
        -------
        array
        """
        mu, sigma, nu = draw_values([self.mu, self.sigma, self.nu],
                                    point=point, size=size)
        mu, sigma, nu = broadcast_distribution_samples([mu, sigma, nu],
                                                       size=size)

        def _random(mu, sigma, nu, size=None):
            return (np.random.normal(mu, sigma, size=size)
                    + np.random.exponential(scale=nu, size=size))

        return generate_samples(_random, mu, sigma, nu,
                                dist_shape=self.shape,
                                size=size)

    def logp(self, value):
        """
        Calculate log-probability of ExGaussian distribution at specified value.

        Parameters
        ----------
        value : numeric
            Value(s) for which log-probability is calculated. If the log probabilities for multiple
            values are desired the values must be provided in a numpy array or theano tensor

        Returns
        -------
        TensorVariable
        """
        mu = self.mu
        sigma = self.sigma
        nu = self.nu

        # This condition suggested by exGAUS.R from gamlss
        lp = tt.switch(tt.gt(nu,  0.05 * sigma),
                       - tt.log(nu) + (mu - value) / nu + 0.5 * (sigma / nu)**2
                       + logpow(std_cdf((value - mu) / sigma - sigma / nu), 1.),
                       - tt.log(sigma * tt.sqrt(2 * np.pi))
                       - 0.5 * ((value - mu) / sigma)**2)
        return bound(lp, sigma > 0., nu > 0.)

    def _repr_latex_(self, name=None, dist=None):
        if dist is None:
            dist = self
        sigma = dist.sigma
        mu = dist.mu
        nu = dist.nu
        name = r'\text{%s}' % name
        return r'${} \sim \text{{ExGaussian}}(\mathit{{mu}}={},~\mathit{{sigma}}={},~\mathit{{nu}}={})$'.format(name,
                                                                get_variable_name(mu),
                                                                get_variable_name(sigma),
                                                                get_variable_name(nu))

    def logcdf(self, value):
        """
        Compute the log CDF for the ExGaussian distribution

        References
        ----------
        .. [Rigby2005] R.A. Rigby (2005).
           "Generalized additive models for location, scale and shape"
           http://dx.doi.org/10.1111/j.1467-9876.2005.00510.x
        """
        mu = self.mu
        sigma = self.sigma
        sigma_2 = sigma**2
        nu = self.nu
        z = value - mu - sigma_2/nu
        return tt.switch(
            tt.gt(nu, 0.05 * sigma),
            tt.log(std_cdf((value - mu)/sigma) -
                   std_cdf(z/sigma) * tt.exp(
                       ((mu + (sigma_2/nu))**2 -
                        (mu**2) -
                        2 * value * ((sigma_2)/nu))/(2 * sigma_2))),
            normal_lcdf(mu, sigma, value))


class VonMises(Continuous):
    R"""
    Univariate VonMises log-likelihood.

    The pdf of this distribution is

    .. math::

        f(x \mid \mu, \kappa) =
            \frac{e^{\kappa\cos(x-\mu)}}{2\pi I_0(\kappa)}

    where :math:`I_0` is the modified Bessel function of order 0.

    .. plot::

        import matplotlib.pyplot as plt
        import numpy as np
        import scipy.stats as st
        plt.style.use('seaborn-darkgrid')
        x = np.linspace(-np.pi, np.pi, 200)
        mus = [0., 0., 0.,  -2.5]
        kappas = [.01, 0.5,  4., 2.]
        for mu, kappa in zip(mus, kappas):
            pdf = st.vonmises.pdf(x, kappa, loc=mu)
            plt.plot(x, pdf, label=r'$\mu$ = {}, $\kappa$ = {}'.format(mu, kappa))
        plt.xlabel('x', fontsize=12)
        plt.ylabel('f(x)', fontsize=12)
        plt.legend(loc=1)
        plt.show()

    ========  ==========================================
    Support   :math:`x \in [-\pi, \pi]`
    Mean      :math:`\mu`
    Variance  :math:`1-\frac{I_1(\kappa)}{I_0(\kappa)}`
    ========  ==========================================

    Parameters
    ----------
    mu : float
        Mean.
    kappa : float
        Concentration (\frac{1}{kappa} is analogous to \sigma^2).
    """

    def __init__(self, mu=0.0, kappa=None, transform='circular',
                 *args, **kwargs):
        if transform == 'circular':
            transform = transforms.Circular()
        super().__init__(transform=transform, *args, **kwargs)
        self.mean = self.median = self.mode = self.mu = mu = tt.as_tensor_variable(floatX(mu))
        self.kappa = kappa = tt.as_tensor_variable(floatX(kappa))

        assert_negative_support(kappa, 'kappa', 'VonMises')

    def random(self, point=None, size=None):
        """
        Draw random values from VonMises distribution.

        Parameters
        ----------
        point : dict, optional
            Dict of variable values on which random values are to be
            conditioned (uses default point if not specified).
        size : int, optional
            Desired size of random sample (returns one sample if not
            specified).

        Returns
        -------
        array
        """
        mu, kappa = draw_values([self.mu, self.kappa],
                                point=point, size=size)
        return generate_samples(stats.vonmises.rvs, loc=mu, kappa=kappa,
                                dist_shape=self.shape,
                                size=size)

    def logp(self, value):
        """
        Calculate log-probability of VonMises distribution at specified value.

        Parameters
        ----------
        value : numeric
            Value(s) for which log-probability is calculated. If the log probabilities for multiple
            values are desired the values must be provided in a numpy array or theano tensor

        Returns
        -------
        TensorVariable
        """
        mu = self.mu
        kappa = self.kappa
        return bound(kappa * tt.cos(mu - value) - (tt.log(2 * np.pi) + log_i0(kappa)),
                     kappa > 0, value >= -np.pi, value <= np.pi)

    def _repr_latex_(self, name=None, dist=None):
        if dist is None:
            dist = self
        kappa = dist.kappa
        mu = dist.mu
        name = r'\text{%s}' % name
        return r'${} \sim \text{{VonMises}}(\mathit{{mu}}={},~\mathit{{kappa}}={})$'.format(name,
                                                                get_variable_name(mu),
                                                                get_variable_name(kappa))



class SkewNormal(Continuous):
    R"""
    Univariate skew-normal log-likelihood.

     The pdf of this distribution is

    .. math::

       f(x \mid \mu, \tau, \alpha) =
       2 \Phi((x-\mu)\sqrt{\tau}\alpha) \phi(x,\mu,\tau)

    .. plot::

        import matplotlib.pyplot as plt
        import numpy as np
        import scipy.stats as st
        plt.style.use('seaborn-darkgrid')
        x = np.linspace(-4, 4, 200)
        for alpha in [-6, 0, 6]:
            pdf = st.skewnorm.pdf(x, alpha, loc=0, scale=1)
            plt.plot(x, pdf, label=r'$\mu$ = {}, $\sigma$ = {}, $\alpha$ = {}'.format(0, 1, alpha))
        plt.xlabel('x', fontsize=12)
        plt.ylabel('f(x)', fontsize=12)
        plt.legend(loc=1)
        plt.show()

    ========  ==========================================
    Support   :math:`x \in \mathbb{R}`
    Mean      :math:`\mu + \sigma \sqrt{\frac{2}{\pi}} \frac {\alpha }{{\sqrt {1+\alpha ^{2}}}}`
    Variance  :math:`\sigma^2 \left(  1-\frac{2\alpha^2}{(\alpha^2+1) \pi} \right)`
    ========  ==========================================

    Skew-normal distribution can be parameterized either in terms of precision
    or standard deviation. The link between the two parametrizations is
    given by

    .. math::
       \tau = \dfrac{1}{\sigma^2}

    Parameters
    ----------
    mu : float
        Location parameter.
    sigma : float
        Scale parameter (sigma > 0).
    tau : float
        Alternative scale parameter (tau > 0).
    alpha : float
        Skewness parameter.

    Notes
    -----
    When alpha=0 we recover the Normal distribution and mu becomes the mean,
    tau the precision and sigma the standard deviation. In the limit of alpha
    approaching plus/minus infinite we get a half-normal distribution.

    """

    def __init__(self, mu=0.0, sigma=None, tau=None, alpha=1, sd=None,
                 *args, **kwargs):
        super().__init__(*args, **kwargs)

        if sd is not None:
            sigma = sd

        tau, sigma = get_tau_sigma(tau=tau, sigma=sigma)
        self.mu = mu = tt.as_tensor_variable(floatX(mu))
        self.tau = tt.as_tensor_variable(tau)
        self.sigma = self.sd = tt.as_tensor_variable(sigma)

        self.alpha = alpha = tt.as_tensor_variable(floatX(alpha))

        self.mean = mu + self.sigma * (2 / np.pi)**0.5 * alpha / (1 + alpha**2)**0.5
        self.variance = self.sigma**2 * (1 - (2 * alpha**2) / ((1 + alpha**2) * np.pi))

        assert_negative_support(tau, 'tau', 'SkewNormal')
        assert_negative_support(sigma, 'sigma', 'SkewNormal')

    def random(self, point=None, size=None):
        """
        Draw random values from SkewNormal distribution.

        Parameters
        ----------
        point : dict, optional
            Dict of variable values on which random values are to be
            conditioned (uses default point if not specified).
        size : int, optional
            Desired size of random sample (returns one sample if not
            specified).

        Returns
        -------
        array
        """
        mu, tau, _, alpha = draw_values(
            [self.mu, self.tau, self.sigma, self.alpha], point=point, size=size)
        return generate_samples(stats.skewnorm.rvs,
                                a=alpha, loc=mu, scale=tau**-0.5,
                                dist_shape=self.shape,
                                size=size)

    def logp(self, value):
        """
        Calculate log-probability of SkewNormal distribution at specified value.

        Parameters
        ----------
        value : numeric
            Value(s) for which log-probability is calculated. If the log probabilities for multiple
            values are desired the values must be provided in a numpy array or theano tensor

        Returns
        -------
        TensorVariable
        """
        tau = self.tau
        sigma = self.sigma
        mu = self.mu
        alpha = self.alpha
        return bound(
            tt.log(1 +
                   tt.erf(((value - mu) * tt.sqrt(tau) * alpha) / tt.sqrt(2)))
            + (-tau * (value - mu)**2
               + tt.log(tau / np.pi / 2.)) / 2.,
            tau > 0, sigma > 0)

    def _repr_latex_(self, name=None, dist=None):
        if dist is None:
            dist = self
        sigma = dist.sigma
        mu = dist.mu
        alpha = dist.alpha
        name = r'\text{%s}' % name
        return r'${} \sim \text{{Skew-Normal}}(\mathit{{mu}}={},~\mathit{{sigma}}={},~\mathit{{alpha}}={})$'.format(name,
                                                                get_variable_name(mu),
                                                                get_variable_name(sigma),
                                                                get_variable_name(alpha))


class Triangular(BoundedContinuous):
    R"""
    Continuous Triangular log-likelihood

    The pdf of this distribution is

    .. math::

       \begin{cases}
         0 & \text{for } x < a, \\
         \frac{2(x-a)}{(b-a)(c-a)} & \text{for } a \le x < c, \\[4pt]
         \frac{2}{b-a}             & \text{for } x = c, \\[4pt]
         \frac{2(b-x)}{(b-a)(b-c)} & \text{for } c < x \le b, \\[4pt]
         0 & \text{for } b < x.
        \end{cases}

    .. plot::

        import matplotlib.pyplot as plt
        import numpy as np
        import scipy.stats as st
        plt.style.use('seaborn-darkgrid')
        x = np.linspace(-2, 10, 500)
        lowers = [0., -1, 2]
        cs = [2., 0., 6.5]
        uppers = [4., 1, 8]
        for lower, c, upper in zip(lowers, cs, uppers):
            scale = upper - lower
            c_ = (c - lower) / scale
            pdf = st.triang.pdf(x, loc=lower, c=c_, scale=scale)
            plt.plot(x, pdf, label='lower = {}, c = {}, upper = {}'.format(lower,
                                                                           c,
                                                                           upper))
        plt.xlabel('x', fontsize=12)
        plt.ylabel('f(x)', fontsize=12)
        plt.legend(loc=1)
        plt.show()

    ========  ============================================================================
    Support   :math:`x \in [lower, upper]`
    Mean      :math:`\dfrac{lower + upper + c}{3}`
    Variance  :math:`\dfrac{upper^2 + lower^2 +c^2 - lower*upper - lower*c - upper*c}{18}`
    ========  ============================================================================

    Parameters
    ----------
    lower : float
        Lower limit.
    c: float
        mode
    upper : float
        Upper limit.
    """

    def __init__(self, lower=0, upper=1, c=0.5,
                 *args, **kwargs):
        self.median = self.mean = self.c = c = tt.as_tensor_variable(floatX(c))
        self.lower = lower = tt.as_tensor_variable(floatX(lower))
        self.upper = upper = tt.as_tensor_variable(floatX(upper))

        super().__init__(lower=lower, upper=upper, *args, **kwargs)

    def random(self, point=None, size=None):
        """
        Draw random values from Triangular distribution.

        Parameters
        ----------
        point : dict, optional
            Dict of variable values on which random values are to be
            conditioned (uses default point if not specified).
        size : int, optional
            Desired size of random sample (returns one sample if not
            specified).

        Returns
        -------
        array
        """
        c, lower, upper = draw_values([self.c, self.lower, self.upper],
                                      point=point, size=size)
        scale = upper - lower
        c_ = (c - lower) / scale
        return generate_samples(stats.triang.rvs, c=c_, loc=lower, scale=scale,
                                size=size, dist_shape=self.shape, random_state=None)

    def logp(self, value):
        """
        Calculate log-probability of Triangular distribution at specified value.

        Parameters
        ----------
        value : numeric
            Value(s) for which log-probability is calculated. If the log probabilities for multiple
            values are desired the values must be provided in a numpy array or theano tensor

        Returns
        -------
        TensorVariable
        """
        c = self.c
        lower = self.lower
        upper = self.upper
        return tt.switch(alltrue_elemwise([lower <= value, value < c]),
                         tt.log(2 * (value - lower) / ((upper - lower) * (c - lower))),
                         tt.switch(tt.eq(value, c),
                                   tt.log(2 / (upper - lower)),
                                   tt.switch(alltrue_elemwise([c < value, value <= upper]),
                                             tt.log(2 * (upper - value) / ((upper - lower) * (upper - c))),
                                             np.inf)))

    def _repr_latex_(self, name=None, dist=None):
        if dist is None:
            dist = self
        lower = dist.lower
        upper = dist.upper
        c = dist.c
        name = r'\text{%s}' % name
        return r'${} \sim \text{{Triangular}}(\mathit{{c}}={},~\mathit{{lower}}={},~\mathit{{upper}}={})$'.format(name,
                                                                get_variable_name(c),
                                                                get_variable_name(lower),
                                                                get_variable_name(upper))

    def logcdf(self, value):
        l = self.lower
        u = self.upper
        c = self.c
        return tt.switch(
            tt.le(value, l),
            -np.inf,
            tt.switch(
                tt.le(value, c),
                tt.log(((value - l) ** 2) / ((u - l) * (c - l))),
                tt.switch(
                    tt.lt(value, u),
                    tt.log1p(-((u - value) ** 2) / ((u - l) * (u - c))),
                    0
                )
            )
        )


class Gumbel(Continuous):
    R"""
        Univariate Gumbel log-likelihood

    The pdf of this distribution is

    .. math::

       f(x \mid \mu, \beta) = \frac{1}{\beta}e^{-(z + e^{-z})}

    where

    .. math::

        z = \frac{x - \mu}{\beta}.

    .. plot::

        import matplotlib.pyplot as plt
        import numpy as np
        import scipy.stats as st
        plt.style.use('seaborn-darkgrid')
        x = np.linspace(-10, 20, 200)
        mus = [0., 4., -1.]
        betas = [2., 2., 4.]
        for mu, beta in zip(mus, betas):
            pdf = st.gumbel_r.pdf(x, loc=mu, scale=beta)
            plt.plot(x, pdf, label=r'$\mu$ = {}, $\beta$ = {}'.format(mu, beta))
        plt.xlabel('x', fontsize=12)
        plt.ylabel('f(x)', fontsize=12)
        plt.legend(loc=1)
        plt.show()


    ========  ==========================================
    Support   :math:`x \in \mathbb{R}`
    Mean      :math:`\mu + \beta\gamma`, where \gamma is the Euler-Mascheroni constant
    Variance  :math:`\frac{\pi^2}{6} \beta^2`
    ========  ==========================================

    Parameters
    ----------
    mu : float
        Location parameter.
    beta : float
        Scale parameter (beta > 0).
    """

    def __init__(self, mu=0, beta=1.0, **kwargs):
        self.mu = tt.as_tensor_variable(floatX(mu))
        self.beta = tt.as_tensor_variable(floatX(beta))

        assert_negative_support(beta, 'beta', 'Gumbel')

        self.mean = self.mu + self.beta * np.euler_gamma
        self.median = self.mu - self.beta * tt.log(tt.log(2))
        self.mode = self.mu
        self.variance = (np.pi ** 2 / 6.0) * self.beta ** 2

        super().__init__(**kwargs)

    def random(self, point=None, size=None):
        """
        Draw random values from Gumbel distribution.

        Parameters
        ----------
        point : dict, optional
            Dict of variable values on which random values are to be
            conditioned (uses default point if not specified).
        size : int, optional
            Desired size of random sample (returns one sample if not
            specified).

        Returns
        -------
        array
        """
        mu, sigma = draw_values([self.mu, self.beta], point=point, size=size)
        return generate_samples(stats.gumbel_r.rvs, loc=mu, scale=sigma,
                                dist_shape=self.shape,
                                size=size)

    def logp(self, value):
        """
        Calculate log-probability of Gumbel distribution at specified value.

        Parameters
        ----------
        value : numeric
            Value(s) for which log-probability is calculated. If the log probabilities for multiple
            values are desired the values must be provided in a numpy array or theano tensor

        Returns
        -------
        TensorVariable
        """
        scaled = (value - self.mu) / self.beta
        return bound(-scaled - tt.exp(-scaled) - tt.log(self.beta), self.beta > 0)

    def _repr_latex_(self, name=None, dist=None):
        if dist is None:
            dist = self
        beta = dist.beta
        mu = dist.mu
        name = r'\text{%s}' % name
        return r'${} \sim \text{{Gumbel}}(\mathit{{mu}}={},~\mathit{{beta}}={})$'.format(name,
                                                                get_variable_name(mu),
                                                                get_variable_name(beta))

    def logcdf(self, value):
        beta = self.beta
        mu = self.mu

        return -tt.exp(-(value - mu)/beta)


class Rice(PositiveContinuous):
    R"""
    Rice distribution.

    .. math::

       f(x\mid \nu ,\sigma )=
       {\frac  {x}{\sigma ^{2}}}\exp
       \left({\frac  {-(x^{2}+\nu ^{2})}{2\sigma ^{2}}}\right)I_{0}\left({\frac  {x\nu }{\sigma ^{2}}}\right),

    ========  ==============================================================
    Support   :math:`x \in (0, \infty)`
    Mean      :math:`\sigma {\sqrt  {\pi /2}}\,\,L_{{1/2}}(-\nu ^{2}/2\sigma ^{2})`
    Variance  :math:`2\sigma ^{2}+\nu ^{2}-{\frac  {\pi \sigma ^{2}}{2}}L_{{1/2}}^{2}\left({\frac  {-\nu ^{2}}{2\sigma ^{2}}}\right)`
    ========  ==============================================================


    Parameters
    ----------
    nu : float
        noncentrality parameter.
    sigma : float
        scale parameter.
    b : float
        shape parameter (alternative to nu).

    Notes
    -----
    The distribution :math:`\mathrm{Rice}\left(|\nu|,\sigma\right)` is the
    distribution of :math:`R=\sqrt{X^2+Y^2}` where :math:`X\sim N(\nu \cos{\theta}, \sigma^2)`,
    :math:`Y\sim N(\nu \sin{\theta}, \sigma^2)` are independent and for any
    real :math:`\theta`.

    The distribution is defined with either nu or b.
    The link between the two parametrizations is given by

    .. math::

       b = \dfrac{\nu}{\sigma}

    """

    def __init__(self, nu=None, sigma=None, b=None, sd=None, *args, **kwargs):
        super().__init__(*args, **kwargs)
        if sd is not None:
            sigma = sd

        nu, b, sigma = self.get_nu_b(nu, b, sigma)
        self.nu = nu = tt.as_tensor_variable(floatX(nu))
        self.sigma = self.sd = sigma = tt.as_tensor_variable(floatX(sigma))
        self.b = b = tt.as_tensor_variable(floatX(b))
        self.mean = sigma * np.sqrt(np.pi / 2) * tt.exp((-nu**2 / (2 * sigma**2)) / 2) * ((1 - (-nu**2 / (2 * sigma**2)))
                                 * tt.i0(-(-nu**2 / (2 * sigma**2)) / 2) - (-nu**2 / (2 * sigma**2)) * tt.i1(-(-nu**2 / (2 * sigma**2)) / 2))
        self.variance = 2 * sigma**2 + nu**2 - (np.pi * sigma**2 / 2) * (tt.exp((-nu**2 / (2 * sigma**2)) / 2) * ((1 - (-nu**2 / (
            2 * sigma**2))) * tt.i0(-(-nu**2 / (2 * sigma**2)) / 2) - (-nu**2 / (2 * sigma**2)) * tt.i1(-(-nu**2 / (2 * sigma**2)) / 2)))**2

    def get_nu_b(self, nu, b, sigma):
        if sigma is None:
            sigma = 1.
        if nu is None and b is not None:
            nu = b * sigma
            return nu, b, sigma
        elif nu is not None and b is None:
            b = nu / sigma
            return nu, b, sigma
        raise ValueError('Rice distribution must specify either nu'
                         ' or b.')

    def random(self, point=None, size=None):
        """
        Draw random values from Rice distribution.

        Parameters
        ----------
        point : dict, optional
            Dict of variable values on which random values are to be
            conditioned (uses default point if not specified).
        size : int, optional
            Desired size of random sample (returns one sample if not
            specified).

        Returns
        -------
        array
        """
        nu, sigma = draw_values([self.nu, self.sigma],
                             point=point, size=size)
        return generate_samples(stats.rice.rvs, b=nu / sigma, scale=sigma, loc=0,
                                dist_shape=self.shape, size=size)

    def logp(self, value):
        """
        Calculate log-probability of Rice distribution at specified value.

        Parameters
        ----------
        value : numeric
            Value(s) for which log-probability is calculated. If the log probabilities for multiple
            values are desired the values must be provided in a numpy array or theano tensor

        Returns
        -------
        TensorVariable
        """
        nu = self.nu
        sigma = self.sigma
        b = self.b
        x = value / sigma
        return bound(tt.log(x * tt.exp((-(x - b) * (x - b)) / 2) * i0e(x * b) / sigma),
                     sigma >= 0,
                     nu >= 0,
                     value > 0,
                     )


class Logistic(Continuous):
    R"""
    Logistic log-likelihood.

    The pdf of this distribution is

    .. math::

       f(x \mid \mu, s) =
           \frac{\exp\left(-\frac{x - \mu}{s}\right)}{s \left(1 + \exp\left(-\frac{x - \mu}{s}\right)\right)^2}

    .. plot::

        import matplotlib.pyplot as plt
        import numpy as np
        import scipy.stats as st
        plt.style.use('seaborn-darkgrid')
        x = np.linspace(-5, 5, 200)
        mus = [0., 0., 0., -2.]
        ss = [.4, 1., 2., .4]
        for mu, s in zip(mus, ss):
            pdf = st.logistic.pdf(x, loc=mu, scale=s)
            plt.plot(x, pdf, label=r'$\mu$ = {}, $s$ = {}'.format(mu, s))
        plt.xlabel('x', fontsize=12)
        plt.ylabel('f(x)', fontsize=12)
        plt.legend(loc=1)
        plt.show()

    ========  ==========================================
    Support   :math:`x \in \mathbb{R}`
    Mean      :math:`\mu`
    Variance  :math:`\frac{s^2 \pi^2}{3}`
    ========  ==========================================


    Parameters
    ----------
    mu : float
        Mean.
    s : float
        Scale (s > 0).
    """

    def __init__(self, mu=0., s=1., *args, **kwargs):
        super().__init__(*args, **kwargs)

        self.mu = tt.as_tensor_variable(floatX(mu))
        self.s = tt.as_tensor_variable(floatX(s))

        self.mean = self.mode = mu
        self.variance = s**2 * np.pi**2 / 3.

    def logp(self, value):
        """
        Calculate log-probability of Logistic distribution at specified value.

        Parameters
        ----------
        value : numeric
            Value(s) for which log-probability is calculated. If the log probabilities for multiple
            values are desired the values must be provided in a numpy array or theano tensor

        Returns
        -------
        TensorVariable
        """
        mu = self.mu
        s = self.s

        return bound(
            -(value - mu) / s - tt.log(s) - 2 * tt.log1p(tt.exp(-(value - mu) / s)), s > 0)

    def random(self, point=None, size=None):
        """
        Draw random values from Logistic distribution.

        Parameters
        ----------
        point : dict, optional
            Dict of variable values on which random values are to be
            conditioned (uses default point if not specified).
        size : int, optional
            Desired size of random sample (returns one sample if not
            specified).

        Returns
        -------
        array
        """
        mu, s = draw_values([self.mu, self.s], point=point, size=size)

        return generate_samples(
            stats.logistic.rvs,
            loc=mu, scale=s,
            dist_shape=self.shape,
            size=size)

    def _repr_latex_(self, name=None, dist=None):
        if dist is None:
            dist = self
        mu = dist.mu
        s = dist.s
        name = r'\text{%s}' % name
        return r'${} \sim \text{{Logistic}}(\mathit{{mu}}={},~\mathit{{s}}={})$'.format(name,
                                                                get_variable_name(mu),
                                                                get_variable_name(s))

    def logcdf(self, value):
        """
        Compute the log CDF for the Logistic distribution

        References
        ----------
        .. [Machler2012] Martin Mächler (2012).
            "Accurately computing log(1-exp(-|a|)) Assessed by the Rmpfr
            package"
        """
        mu = self.mu
        s = self.s
        a = -(value - mu)/s
        return - tt.switch(
            tt.le(a, -37),
            tt.exp(a),
            tt.switch(
                tt.le(a, 18),
                tt.log1p(tt.exp(a)),
                tt.switch(
                    tt.le(a, 33.3),
                    tt.exp(-a) + a,
                    a)))


class LogitNormal(UnitContinuous):
    R"""
    Logit-Normal log-likelihood.

    The pdf of this distribution is

    .. math::
       f(x \mid \mu, \tau) =
           \frac{1}{x(1-x)} \sqrt{\frac{\tau}{2\pi}}
           \exp\left\{ -\frac{\tau}{2} (logit(x)-\mu)^2 \right\}


    .. plot::

        import matplotlib.pyplot as plt
        import numpy as np
        import scipy.stats as st
        from scipy.special import logit
        plt.style.use('seaborn-darkgrid')
        x = np.linspace(0.0001, 0.9999, 500)
        mus = [0., 0., 0., 1.]
        sigmas = [0.3, 1., 2., 1.]
        for mu, sigma in  zip(mus, sigmas):
            pdf = st.norm.pdf(logit(x), loc=mu, scale=sigma) * 1/(x * (1-x))
            plt.plot(x, pdf, label=r'$\mu$ = {}, $\sigma$ = {}'.format(mu, sigma))
            plt.legend(loc=1)
        plt.show()

    ========  ==========================================
    Support   :math:`x \in (0, 1)`
    Mean      no analytical solution
    Variance  no analytical solution
    ========  ==========================================

    Parameters
    ----------
    mu : float
        Location parameter.
    sigma : float
        Scale parameter (sigma > 0).
    tau : float
        Scale parameter (tau > 0).
    """

    def __init__(self, mu=0, sigma=None, tau=None, sd=None, **kwargs):
        if sd is not None:
            sigma = sd
        self.mu = mu = tt.as_tensor_variable(floatX(mu))
        tau, sigma = get_tau_sigma(tau=tau, sigma=sigma)
        self.sigma = self.sd = tt.as_tensor_variable(sigma)
        self.tau = tau = tt.as_tensor_variable(tau)

        self.median = invlogit(mu)
        assert_negative_support(sigma, 'sigma', 'LogitNormal')
        assert_negative_support(tau, 'tau', 'LogitNormal')

        super().__init__(**kwargs)

    def random(self, point=None, size=None):
        """
        Draw random values from LogitNormal distribution.

        Parameters
        ----------
        point : dict, optional
            Dict of variable values on which random values are to be
            conditioned (uses default point if not specified).
        size : int, optional
            Desired size of random sample (returns one sample if not
            specified).

        Returns
        -------
        array
        """
        mu, _, sigma = draw_values(
            [self.mu, self.tau, self.sigma], point=point, size=size)
        return expit(generate_samples(stats.norm.rvs, loc=mu, scale=sigma, dist_shape=self.shape,
                                      size=size))

    def logp(self, value):
        """
        Calculate log-probability of LogitNormal distribution at specified value.

        Parameters
        ----------
        value : numeric
            Value(s) for which log-probability is calculated. If the log probabilities for multiple
            values are desired the values must be provided in a numpy array or theano tensor

        Returns
        -------
        TensorVariable
        """
        sigma = self.sigma
        mu = self.mu
        tau = self.tau
        return bound(-0.5 * tau * (logit(value) - mu) ** 2
                     + 0.5 * tt.log(tau / (2. * np.pi))
                     - tt.log(value * (1 - value)), value > 0, value < 1, tau > 0)

    def _repr_latex_(self, name=None, dist=None):
        if dist is None:
            dist = self
        sigma = dist.sigma
        mu = dist.mu
        name = r'\text{%s}' % name
        return r'${} \sim \text{{LogitNormal}}(\mathit{{mu}}={},~\mathit{{sigma}}={})$'.format(name,
                                                                get_variable_name(mu),
                                                                get_variable_name(sigma))


class Interpolated(BoundedContinuous):
    R"""
    Univariate probability distribution defined as a linear interpolation
    of probability density function evaluated on some lattice of points.

    The lattice can be uneven, so the steps between different points can have
    different size and it is possible to vary the precision between regions
    of the support.

    The probability density function values don not have to be normalized, as the
    interpolated density is any way normalized to make the total probability
    equal to $1$.

    Both parameters `x_points` and values `pdf_points` are not variables, but
    plain array-like objects, so they are constant and cannot be sampled.

    ========  ===========================================
    Support   :math:`x \in [x\_points[0], x\_points[-1]]`
    ========  ===========================================

    Parameters
    ----------
    x_points : array-like
        A monotonically growing list of values
    pdf_points : array-like
        Probability density function evaluated on lattice `x_points`
    """

    def __init__(self, x_points, pdf_points, *args, **kwargs):
        self.lower = lower = tt.as_tensor_variable(x_points[0])
        self.upper = upper = tt.as_tensor_variable(x_points[-1])

        super().__init__(lower=lower, upper=upper, *args, **kwargs)

        interp = InterpolatedUnivariateSpline(
            x_points, pdf_points, k=1, ext='zeros')
        Z = interp.integral(x_points[0], x_points[-1])

        self.Z = tt.as_tensor_variable(Z)
        self.interp_op = SplineWrapper(interp)
        self.x_points = x_points
        self.pdf_points = pdf_points / Z
        self.cdf_points = interp.antiderivative()(x_points) / Z

        self.median = self._argcdf(0.5)

    def _argcdf(self, p):
        pdf = self.pdf_points
        cdf = self.cdf_points
        x = self.x_points

        index = np.searchsorted(cdf, p) - 1
        slope = (pdf[index + 1] - pdf[index]) / (x[index + 1] - x[index])

        return x[index] + np.where(
            np.abs(slope) <= 1e-8,
            np.where(
                np.abs(pdf[index]) <= 1e-8,
                np.zeros(index.shape),
                (p - cdf[index]) / pdf[index]
            ),
            (-pdf[index] + np.sqrt(pdf[index] ** 2 + 2 * slope * (p - cdf[index]))) / slope
        )

    def _random(self, size=None):
        return self._argcdf(np.random.uniform(size=size))

    def random(self, size=None):
        """
        Draw random values from Interpolated distribution.

        Parameters
        ----------
        size : int, optional
            Desired size of random sample (returns one sample if not
            specified).

        Returns
        -------
        array
        """
        return generate_samples(self._random,
                                dist_shape=self.shape,
                                size=size)

    def logp(self, value):
        """
        Calculate log-probability of Interpolated distribution at specified value.

        Parameters
        ----------
        value : numeric
            Value(s) for which log-probability is calculated. If the log probabilities for multiple
            values are desired the values must be provided in a numpy array or theano tensor

        Returns
        -------
        TensorVariable
        """
        return tt.log(self.interp_op(value) / self.Z)<|MERGE_RESOLUTION|>--- conflicted
+++ resolved
@@ -572,17 +572,11 @@
         tau, sigma = get_tau_sigma(tau=tau, sigma=sigma)
         self.sigma = self.sd = tt.as_tensor_variable(sigma)
         self.tau = tt.as_tensor_variable(tau)
-<<<<<<< HEAD
-        self.lower = tt.as_tensor_variable(floatX(lower)) if lower is not None else lower
-        self.upper = tt.as_tensor_variable(floatX(upper)) if upper is not None else upper
+        self.lower_check = tt.as_tensor_variable(floatX(lower)) if lower is not None else lower
+        self.upper_check = tt.as_tensor_variable(floatX(upper)) if upper is not None else upper
+        self.lower = tt.as_tensor_variable(floatX(lower)) if lower is not None else tt.as_tensor_variable(-np.inf)
+        self.upper = tt.as_tensor_variable(floatX(upper)) if upper is not None else tt.as_tensor_variable(np.inf)
         self.mu = tt.as_tensor_variable(floatX(mu))
-=======
-        self.lower_check = tt.as_tensor_variable(lower) if lower is not None else lower
-        self.upper_check = tt.as_tensor_variable(upper) if upper is not None else upper
-        self.lower = tt.as_tensor_variable(lower) if lower is not None else tt.as_tensor_variable(-np.inf)
-        self.upper = tt.as_tensor_variable(upper) if upper is not None else tt.as_tensor_variable(np.inf)
-        self.mu = tt.as_tensor_variable(mu)
->>>>>>> f08299fd
 
         if self.lower_check is None and self.upper_check is None:
             self._defaultval = mu
@@ -647,13 +641,8 @@
         norm = self._normalization()
         logp = Normal.dist(mu=mu, sigma=sigma).logp(value) - norm
 
-<<<<<<< HEAD
         bounds = [sigma > 0]
-        if self.lower is not None:
-=======
-        bounds = [sd > 0]
         if self.lower_check is not None:
->>>>>>> f08299fd
             bounds.append(value >= self.lower)
         if self.upper_check is not None:
             bounds.append(value <= self.upper)
@@ -665,19 +654,11 @@
         if self.lower_check is None and self.upper_check is None:
             return 0.
 
-<<<<<<< HEAD
-        if self.lower is not None and self.upper is not None:
+        if self.lower_check is not None and self.upper_check is not None:
             lcdf_a = normal_lcdf(mu, sigma, self.lower)
             lcdf_b = normal_lcdf(mu, sigma, self.upper)
             lsf_a = normal_lccdf(mu, sigma, self.lower)
             lsf_b = normal_lccdf(mu, sigma, self.upper)
-=======
-        if self.lower_check is not None and self.upper_check is not None:
-            lcdf_a = normal_lcdf(mu, sd, self.lower)
-            lcdf_b = normal_lcdf(mu, sd, self.upper)
-            lsf_a = normal_lccdf(mu, sd, self.lower)
-            lsf_b = normal_lccdf(mu, sd, self.upper)
->>>>>>> f08299fd
 
             return tt.switch(
                 self.lower > 0,
@@ -685,13 +666,8 @@
                 logdiffexp(lcdf_b, lcdf_a),
             )
 
-<<<<<<< HEAD
-        if self.lower is not None:
+        if self.lower_check is not None:
             return normal_lccdf(mu, sigma, self.lower)
-=======
-        if self.lower_check is not None:
-            return normal_lccdf(mu, sd, self.lower)
->>>>>>> f08299fd
         else:
             return normal_lcdf(mu, sigma, self.upper)
 
