--- conflicted
+++ resolved
@@ -22,15 +22,10 @@
 #from .dist_math import bound, logpow, gammaln, betaln, std_cdf, alltrue_elemwise, SplineWrapper
 from .distribution import Continuous, draw_values, generate_samples
 
-<<<<<<< HEAD
 from .. import backends_symbolic as S
 
 
-
-__all__ = ['Uniform', 'Flat', 'HalfFlat', 'Normal', 'Beta', 'Exponential',
-=======
 __all__ = ['Uniform', 'Flat', 'HalfFlat', 'Normal', 'Beta', 'Kumaraswamy', 'Exponential',
->>>>>>> af313126
            'Laplace', 'StudentT', 'Cauchy', 'HalfCauchy', 'Gamma', 'Weibull',
            'HalfStudentT', 'Lognormal', 'ChiSquared', 'HalfNormal', 'Wald',
            'Pareto', 'InverseGamma', 'ExGaussian', 'VonMises', 'SkewNormal',
@@ -336,7 +331,6 @@
                                                                 get_variable_name(sd))
 
 
-<<<<<<< HEAD
 # class HalfNormal(PositiveContinuous):
 #     R"""
 #     Half-normal log-likelihood.
@@ -2447,2248 +2441,89 @@
 #
 #     def logp(self, value):
 #         return tt.log(self.interp_op(value) / self.Z)
-=======
-class HalfNormal(PositiveContinuous):
-    R"""
-    Half-normal log-likelihood.
-
-    The pdf of this distribution is
-
-    .. math::
-
-       f(x \mid \tau) =
-           \sqrt{\frac{2\tau}{\pi}}
-           \exp\left(\frac{-x^2 \tau}{2}\right)
-
-       f(x \mid \sigma) =\sigma
-           \sqrt{\frac{2}{\pi}}
-           \exp\left(\frac{-x^2}{2\sigma^2}\right)
-
-    .. note::
-
-       The parameters ``sigma``/``tau`` (:math:`\sigma`/:math:`\tau`) refer to
-       the standard deviation/precision of the unfolded normal distribution, for
-       the standard deviation of the half-normal distribution, see below. For
-       the half-normal, they are just two parameterisation :math:`\sigma^2
-       \equiv \frac{1}{\tau}` of a scale parameter
-
-    .. plot::
-
-        import matplotlib.pyplot as plt
-        import numpy as np
-        import scipy.stats as st
-        plt.style.use('seaborn-darkgrid')
-        x = np.linspace(0, 5, 200)
-        for sd in [0.4, 1., 2.]:
-            pdf = st.halfnorm.pdf(x, scale=sd)
-            plt.plot(x, pdf, label=r'$\sigma$ = {}'.format(sd))
-        plt.xlabel('x', fontsize=12)
-        plt.ylabel('f(x)', fontsize=12)
-        plt.legend(loc=1)
-        plt.show()
-
-    ========  ==========================================
-    Support   :math:`x \in [0, \infty)`
-    Mean      :math:`\sqrt{\dfrac{2}{\tau \pi}}` or :math:`\dfrac{\sigma \sqrt{2}}{\sqrt{\pi}}`
-    Variance  :math:`\dfrac{1}{\tau}\left(1 - \dfrac{2}{\pi}\right)` or :math:`\sigma^2\left(1 - \dfrac{2}{\pi}\right)`
-    ========  ==========================================
-
-    Parameters
-    ----------
-    sd : float
-        Scale parameter :math:`sigma` (``sd`` > 0) (only required if ``tau`` is not specified).
-    tau : float
-        Precision :math:`tau` (tau > 0) (only required if sd is not specified).
-
-    Examples
-    --------
-    .. code-block:: python
-
-        with pm.Model():
-            x = pm.HalfNormal('x', sd=10)
-
-        with pm.Model():
-            x = pm.HalfNormal('x', tau=1/15)
-    """
-
-    def __init__(self, sd=None, tau=None, *args, **kwargs):
-        super(HalfNormal, self).__init__(*args, **kwargs)
-        tau, sd = get_tau_sd(tau=tau, sd=sd)
-
-        self.sd = sd = tt.as_tensor_variable(sd)
-        self.tau = tau = tt.as_tensor_variable(tau)
-
-        self.mean = tt.sqrt(2 / (np.pi * self.tau))
-        self.variance = (1. - 2 / np.pi) / self.tau
-
-        assert_negative_support(tau, 'tau', 'HalfNormal')
-        assert_negative_support(sd, 'sd', 'HalfNormal')
-
-    def random(self, point=None, size=None):
-        sd = draw_values([self.sd], point=point, size=size)[0]
-        return generate_samples(stats.halfnorm.rvs, loc=0., scale=sd,
-                                dist_shape=self.shape,
-                                size=size)
-
-    def logp(self, value):
-        tau = self.tau
-        sd = self.sd
-        return bound(-0.5 * tau * value**2 + 0.5 * tt.log(tau * 2. / np.pi),
-                     value >= 0,
-                     tau > 0, sd > 0)
-
-    def _repr_latex_(self, name=None, dist=None):
-        if dist is None:
-            dist = self
-        sd = dist.sd
-        name = r'\text{%s}' % name
-        return r'${} \sim \text{{HalfNormal}}(\mathit{{sd}}={})$'.format(name,
-                                                                get_variable_name(sd))
-
-
-class Wald(PositiveContinuous):
-    R"""
-    Wald log-likelihood.
-
-    The pdf of this distribution is
-
-    .. math::
-
-       f(x \mid \mu, \lambda) =
-           \left(\frac{\lambda}{2\pi)}\right)^{1/2} x^{-3/2}
-           \exp\left\{
-               -\frac{\lambda}{2x}\left(\frac{x-\mu}{\mu}\right)^2
-           \right\}
-
-    .. plot::
-
-        import matplotlib.pyplot as plt
-        import numpy as np
-        import scipy.stats as st
-        plt.style.use('seaborn-darkgrid')
-        x = np.linspace(0, 3, 500)
-        mus = [1., 1., 1., 3.]
-        lams = [1., .2, 3., 1.]
-        for mu, lam in zip(mus, lams):
-            pdf = st.invgauss.pdf(x, mu/lam, scale=lam)
-            plt.plot(x, pdf, label=r'$\mu$ = {}, $\lambda$ = {}'.format(mu, lam))
-        plt.xlabel('x', fontsize=12)
-        plt.ylabel('f(x)', fontsize=12)
-        plt.legend(loc=1)
-        plt.show()
-
-    ========  =============================
-    Support   :math:`x \in (0, \infty)`
-    Mean      :math:`\mu`
-    Variance  :math:`\dfrac{\mu^3}{\lambda}`
-    ========  =============================
-
-    Wald distribution can be parameterized either in terms of lam or phi.
-    The link between the two parametrizations is given by
-
-    .. math::
-
-       \phi = \dfrac{\lambda}{\mu}
-
-    Parameters
-    ----------
-    mu : float, optional
-        Mean of the distribution (mu > 0).
-    lam : float, optional
-        Relative precision (lam > 0).
-    phi : float, optional
-        Alternative shape parameter (phi > 0).
-    alpha : float, optional
-        Shift/location parameter (alpha >= 0).
-
-    Notes
-    -----
-    To instantiate the distribution specify any of the following
-
-    - only mu (in this case lam will be 1)
-    - mu and lam
-    - mu and phi
-    - lam and phi
-
-    References
-    ----------
-    .. [Tweedie1957] Tweedie, M. C. K. (1957).
-       Statistical Properties of Inverse Gaussian Distributions I.
-       The Annals of Mathematical Statistics, Vol. 28, No. 2, pp. 362-377
-
-    .. [Michael1976] Michael, J. R., Schucany, W. R. and Hass, R. W. (1976).
-        Generating Random Variates Using Transformations with Multiple Roots.
-        The American Statistician, Vol. 30, No. 2, pp. 88-90
-    """
-
-    def __init__(self, mu=None, lam=None, phi=None, alpha=0., *args, **kwargs):
-        super(Wald, self).__init__(*args, **kwargs)
-        mu, lam, phi = self.get_mu_lam_phi(mu, lam, phi)
-        self.alpha = alpha = tt.as_tensor_variable(alpha)
-        self.mu = mu = tt.as_tensor_variable(mu)
-        self.lam = lam = tt.as_tensor_variable(lam)
-        self.phi = phi = tt.as_tensor_variable(phi)
-
-        self.mean = self.mu + self.alpha
-        self.mode = self.mu * (tt.sqrt(1. + (1.5 * self.mu / self.lam)**2)
-                               - 1.5 * self.mu / self.lam) + self.alpha
-        self.variance = (self.mu**3) / self.lam
-
-        assert_negative_support(phi, 'phi', 'Wald')
-        assert_negative_support(mu, 'mu', 'Wald')
-        assert_negative_support(lam, 'lam', 'Wald')
-
-    def get_mu_lam_phi(self, mu, lam, phi):
-        if mu is None:
-            if lam is not None and phi is not None:
-                return lam / phi, lam, phi
-        else:
-            if lam is None:
-                if phi is None:
-                    return mu, 1., 1. / mu
-                else:
-                    return mu, mu * phi, phi
-            else:
-                if phi is None:
-                    return mu, lam, lam / mu
-
-        raise ValueError('Wald distribution must specify either mu only, '
-                         'mu and lam, mu and phi, or lam and phi.')
-
-    def _random(self, mu, lam, alpha, size=None):
-        v = np.random.normal(size=size)**2
-        value = (mu + (mu**2) * v / (2. * lam) - mu / (2. * lam)
-                 * np.sqrt(4. * mu * lam * v + (mu * v)**2))
-        z = np.random.uniform(size=size)
-        i = np.floor(z - mu / (mu + value)) * 2 + 1
-        value = (value**-i) * (mu**(i + 1))
-        return value + alpha
-
-    def random(self, point=None, size=None):
-        mu, lam, alpha = draw_values([self.mu, self.lam, self.alpha],
-                                     point=point, size=size)
-        return generate_samples(self._random,
-                                mu, lam, alpha,
-                                dist_shape=self.shape,
-                                size=size)
-
-    def logp(self, value):
-        mu = self.mu
-        lam = self.lam
-        alpha = self.alpha
-        # value *must* be iid. Otherwise this is wrong.
-        return bound(logpow(lam / (2. * np.pi), 0.5)
-                     - logpow(value - alpha, 1.5)
-                     - (0.5 * lam / (value - alpha)
-                        * ((value - alpha - mu) / mu)**2),
-                     # XXX these two are redundant. Please, check.
-                     value > 0, value - alpha > 0,
-                     mu > 0, lam > 0, alpha >= 0)
-
-    def _repr_latex_(self, name=None, dist=None):
-        if dist is None:
-            dist = self
-        lam = dist.lam
-        mu = dist.mu
-        alpha = dist.alpha
-        name = r'\text{%s}' % name
-        return r'${} \sim \text{{Wald}}(\mathit{{mu}}={},~\mathit{{lam}}={},~\mathit{{alpha}}={})$'.format(name,
-                                                                get_variable_name(mu),
-                                                                get_variable_name(lam),
-                                                                get_variable_name(alpha))
-
-
-class Beta(UnitContinuous):
-    R"""
-    Beta log-likelihood.
-
-    The pdf of this distribution is
-
-    .. math::
-
-       f(x \mid \alpha, \beta) =
-           \frac{x^{\alpha - 1} (1 - x)^{\beta - 1}}{B(\alpha, \beta)}
-
-    .. plot::
-
-        import matplotlib.pyplot as plt
-        import numpy as np
-        import scipy.stats as st
-        plt.style.use('seaborn-darkgrid')
-        x = np.linspace(0, 1, 200)
-        alphas = [.5, 5., 1., 2., 2.]
-        betas = [.5, 1., 3., 2., 5.]
-        for a, b in zip(alphas, betas):
-            pdf = st.beta.pdf(x, a, b)
-            plt.plot(x, pdf, label=r'$\alpha$ = {}, $\beta$ = {}'.format(a, b))
-        plt.xlabel('x', fontsize=12)
-        plt.ylabel('f(x)', fontsize=12)
-        plt.ylim(0, 4.5)
-        plt.legend(loc=9)
-        plt.show()
-
-    ========  ==============================================================
-    Support   :math:`x \in (0, 1)`
-    Mean      :math:`\dfrac{\alpha}{\alpha + \beta}`
-    Variance  :math:`\dfrac{\alpha \beta}{(\alpha+\beta)^2(\alpha+\beta+1)}`
-    ========  ==============================================================
-
-    Beta distribution can be parameterized either in terms of alpha and
-    beta or mean and standard deviation. The link between the two
-    parametrizations is given by
-
-    .. math::
-
-       \alpha &= \mu \kappa \\
-       \beta  &= (1 - \mu) \kappa
-
-       \text{where } \kappa = \frac{\mu(1-\mu)}{\sigma^2} - 1
-
-    Parameters
-    ----------
-    alpha : float
-        alpha > 0.
-    beta : float
-        beta > 0.
-    mu : float
-        Alternative mean (0 < mu < 1).
-    sd : float
-        Alternative standard deviation (0 < sd < sqrt(mu * (1 - mu))).
-
-    Notes
-    -----
-    Beta distribution is a conjugate prior for the parameter :math:`p` of
-    the binomial distribution.
-    """
-
-    def __init__(self, alpha=None, beta=None, mu=None, sd=None,
-                 *args, **kwargs):
-        super(Beta, self).__init__(*args, **kwargs)
-
-        alpha, beta = self.get_alpha_beta(alpha, beta, mu, sd)
-        self.alpha = alpha = tt.as_tensor_variable(alpha)
-        self.beta = beta = tt.as_tensor_variable(beta)
-
-        self.mean = self.alpha / (self.alpha + self.beta)
-        self.variance = self.alpha * self.beta / (
-            (self.alpha + self.beta)**2 * (self.alpha + self.beta + 1))
-
-        assert_negative_support(alpha, 'alpha', 'Beta')
-        assert_negative_support(beta, 'beta', 'Beta')
-
-    def get_alpha_beta(self, alpha=None, beta=None, mu=None, sd=None):
-        if (alpha is not None) and (beta is not None):
-            pass
-        elif (mu is not None) and (sd is not None):
-            kappa = mu * (1 - mu) / sd**2 - 1
-            alpha = mu * kappa
-            beta = (1 - mu) * kappa
-        else:
-            raise ValueError('Incompatible parameterization. Either use alpha '
-                             'and beta, or mu and sd to specify distribution.')
-
-        return alpha, beta
-
-    def random(self, point=None, size=None):
-        alpha, beta = draw_values([self.alpha, self.beta],
-                                  point=point, size=size)
-        return generate_samples(stats.beta.rvs, alpha, beta,
-                                dist_shape=self.shape,
-                                size=size)
-
-    def logp(self, value):
-        alpha = self.alpha
-        beta = self.beta
-
-        logval = tt.log(value)
-        log1pval = tt.log1p(-value)
-        logp = (tt.switch(tt.eq(alpha, 1), 0, (alpha - 1) * logval)
-                + tt.switch(tt.eq(beta, 1), 0, (beta - 1) * log1pval)
-                - betaln(alpha, beta))
-
-        return bound(logp,
-                     value >= 0, value <= 1,
-                     alpha > 0, beta > 0)
-
-    def _repr_latex_(self, name=None, dist=None):
-        if dist is None:
-            dist = self
-        alpha = dist.alpha
-        beta = dist.beta
-        name = r'\text{%s}' % name
-        return r'${} \sim \text{{Beta}}(\mathit{{alpha}}={},~\mathit{{beta}}={})$'.format(name,
-                                                                get_variable_name(alpha),
-                                                                get_variable_name(beta))
-
-class Kumaraswamy(UnitContinuous):
-    R"""
-    Kumaraswamy log-likelihood.
-
-    The pdf of this distribution is
-
-    .. math::
-
-       f(x \mid a, b) =
-           abx^{a-1}(1-x^a)^{b-1}
-
-    .. plot::
-
-        import matplotlib.pyplot as plt
-        import numpy as np
-        plt.style.use('seaborn-darkgrid')
-        x = np.linspace(0, 1, 200)
-        a_s = [.5, 5., 1., 2., 2.]
-        b_s = [.5, 1., 3., 2., 5.]
-        for a, b in zip(a_s, b_s):
-            pdf = a * b * x ** (a - 1) * (1 - x ** a) ** (b - 1)
-            plt.plot(x, pdf, label=r'$a$ = {}, $b$ = {}'.format(a, b))
-        plt.xlabel('x', fontsize=12)
-        plt.ylabel('f(x)', fontsize=12)
-        plt.ylim(0, 3.)
-        plt.legend(loc=9)
-        plt.show()
-
-    ========  ==============================================================
-    Support   :math:`x \in (0, 1)`
-    Mean      :math:`b B(1 + \tfrac{1}{a}, b)`
-    Variance  :math:`b B(1 + \tfrac{2}{a}, b) - (b B(1 + \tfrac{1}{a}, b))^2`
-    ========  ==============================================================
-
-    Parameters
-    ----------
-    a : float
-        a > 0.
-    b : float
-        b > 0.
-    """
-
-    def __init__(self, a, b, *args, **kwargs):
-        super(Kumaraswamy, self).__init__(*args, **kwargs)
-
-        self.a = a = tt.as_tensor_variable(a)
-        self.b = b = tt.as_tensor_variable(b)
-
-        ln_mean = tt.log(b) + tt.gammaln(1 + 1 / a) + tt.gammaln(b) - tt.gammaln(1 + 1 / a + b)
-        self.mean = tt.exp(ln_mean)
-        ln_2nd_raw_moment = tt.log(b) + tt.gammaln(1 + 2 / a) + tt.gammaln(b) - tt.gammaln(1 + 2 / a + b)
-        self.variance = tt.exp(ln_2nd_raw_moment) - self.mean ** 2
-
-        assert_negative_support(a, 'a', 'Kumaraswamy')
-        assert_negative_support(b, 'b', 'Kumaraswamy')
-
-    def _random(self, a, b, size=None):
-        u = np.random.uniform(size=size)
-        return (1 - (1 - u) ** (1 / b)) ** (1 / a)
-
-    def random(self, point=None, size=None):
-        a, b = draw_values([self.a, self.b],
-                           point=point, size=size)
-        return generate_samples(self._random, a, b,
-                                dist_shape=self.shape,
-                                size=size)
-
-    def logp(self, value):
-        a = self.a
-        b = self.b
-
-        logp = tt.log(a) + tt.log(b) + (a - 1) * tt.log(value) + (b - 1) * tt.log(1 - value ** a)
-
-        return bound(logp,
-                     value >= 0, value <= 1,
-                     a > 0, b > 0)
-
-    def _repr_latex_(self, name=None, dist=None):
-        if dist is None:
-            dist = self
-        a = dist.a
-        b = dist.b
-        name = r'\text{%s}' % name
-        return r'${} \sim \text{{Kumaraswamy}}(\mathit{{a}}={},~\mathit{{b}}={})$'.format(name,
-                                                                                          get_variable_name(a),
-                                                                                          get_variable_name(b))
-
-class Exponential(PositiveContinuous):
-    R"""
-    Exponential log-likelihood.
-
-    The pdf of this distribution is
-
-    .. math::
-
-       f(x \mid \lambda) = \lambda \exp\left\{ -\lambda x \right\}
-
-    .. plot::
-
-        import matplotlib.pyplot as plt
-        import numpy as np
-        import scipy.stats as st
-        plt.style.use('seaborn-darkgrid')
-        x = np.linspace(0, 3, 100)
-        for lam in [0.5, 1., 2.]:
-            pdf = st.expon.pdf(x, scale=1.0/lam)
-            plt.plot(x, pdf, label=r'$\lambda$ = {}'.format(lam))
-        plt.xlabel('x', fontsize=12)
-        plt.ylabel('f(x)', fontsize=12)
-        plt.legend(loc=1)
-        plt.show()
-
-    ========  ============================
-    Support   :math:`x \in [0, \infty)`
-    Mean      :math:`\dfrac{1}{\lambda}`
-    Variance  :math:`\dfrac{1}{\lambda^2}`
-    ========  ============================
-
-    Parameters
-    ----------
-    lam : float
-        Rate or inverse scale (lam > 0)
-    """
-
-    def __init__(self, lam, *args, **kwargs):
-        super(Exponential, self).__init__(*args, **kwargs)
-        self.lam = lam = tt.as_tensor_variable(lam)
-        self.mean = 1. / self.lam
-        self.median = self.mean * tt.log(2)
-        self.mode = tt.zeros_like(self.lam)
-
-        self.variance = self.lam**-2
-
-        assert_negative_support(lam, 'lam', 'Exponential')
-
-    def random(self, point=None, size=None):
-        lam = draw_values([self.lam], point=point, size=size)[0]
-        return generate_samples(np.random.exponential, scale=1. / lam,
-                                dist_shape=self.shape,
-                                size=size)
-
-    def logp(self, value):
-        lam = self.lam
-        return bound(tt.log(lam) - lam * value, value >= 0, lam > 0)
-
-    def _repr_latex_(self, name=None, dist=None):
-        if dist is None:
-            dist = self
-        lam = dist.lam
-        name = r'\text{%s}' % name
-        return r'${} \sim \text{{Exponential}}(\mathit{{lam}}={})$'.format(name,
-                                                                get_variable_name(lam))
-
-class Laplace(Continuous):
-    R"""
-    Laplace log-likelihood.
-
-    The pdf of this distribution is
-
-    .. math::
-
-       f(x \mid \mu, b) =
-           \frac{1}{2b} \exp \left\{ - \frac{|x - \mu|}{b} \right\}
-
-    .. plot::
-
-        import matplotlib.pyplot as plt
-        import numpy as np
-        import scipy.stats as st
-        plt.style.use('seaborn-darkgrid')
-        x = np.linspace(-10, 10, 1000)
-        mus = [0., 0., 0., -5.]
-        bs = [1., 2., 4., 4.]
-        for mu, b in zip(mus, bs):
-            pdf = st.laplace.pdf(x, loc=mu, scale=b)
-            plt.plot(x, pdf, label=r'$\mu$ = {}, $b$ = {}'.format(mu, b))
-        plt.xlabel('x', fontsize=12)
-        plt.ylabel('f(x)', fontsize=12)
-        plt.legend(loc=1)
-        plt.show()
-
-    ========  ========================
-    Support   :math:`x \in \mathbb{R}`
-    Mean      :math:`\mu`
-    Variance  :math:`2 b^2`
-    ========  ========================
-
-    Parameters
-    ----------
-    mu : float
-        Location parameter.
-    b : float
-        Scale parameter (b > 0).
-    """
-
-    def __init__(self, mu, b, *args, **kwargs):
-        super(Laplace, self).__init__(*args, **kwargs)
-        self.b = b = tt.as_tensor_variable(b)
-        self.mean = self.median = self.mode = self.mu = mu = tt.as_tensor_variable(mu)
-
-        self.variance = 2 * self.b**2
-
-        assert_negative_support(b, 'b', 'Laplace')
-
-    def random(self, point=None, size=None):
-        mu, b = draw_values([self.mu, self.b], point=point, size=size)
-        return generate_samples(np.random.laplace, mu, b,
-                                dist_shape=self.shape,
-                                size=size)
-
-    def logp(self, value):
-        mu = self.mu
-        b = self.b
-
-        return -tt.log(2 * b) - abs(value - mu) / b
-
-    def _repr_latex_(self, name=None, dist=None):
-        if dist is None:
-            dist = self
-        b = dist.b
-        mu = dist.mu
-        name = r'\text{%s}' % name
-        return r'${} \sim \text{{Laplace}}(\mathit{{mu}}={},~\mathit{{b}}={})$'.format(name,
-                                                                get_variable_name(mu),
-                                                                get_variable_name(b))
-
-
-class Lognormal(PositiveContinuous):
-    R"""
-    Log-normal log-likelihood.
-
-    Distribution of any random variable whose logarithm is normally
-    distributed. A variable might be modeled as log-normal if it can
-    be thought of as the multiplicative product of many small
-    independent factors.
-
-    The pdf of this distribution is
-
-    .. math::
-
-       f(x \mid \mu, \tau) =
-           \frac{1}{x} \sqrt{\frac{\tau}{2\pi}}
-           \exp\left\{ -\frac{\tau}{2} (\ln(x)-\mu)^2 \right\}
-
-    .. plot::
-
-        import matplotlib.pyplot as plt
-        import numpy as np
-        import scipy.stats as st
-        plt.style.use('seaborn-darkgrid')
-        x = np.linspace(0, 3, 100)
-        mus = [0., 0., 0.]
-        sds = [.25, .5, 1.]
-        for mu, sd in zip(mus, sds):
-            pdf = st.lognorm.pdf(x, sd, scale=np.exp(mu))
-            plt.plot(x, pdf, label=r'$\mu$ = {}, $\sigma$ = {}'.format(mu, sd))
-        plt.xlabel('x', fontsize=12)
-        plt.ylabel('f(x)', fontsize=12)
-        plt.legend(loc=1)
-        plt.show()
-
-    ========  =========================================================================
-    Support   :math:`x \in [0, \infty)`
-    Mean      :math:`\exp\{\mu + \frac{1}{2\tau}\}`
-    Variance  :math:`(\exp\{\frac{1}{\tau}\} - 1) \times \exp\{2\mu + \frac{1}{\tau}\}`
-    ========  =========================================================================
-
-    Parameters
-    ----------
-    mu : float
-        Location parameter.
-    sd : float
-        Standard deviation. (sd > 0). (only required if tau is not specified).
-    tau : float
-        Scale parameter (tau > 0). (only required if sd is not specified).
-
-    Example
-    -------
-    .. code-block:: python
-
-        # Example to show that we pass in only `sd` or `tau` but not both.
-        with pm.Model():
-            x = pm.Lognormal('x', mu=2, sd=30)
-
-        with pm.Model():
-            x = pm.Lognormal('x', mu=2, tau=1/100)
-    """
-
-    def __init__(self, mu=0, sd=None, tau=None, *args, **kwargs):
-        super(Lognormal, self).__init__(*args, **kwargs)
-        tau, sd = get_tau_sd(tau=tau, sd=sd)
-
-        self.mu = mu = tt.as_tensor_variable(mu)
-        self.tau = tau = tt.as_tensor_variable(tau)
-        self.sd = sd = tt.as_tensor_variable(sd)
-
-        self.mean = tt.exp(self.mu + 1. / (2 * self.tau))
-        self.median = tt.exp(self.mu)
-        self.mode = tt.exp(self.mu - 1. / self.tau)
-        self.variance = (tt.exp(1. / self.tau) - 1) * tt.exp(2 * self.mu + 1. / self.tau)
-
-        assert_negative_support(tau, 'tau', 'Lognormal')
-        assert_negative_support(sd, 'sd', 'Lognormal')
-
-    def _random(self, mu, tau, size=None):
-        samples = np.random.normal(size=size)
-        return np.exp(mu + (tau**-0.5) * samples)
-
-    def random(self, point=None, size=None):
-        mu, tau = draw_values([self.mu, self.tau], point=point, size=size)
-        return generate_samples(self._random, mu, tau,
-                                dist_shape=self.shape,
-                                size=size)
-
-    def logp(self, value):
-        mu = self.mu
-        tau = self.tau
-        return bound(-0.5 * tau * (tt.log(value) - mu)**2
-                     + 0.5 * tt.log(tau / (2. * np.pi))
-                     - tt.log(value),
-                     tau > 0)
-
-    def _repr_latex_(self, name=None, dist=None):
-        if dist is None:
-            dist = self
-        tau = dist.tau
-        mu = dist.mu
-        name = r'\text{%s}' % name
-        return r'${} \sim \text{{Lognormal}}(\mathit{{mu}}={},~\mathit{{tau}}={})$'.format(name,
-                                                                get_variable_name(mu),
-                                                                get_variable_name(tau))
-
-
-class StudentT(Continuous):
-    R"""
-    Student's T log-likelihood.
-
-    Describes a normal variable whose precision is gamma distributed.
-    If only nu parameter is passed, this specifies a standard (central)
-    Student's T.
-
-    The pdf of this distribution is
-
-    .. math::
-
-       f(x|\mu,\lambda,\nu) =
-           \frac{\Gamma(\frac{\nu + 1}{2})}{\Gamma(\frac{\nu}{2})}
-           \left(\frac{\lambda}{\pi\nu}\right)^{\frac{1}{2}}
-           \left[1+\frac{\lambda(x-\mu)^2}{\nu}\right]^{-\frac{\nu+1}{2}}
-
-    .. plot::
-
-        import matplotlib.pyplot as plt
-        import numpy as np
-        import scipy.stats as st
-        plt.style.use('seaborn-darkgrid')
-        x = np.linspace(-8, 8, 200)
-        mus = [0., 0., -2., -2.]
-        sds = [1., 1., 1., 2.]
-        dfs = [1., 5., 5., 5.]
-        for mu, sd, df in zip(mus, sds, dfs):
-            pdf = st.t.pdf(x, df, loc=mu, scale=sd)
-            plt.plot(x, pdf, label=r'$\mu$ = {}, $\sigma$ = {}, $\nu$ = {}'.format(mu, sd, df))
-        plt.xlabel('x', fontsize=12)
-        plt.ylabel('f(x)', fontsize=12)
-        plt.legend(loc=1)
-        plt.show()
-
-    ========  ========================
-    Support   :math:`x \in \mathbb{R}`
-    ========  ========================
-
-    Parameters
-    ----------
-    nu : float
-        Degrees of freedom, also known as normality parameter (nu > 0).
-    mu : float
-        Location parameter.
-    sd : float
-        Standard deviation (sd > 0) (only required if lam is not specified)
-    lam : float
-        Precision (lam > 0) (only required if sd is not specified)
-
-    Examples
-    --------
-    .. code-block:: python
-
-        with pm.Model():
-            x = pm.StudentT('x', nu=15, mu=0, sd=10)
-
-        with pm.Model():
-            x = pm.StudentT('x', nu=15, mu=0, lam=1/23)
-    """
-
-    def __init__(self, nu, mu=0, lam=None, sd=None, *args, **kwargs):
-        super(StudentT, self).__init__(*args, **kwargs)
-        self.nu = nu = tt.as_tensor_variable(nu)
-        lam, sd = get_tau_sd(tau=lam, sd=sd)
-        self.lam = lam = tt.as_tensor_variable(lam)
-        self.sd = sd = tt.as_tensor_variable(sd)
-        self.mean = self.median = self.mode = self.mu = mu = tt.as_tensor_variable(mu)
-
-        self.variance = tt.switch((nu > 2) * 1,
-                                  (1 / self.lam) * (nu / (nu - 2)),
-                                  np.inf)
-
-        assert_negative_support(lam, 'lam (sd)', 'StudentT')
-        assert_negative_support(nu, 'nu', 'StudentT')
-
-    def random(self, point=None, size=None):
-        nu, mu, lam = draw_values([self.nu, self.mu, self.lam],
-                                  point=point, size=size)
-        return generate_samples(stats.t.rvs, nu, loc=mu, scale=lam**-0.5,
-                                dist_shape=self.shape,
-                                size=size)
-
-    def logp(self, value):
-        nu = self.nu
-        mu = self.mu
-        lam = self.lam
-        sd = self.sd
-
-        return bound(gammaln((nu + 1.0) / 2.0)
-                     + .5 * tt.log(lam / (nu * np.pi))
-                     - gammaln(nu / 2.0)
-                     - (nu + 1.0) / 2.0 * tt.log1p(lam * (value - mu)**2 / nu),
-                     lam > 0, nu > 0, sd > 0)
-
-    def _repr_latex_(self, name=None, dist=None):
-        if dist is None:
-            dist = self
-        nu = dist.nu
-        mu = dist.mu
-        lam = dist.lam
-        name = r'\text{%s}' % name
-        return r'${} \sim \text{{StudentT}}(\mathit{{nu}}={},~\mathit{{mu}}={},~\mathit{{lam}}={})$'.format(name,
-                                                                get_variable_name(nu),
-                                                                get_variable_name(mu),
-                                                                get_variable_name(lam))
-
-
-class Pareto(PositiveContinuous):
-    R"""
-    Pareto log-likelihood.
-
-    Often used to characterize wealth distribution, or other examples of the
-    80/20 rule.
-
-    The pdf of this distribution is
-
-    .. math::
-
-       f(x \mid \alpha, m) = \frac{\alpha m^{\alpha}}{x^{\alpha+1}}
-
-    .. plot::
-
-        import matplotlib.pyplot as plt
-        import numpy as np
-        import scipy.stats as st
-        plt.style.use('seaborn-darkgrid')
-        x = np.linspace(0, 4, 1000)
-        alphas = [1., 2., 5., 5.]
-        ms = [1., 1., 1., 2.]
-        for alpha, m in zip(alphas, ms):
-            pdf = st.pareto.pdf(x, alpha, scale=m)
-            plt.plot(x, pdf, label=r'$\alpha$ = {}, m = {}'.format(alpha, m))
-        plt.xlabel('x', fontsize=12)
-        plt.ylabel('f(x)', fontsize=12)
-        plt.legend(loc=1)
-        plt.show()
-
-    ========  =============================================================
-    Support   :math:`x \in [m, \infty)`
-    Mean      :math:`\dfrac{\alpha m}{\alpha - 1}` for :math:`\alpha \ge 1`
-    Variance  :math:`\dfrac{m \alpha}{(\alpha - 1)^2 (\alpha - 2)}`
-              for :math:`\alpha > 2`
-    ========  =============================================================
-
-    Parameters
-    ----------
-    alpha : float
-        Shape parameter (alpha > 0).
-    m : float
-        Scale parameter (m > 0).
-    """
-
-    def __init__(self, alpha, m, *args, **kwargs):
-        super(Pareto, self).__init__(*args, **kwargs)
-        self.alpha = alpha = tt.as_tensor_variable(alpha)
-        self.m = m = tt.as_tensor_variable(m)
-
-        self.mean = tt.switch(tt.gt(alpha, 1), alpha *
-                              m / (alpha - 1.), np.inf)
-        self.median = m * 2.**(1. / alpha)
-        self.variance = tt.switch(
-            tt.gt(alpha, 2),
-            (alpha * m**2) / ((alpha - 2.) * (alpha - 1.)**2),
-            np.inf)
-
-        assert_negative_support(alpha, 'alpha', 'Pareto')
-        assert_negative_support(m, 'm', 'Pareto')
-
-
-    def _random(self, alpha, m, size=None):
-        u = np.random.uniform(size=size)
-        return m * (1. - u)**(-1. / alpha)
-
-    def random(self, point=None, size=None):
-        alpha, m = draw_values([self.alpha, self.m],
-                               point=point, size=size)
-        return generate_samples(self._random, alpha, m,
-                                dist_shape=self.shape,
-                                size=size)
-
-    def logp(self, value):
-        alpha = self.alpha
-        m = self.m
-        return bound(tt.log(alpha) + logpow(m, alpha)
-                     - logpow(value, alpha + 1),
-                     value >= m, alpha > 0, m > 0)
-
-    def _repr_latex_(self, name=None, dist=None):
-        if dist is None:
-            dist = self
-        alpha = dist.alpha
-        m = dist.m
-        name = r'\text{%s}' % name
-        return r'${} \sim \text{{Pareto}}(\mathit{{alpha}}={},~\mathit{{m}}={})$'.format(name,
-                                                                get_variable_name(alpha),
-                                                                get_variable_name(m))
-
-
-class Cauchy(Continuous):
-    R"""
-    Cauchy log-likelihood.
-
-    Also known as the Lorentz or the Breit-Wigner distribution.
-
-    The pdf of this distribution is
-
-    .. math::
-
-       f(x \mid \alpha, \beta) =
-           \frac{1}{\pi \beta [1 + (\frac{x-\alpha}{\beta})^2]}
-
-    .. plot::
-
-        import matplotlib.pyplot as plt
-        import numpy as np
-        import scipy.stats as st
-        plt.style.use('seaborn-darkgrid')
-        x = np.linspace(-5, 5, 500)
-        alphas = [0., 0., 0., -2.]
-        betas = [.5, 1., 2., 1.]
-        for a, b in zip(alphas, betas):
-            pdf = st.cauchy.pdf(x, loc=a, scale=b)
-            plt.plot(x, pdf, label=r'$\alpha$ = {}, $\beta$ = {}'.format(a, b))
-        plt.xlabel('x', fontsize=12)
-        plt.ylabel('f(x)', fontsize=12)
-        plt.legend(loc=1)
-        plt.show()
-
-    ========  ========================
-    Support   :math:`x \in \mathbb{R}`
-    Mode      :math:`\alpha`
-    Mean      undefined
-    Variance  undefined
-    ========  ========================
-
-    Parameters
-    ----------
-    alpha : float
-        Location parameter
-    beta : float
-        Scale parameter > 0
-    """
-
-    def __init__(self, alpha, beta, *args, **kwargs):
-        super(Cauchy, self).__init__(*args, **kwargs)
-        self.median = self.mode = self.alpha = tt.as_tensor_variable(alpha)
-        self.beta = tt.as_tensor_variable(beta)
-
-        assert_negative_support(beta, 'beta', 'Cauchy')
-
-    def _random(self, alpha, beta, size=None):
-        u = np.random.uniform(size=size)
-        return alpha + beta * np.tan(np.pi * (u - 0.5))
-
-    def random(self, point=None, size=None):
-        alpha, beta = draw_values([self.alpha, self.beta],
-                                  point=point, size=size)
-        return generate_samples(self._random, alpha, beta,
-                                dist_shape=self.shape,
-                                size=size)
-
-    def logp(self, value):
-        alpha = self.alpha
-        beta = self.beta
-        return bound(- tt.log(np.pi) - tt.log(beta)
-                     - tt.log1p(((value - alpha) / beta)**2),
-                     beta > 0)
-
-    def _repr_latex_(self, name=None, dist=None):
-        if dist is None:
-            dist = self
-        alpha = dist.alpha
-        beta = dist.beta
-        name = r'\text{%s}' % name
-        return r'${} \sim \text{{Cauchy}}(\mathit{{alpha}}={},~\mathit{{beta}}={})$'.format(name,
-                                                                get_variable_name(alpha),
-                                                                get_variable_name(beta))
-
-
-class HalfCauchy(PositiveContinuous):
-    R"""
-    Half-Cauchy log-likelihood.
-
-    The pdf of this distribution is
-
-    .. math::
-
-       f(x \mid \beta) = \frac{2}{\pi \beta [1 + (\frac{x}{\beta})^2]}
-
-    .. plot::
-
-        import matplotlib.pyplot as plt
-        import numpy as np
-        import scipy.stats as st
-        plt.style.use('seaborn-darkgrid')
-        x = np.linspace(0, 5, 200)
-        for b in [0.5, 1.0, 2.0]:
-            pdf = st.cauchy.pdf(x, scale=b)
-            plt.plot(x, pdf, label=r'$\beta$ = {}'.format(b))
-        plt.xlabel('x', fontsize=12)
-        plt.ylabel('f(x)', fontsize=12)
-        plt.legend(loc=1)
-        plt.show()
-
-    ========  ========================
-    Support   :math:`x \in \mathbb{R}`
-    Mode      0
-    Mean      undefined
-    Variance  undefined
-    ========  ========================
-
-    Parameters
-    ----------
-    beta : float
-        Scale parameter (beta > 0).
-    """
-
-    def __init__(self, beta, *args, **kwargs):
-        super(HalfCauchy, self).__init__(*args, **kwargs)
-        self.mode = tt.as_tensor_variable(0)
-        self.median = tt.as_tensor_variable(beta)
-        self.beta = tt.as_tensor_variable(beta)
-
-        assert_negative_support(beta, 'beta', 'HalfCauchy')
-
-    def _random(self, beta, size=None):
-        u = np.random.uniform(size=size)
-        return beta * np.abs(np.tan(np.pi * (u - 0.5)))
-
-    def random(self, point=None, size=None):
-        beta = draw_values([self.beta], point=point, size=size)[0]
-        return generate_samples(self._random, beta,
-                                dist_shape=self.shape,
-                                size=size)
-
-    def logp(self, value):
-        beta = self.beta
-        return bound(tt.log(2) - tt.log(np.pi) - tt.log(beta)
-                     - tt.log1p((value / beta)**2),
-                     value >= 0, beta > 0)
-
-    def _repr_latex_(self, name=None, dist=None):
-        if dist is None:
-            dist = self
-        beta = dist.beta
-        name = r'\text{%s}' % name
-        return r'${} \sim \text{{HalfCauchy}}(\mathit{{beta}}={})$'.format(name,
-                                                                get_variable_name(beta))
-
-class Gamma(PositiveContinuous):
-    R"""
-    Gamma log-likelihood.
-
-    Represents the sum of alpha exponentially distributed random variables,
-    each of which has mean beta.
-
-    The pdf of this distribution is
-
-    .. math::
-
-       f(x \mid \alpha, \beta) =
-           \frac{\beta^{\alpha}x^{\alpha-1}e^{-\beta x}}{\Gamma(\alpha)}
-
-    .. plot::
-
-        import matplotlib.pyplot as plt
-        import numpy as np
-        import scipy.stats as st
-        plt.style.use('seaborn-darkgrid')
-        x = np.linspace(0, 20, 200)
-        alphas = [1., 2., 3., 7.5]
-        betas = [.5, .5, 1., 1.]
-        for a, b in zip(alphas, betas):
-            pdf = st.gamma.pdf(x, a, scale=1.0/b)
-            plt.plot(x, pdf, label=r'$\alpha$ = {}, $\beta$ = {}'.format(a, b))
-        plt.xlabel('x', fontsize=12)
-        plt.ylabel('f(x)', fontsize=12)
-        plt.legend(loc=1)
-        plt.show()
-
-    ========  ===============================
-    Support   :math:`x \in (0, \infty)`
-    Mean      :math:`\dfrac{\alpha}{\beta}`
-    Variance  :math:`\dfrac{\alpha}{\beta^2}`
-    ========  ===============================
-
-    Gamma distribution can be parameterized either in terms of alpha and
-    beta or mean and standard deviation. The link between the two
-    parametrizations is given by
-
-    .. math::
-
-       \alpha &= \frac{\mu^2}{\sigma^2} \\
-       \beta &= \frac{\mu}{\sigma^2}
-
-    Parameters
-    ----------
-    alpha : float
-        Shape parameter (alpha > 0).
-    beta : float
-        Rate parameter (beta > 0).
-    mu : float
-        Alternative shape parameter (mu > 0).
-    sd : float
-        Alternative scale parameter (sd > 0).
-    """
-
-    def __init__(self, alpha=None, beta=None, mu=None, sd=None,
-                 *args, **kwargs):
-        super(Gamma, self).__init__(*args, **kwargs)
-        alpha, beta = self.get_alpha_beta(alpha, beta, mu, sd)
-        self.alpha = alpha = tt.as_tensor_variable(alpha)
-        self.beta = beta = tt.as_tensor_variable(beta)
-        self.mean = alpha / beta
-        self.mode = tt.maximum((alpha - 1) / beta, 0)
-        self.variance = alpha / beta**2
-
-        assert_negative_support(alpha, 'alpha', 'Gamma')
-        assert_negative_support(beta, 'beta', 'Gamma')
-
-    def get_alpha_beta(self, alpha=None, beta=None, mu=None, sd=None):
-        if (alpha is not None) and (beta is not None):
-            pass
-        elif (mu is not None) and (sd is not None):
-            alpha = mu**2 / sd**2
-            beta = mu / sd**2
-        else:
-            raise ValueError('Incompatible parameterization. Either use '
-                             'alpha and beta, or mu and sd to specify '
-                             'distribution.')
-
-        return alpha, beta
-
-    def random(self, point=None, size=None):
-        alpha, beta = draw_values([self.alpha, self.beta],
-                                  point=point, size=size)
-        return generate_samples(stats.gamma.rvs, alpha, scale=1. / beta,
-                                dist_shape=self.shape,
-                                size=size)
-
-    def logp(self, value):
-        alpha = self.alpha
-        beta = self.beta
-        return bound(
-            -gammaln(alpha) + logpow(
-                beta, alpha) - beta * value + logpow(value, alpha - 1),
-            value >= 0,
-            alpha > 0,
-            beta > 0)
-
-    def _repr_latex_(self, name=None, dist=None):
-        if dist is None:
-            dist = self
-        beta = dist.beta
-        alpha = dist.alpha
-        name = r'\text{%s}' % name
-        return r'${} \sim \text{{Gamma}}(\mathit{{alpha}}={},~\mathit{{beta}}={})$'.format(name,
-                                                                get_variable_name(alpha),
-                                                                get_variable_name(beta))
-
-
-class InverseGamma(PositiveContinuous):
-    R"""
-    Inverse gamma log-likelihood, the reciprocal of the gamma distribution.
-
-    The pdf of this distribution is
-
-    .. math::
-
-       f(x \mid \alpha, \beta) =
-           \frac{\beta^{\alpha}}{\Gamma(\alpha)} x^{-\alpha - 1}
-           \exp\left(\frac{-\beta}{x}\right)
-
-    .. plot::
-
-        import matplotlib.pyplot as plt
-        import numpy as np
-        import scipy.stats as st
-        plt.style.use('seaborn-darkgrid')
-        x = np.linspace(0, 3, 500)
-        alphas = [1., 2., 3., 3.]
-        betas = [1., 1., 1., .5]
-        for a, b in zip(alphas, betas):
-            pdf = st.invgamma.pdf(x, a, scale=b)
-            plt.plot(x, pdf, label=r'$\alpha$ = {}, $\beta$ = {}'.format(a, b))
-        plt.xlabel('x', fontsize=12)
-        plt.ylabel('f(x)', fontsize=12)
-        plt.legend(loc=1)
-        plt.show()
-
-    ========  ======================================================
-    Support   :math:`x \in (0, \infty)`
-    Mean      :math:`\dfrac{\beta}{\alpha-1}` for :math:`\alpha > 1`
-    Variance  :math:`\dfrac{\beta^2}{(\alpha-1)^2(\alpha)}`
-              for :math:`\alpha > 2`
-    ========  ======================================================
-
-    Parameters
-    ----------
-    alpha : float
-        Shape parameter (alpha > 0).
-    beta : float
-        Scale parameter (beta > 0).
-    """
-
-    def __init__(self, alpha, beta=1, *args, **kwargs):
-        super(InverseGamma, self).__init__(*args, defaults=('mode',), **kwargs)
-        self.alpha = alpha = tt.as_tensor_variable(alpha)
-        self.beta = beta = tt.as_tensor_variable(beta)
-
-        self.mean = self._calculate_mean()
-        self.mode = beta / (alpha + 1.)
-        self.variance = tt.switch(tt.gt(alpha, 2),
-                                  (beta**2) / (alpha * (alpha - 1.)**2),
-                                  np.inf)
-        assert_negative_support(alpha, 'alpha', 'InverseGamma')
-        assert_negative_support(beta, 'beta', 'InverseGamma')
-
-    def _calculate_mean(self):
-        m = self.beta / (self.alpha - 1.)
-        try:
-            return (self.alpha > 1) * m or np.inf
-        except ValueError:  # alpha is an array
-            m[self.alpha <= 1] = np.inf
-            return m
-
-    def random(self, point=None, size=None):
-        alpha, beta = draw_values([self.alpha, self.beta],
-                                  point=point, size=size)
-        return generate_samples(stats.invgamma.rvs, a=alpha, scale=beta,
-                                dist_shape=self.shape,
-                                size=size)
-
-    def logp(self, value):
-        alpha = self.alpha
-        beta = self.beta
-        return bound(logpow(beta, alpha) - gammaln(alpha) - beta / value
-                     + logpow(value, -alpha - 1),
-                     value > 0, alpha > 0, beta > 0)
-
-    def _repr_latex_(self, name=None, dist=None):
-        if dist is None:
-            dist = self
-        beta = dist.beta
-        alpha = dist.alpha
-        name = r'\text{%s}' % name
-        return r'${} \sim \text{{InverseGamma}}(\mathit{{alpha}}={},~\mathit{{beta}}={})$'.format(name,
-                                                                get_variable_name(alpha),
-                                                                get_variable_name(beta))
-
-
-class ChiSquared(Gamma):
-    R"""
-    :math:`\chi^2` log-likelihood.
-
-    The pdf of this distribution is
-
-    .. math::
-
-       f(x \mid \nu) = \frac{x^{(\nu-2)/2}e^{-x/2}}{2^{\nu/2}\Gamma(\nu/2)}
-
-    .. plot::
-
-        import matplotlib.pyplot as plt
-        import numpy as np
-        import scipy.stats as st
-        plt.style.use('seaborn-darkgrid')
-        x = np.linspace(0, 15, 200)
-        for df in [1, 2, 3, 6, 9]:
-            pdf = st.chi2.pdf(x, df)
-            plt.plot(x, pdf, label=r'$\nu$ = {}'.format(df))
-        plt.xlabel('x', fontsize=12)
-        plt.ylabel('f(x)', fontsize=12)
-        plt.ylim(0, 0.6)
-        plt.legend(loc=1)
-        plt.show()
-
-    ========  ===============================
-    Support   :math:`x \in [0, \infty)`
-    Mean      :math:`\nu`
-    Variance  :math:`2 \nu`
-    ========  ===============================
-
-    Parameters
-    ----------
-    nu : int
-        Degrees of freedom (nu > 0).
-    """
-
-    def __init__(self, nu, *args, **kwargs):
-        self.nu = nu = tt.as_tensor_variable(nu)
-        super(ChiSquared, self).__init__(alpha=nu / 2., beta=0.5,
-                                         *args, **kwargs)
-
-    def _repr_latex_(self, name=None, dist=None):
-        if dist is None:
-            dist = self
-        nu = dist.nu
-        name = r'\text{%s}' % name
-        return r'${} \sim \Chi^2(\mathit{{nu}}={})$'.format(name,
-                                                                get_variable_name(nu))
-
-
-class Weibull(PositiveContinuous):
-    R"""
-    Weibull log-likelihood.
-
-    The pdf of this distribution is
-
-    .. math::
-
-       f(x \mid \alpha, \beta) =
-           \frac{\alpha x^{\alpha - 1}
-           \exp(-(\frac{x}{\beta})^{\alpha})}{\beta^\alpha}
-
-    .. plot::
-
-        import matplotlib.pyplot as plt
-        import numpy as np
-        import scipy.stats as st
-        plt.style.use('seaborn-darkgrid')
-        x = np.linspace(0, 3, 200)
-        alphas = [.5, 1., 1.5, 5., 5.]
-        betas = [1., 1., 1., 1.,  2]
-        for a, b in zip(alphas, betas):
-            pdf = st.weibull_min.pdf(x, a, scale=b)
-            plt.plot(x, pdf, label=r'$\alpha$ = {}, $\beta$ = {}'.format(a, b))
-        plt.xlabel('x', fontsize=12)
-        plt.ylabel('f(x)', fontsize=12)
-        plt.ylim(0, 2.5)
-        plt.legend(loc=1)
-        plt.show()
-
-    ========  ====================================================
-    Support   :math:`x \in [0, \infty)`
-    Mean      :math:`\beta \Gamma(1 + \frac{1}{\alpha})`
-    Variance  :math:`\beta^2 \Gamma(1 + \frac{2}{\alpha} - \mu^2)`
-    ========  ====================================================
-
-    Parameters
-    ----------
-    alpha : float
-        Shape parameter (alpha > 0).
-    beta : float
-        Scale parameter (beta > 0).
-    """
-
-    def __init__(self, alpha, beta, *args, **kwargs):
-        super(Weibull, self).__init__(*args, **kwargs)
-        self.alpha = alpha = tt.as_tensor_variable(alpha)
-        self.beta = beta = tt.as_tensor_variable(beta)
-        self.mean = beta * tt.exp(gammaln(1 + 1. / alpha))
-        self.median = beta * tt.exp(gammaln(tt.log(2)))**(1. / alpha)
-        self.variance = (beta**2) * \
-            tt.exp(gammaln(1 + 2. / alpha - self.mean**2))
-        self.mode = tt.switch(alpha >= 1,
-                              beta * ((alpha - 1)/alpha) ** (1 / alpha),
-                              0)  # Reference: https://en.wikipedia.org/wiki/Weibull_distribution
-
-        assert_negative_support(alpha, 'alpha', 'Weibull')
-        assert_negative_support(beta, 'beta', 'Weibull')
-
-    def random(self, point=None, size=None):
-        alpha, beta = draw_values([self.alpha, self.beta],
-                                  point=point, size=size)
-
-        def _random(a, b, size=None):
-            return b * (-np.log(np.random.uniform(size=size)))**(1 / a)
-
-        return generate_samples(_random, alpha, beta,
-                                dist_shape=self.shape,
-                                size=size)
-
-    def logp(self, value):
-        alpha = self.alpha
-        beta = self.beta
-        return bound(tt.log(alpha) - tt.log(beta)
-                     + (alpha - 1) * tt.log(value / beta)
-                     - (value / beta)**alpha,
-                     value >= 0, alpha > 0, beta > 0)
-
-    def _repr_latex_(self, name=None, dist=None):
-        if dist is None:
-            dist = self
-        beta = dist.beta
-        alpha = dist.alpha
-        name = r'\text{%s}' % name
-        return r'${} \sim \text{{Weibull}}(\mathit{{alpha}}={},~\mathit{{beta}}={})$'.format(name,
-                                                                get_variable_name(alpha),
-                                                                get_variable_name(beta))
-
-
-class HalfStudentT(PositiveContinuous):
-    R"""
-    Half Student's T log-likelihood
-
-    The pdf of this distribution is
-
-    .. math::
-
-        f(x \mid \sigma,\nu) =
-            \frac{2\;\Gamma\left(\frac{\nu+1}{2}\right)}
-            {\Gamma\left(\frac{\nu}{2}\right)\sqrt{\nu\pi\sigma^2}}
-            \left(1+\frac{1}{\nu}\frac{x^2}{\sigma^2}\right)^{-\frac{\nu+1}{2}}
-
-    .. plot::
-
-        import matplotlib.pyplot as plt
-        import numpy as np
-        import scipy.stats as st
-        plt.style.use('seaborn-darkgrid')
-        x = np.linspace(0, 5, 200)
-        sigmas = [1., 1., 2., 1.]
-        nus = [.5, 1., 1., 30.]
-        for sigma, nu in zip(sigmas, nus):
-            pdf = st.t.pdf(x, df=nu, loc=0, scale=sigma)
-            plt.plot(x, pdf, label=r'$\sigma$ = {}, $\nu$ = {}'.format(sigma, nu))
-        plt.xlabel('x', fontsize=12)
-        plt.ylabel('f(x)', fontsize=12)
-        plt.legend(loc=1)
-        plt.show()
-
-    ========  ========================
-    Support   :math:`x \in [0, \infty)`
-    ========  ========================
-
-    Parameters
-    ----------
-    nu : float
-        Degrees of freedom, also known as normality parameter (nu > 0).
-    sd : float
-        Scale parameter (sd > 0). Converges to the standard deviation as nu
-        increases. (only required if lam is not specified)
-    lam : float
-        Scale parameter (lam > 0). Converges to the precision as nu
-        increases. (only required if sd is not specified)
-
-    Examples
-    --------
-    .. code-block:: python
-
-        # Only pass in one of lam or sd, but not both.
-        with pm.Model():
-            x = pm.HalfStudentT('x', sd=10, nu=10)
-
-        with pm.Model():
-            x = pm.HalfStudentT('x', lam=4, nu=10)
-    """
-    def __init__(self, nu=1, sd=None, lam=None, *args, **kwargs):
-        super(HalfStudentT, self).__init__(*args, **kwargs)
-        self.mode = tt.as_tensor_variable(0)
-        lam, sd = get_tau_sd(lam, sd)
-        self.median = tt.as_tensor_variable(sd)
-        self.sd = tt.as_tensor_variable(sd)
-        self.lam = tt.as_tensor_variable(lam)
-        self.nu = nu = tt.as_tensor_variable(nu)
-
-        assert_negative_support(sd, 'sd', 'HalfStudentT')
-        assert_negative_support(lam, 'lam', 'HalfStudentT')
-        assert_negative_support(nu, 'nu', 'HalfStudentT')
-
-    def random(self, point=None, size=None):
-        nu, sd = draw_values([self.nu, self.sd], point=point, size=size)
-        return np.abs(generate_samples(stats.t.rvs, nu, loc=0, scale=sd,
-                                       dist_shape=self.shape,
-                                       size=size))
-
-    def logp(self, value):
-        nu = self.nu
-        sd = self.sd
-        lam = self.lam
-
-        return bound(tt.log(2) + gammaln((nu + 1.0) / 2.0)
-                     - gammaln(nu / 2.0)
-                     - .5 * tt.log(nu * np.pi * sd**2)
-                     - (nu + 1.0) / 2.0 * tt.log1p(value ** 2 / (nu * sd**2)),
-                     sd > 0, lam > 0, nu > 0, value >= 0)
-
-    def _repr_latex_(self, name=None, dist=None):
-        if dist is None:
-            dist = self
-        nu = dist.nu
-        sd = dist.sd
-        name = r'\text{%s}' % name
-        return r'${} \sim \text{{HalfStudentT}}(\mathit{{nu}}={},~\mathit{{sd}}={})$'.format(name,
-                                                                get_variable_name(nu),
-                                                                get_variable_name(sd))
-
-
-class ExGaussian(Continuous):
-    R"""
-    Exponentially modified Gaussian log-likelihood.
-
-    Results from the convolution of a normal distribution with an exponential
-    distribution.
-
-    The pdf of this distribution is
-
-    .. math::
-
-       f(x \mid \mu, \sigma, \tau) =
-           \frac{1}{\nu}\;
-           \exp\left\{\frac{\mu-x}{\nu}+\frac{\sigma^2}{2\nu^2}\right\}
-           \Phi\left(\frac{x-\mu}{\sigma}-\frac{\sigma}{\nu}\right)
-
-    where :math:`\Phi` is the cumulative distribution function of the
-    standard normal distribution.
-
-    .. plot::
-
-        import matplotlib.pyplot as plt
-        import numpy as np
-        import scipy.stats as st
-        plt.style.use('seaborn-darkgrid')
-        x = np.linspace(-6, 9, 200)
-        mus = [0., -2., 0., -3.]
-        sds = [1., 1., 3., 1.]
-        nus = [1., 1., 1., 4.]
-        for mu, sd, nu in zip(mus, sds, nus):
-            pdf = st.exponnorm.pdf(x, nu/sd, loc=mu, scale=sd)
-            plt.plot(x, pdf, label=r'$\mu$ = {}, $\sigma$ = {}, $\nu$ = {}'.format(mu, sd, nu))
-        plt.xlabel('x', fontsize=12)
-        plt.ylabel('f(x)', fontsize=12)
-        plt.legend(loc=1)
-        plt.show()
-
-    ========  ========================
-    Support   :math:`x \in \mathbb{R}`
-    Mean      :math:`\mu + \nu`
-    Variance  :math:`\sigma^2 + \nu^2`
-    ========  ========================
-
-    Parameters
-    ----------
-    mu : float
-        Mean of the normal distribution.
-    sigma : float
-        Standard deviation of the normal distribution (sigma > 0).
-    nu : float
-        Mean of the exponential distribution (nu > 0).
-
-    References
-    ----------
-    .. [Rigby2005] Rigby R.A. and Stasinopoulos D.M. (2005).
-        "Generalized additive models for location, scale and shape"
-        Applied Statististics., 54, part 3, pp 507-554.
-
-    .. [Lacouture2008] Lacouture, Y. and Couseanou, D. (2008).
-        "How to use MATLAB to fit the ex-Gaussian and other probability
-        functions to a distribution of response times".
-        Tutorials in Quantitative Methods for Psychology,
-        Vol. 4, No. 1, pp 35-45.
-    """
-
-    def __init__(self, mu, sigma, nu, *args, **kwargs):
-        super(ExGaussian, self).__init__(*args, **kwargs)
-        self.mu = mu = tt.as_tensor_variable(mu)
-        self.sigma = sigma = tt.as_tensor_variable(sigma)
-        self.nu = nu = tt.as_tensor_variable(nu)
-        self.mean = mu + nu
-        self.variance = (sigma**2) + (nu**2)
-
-        assert_negative_support(sigma, 'sigma', 'ExGaussian')
-        assert_negative_support(nu, 'nu', 'ExGaussian')
-
-    def random(self, point=None, size=None):
-        mu, sigma, nu = draw_values([self.mu, self.sigma, self.nu],
-                                    point=point, size=size)
-
-        def _random(mu, sigma, nu, size=None):
-            return (np.random.normal(mu, sigma, size=size)
-                    + np.random.exponential(scale=nu, size=size))
-
-        return generate_samples(_random, mu, sigma, nu,
-                                dist_shape=self.shape,
-                                size=size)
-
-    def logp(self, value):
-        mu = self.mu
-        sigma = self.sigma
-        nu = self.nu
-
-        # This condition suggested by exGAUS.R from gamlss
-        lp = tt.switch(tt.gt(nu,  0.05 * sigma),
-                       - tt.log(nu) + (mu - value) / nu + 0.5 * (sigma / nu)**2
-                       + logpow(std_cdf((value - mu) / sigma - sigma / nu), 1.),
-                       - tt.log(sigma * tt.sqrt(2 * np.pi))
-                       - 0.5 * ((value - mu) / sigma)**2)
-        return bound(lp, sigma > 0., nu > 0.)
-
-    def _repr_latex_(self, name=None, dist=None):
-        if dist is None:
-            dist = self
-        sigma = dist.sigma
-        mu = dist.mu
-        nu = dist.nu
-        name = r'\text{%s}' % name
-        return r'${} \sim \text{{ExGaussian}}(\mathit{{mu}}={},~\mathit{{sigma}}={},~\mathit{{nu}}={})$'.format(name,
-                                                                get_variable_name(mu),
-                                                                get_variable_name(sigma),
-                                                                get_variable_name(nu))
-
-
-class VonMises(Continuous):
-    R"""
-    Univariate VonMises log-likelihood.
-
-    The pdf of this distribution is
-
-    .. math::
-
-        f(x \mid \mu, \kappa) =
-            \frac{e^{\kappa\cos(x-\mu)}}{2\pi I_0(\kappa)}
-
-    where :math:`I_0` is the modified Bessel function of order 0.
-
-    .. plot::
-
-        import matplotlib.pyplot as plt
-        import numpy as np
-        import scipy.stats as st
-        plt.style.use('seaborn-darkgrid')
-        x = np.linspace(-np.pi, np.pi, 200)
-        mus = [0., 0., 0.,  -2.5]
-        kappas = [.01, 0.5,  4., 2.]
-        for mu, kappa in zip(mus, kappas):
-            pdf = st.vonmises.pdf(x, kappa, loc=mu)
-            plt.plot(x, pdf, label=r'$\mu$ = {}, $\kappa$ = {}'.format(mu, kappa))
-        plt.xlabel('x', fontsize=12)
-        plt.ylabel('f(x)', fontsize=12)
-        plt.legend(loc=1)
-        plt.show()
-
-    ========  ==========================================
-    Support   :math:`x \in [-\pi, \pi]`
-    Mean      :math:`\mu`
-    Variance  :math:`1-\frac{I_1(\kappa)}{I_0(\kappa)}`
-    ========  ==========================================
-
-    Parameters
-    ----------
-    mu : float
-        Mean.
-    kappa : float
-        Concentration (\frac{1}{kappa} is analogous to \sigma^2).
-    """
-
-    def __init__(self, mu=0.0, kappa=None, transform='circular',
-                 *args, **kwargs):
-        if transform == 'circular':
-            transform = transforms.Circular()
-        super(VonMises, self).__init__(transform=transform, *args, **kwargs)
-        self.mean = self.median = self.mode = self.mu = mu = tt.as_tensor_variable(mu)
-        self.kappa = kappa = floatX(tt.as_tensor_variable(kappa))
-
-        assert_negative_support(kappa, 'kappa', 'VonMises')
-
-    def random(self, point=None, size=None):
-        mu, kappa = draw_values([self.mu, self.kappa],
-                                point=point, size=size)
-        return generate_samples(stats.vonmises.rvs, loc=mu, kappa=kappa,
-                                dist_shape=self.shape,
-                                size=size)
-
-    def logp(self, value):
-        mu = self.mu
-        kappa = self.kappa
-        return bound(kappa * tt.cos(mu - value) - (tt.log(2 * np.pi) + log_i0(kappa)),
-                     kappa > 0, value >= -np.pi, value <= np.pi)
-
-    def _repr_latex_(self, name=None, dist=None):
-        if dist is None:
-            dist = self
-        kappa = dist.kappa
-        mu = dist.mu
-        name = r'\text{%s}' % name
-        return r'${} \sim \text{{VonMises}}(\mathit{{mu}}={},~\mathit{{kappa}}={})$'.format(name,
-                                                                get_variable_name(mu),
-                                                                get_variable_name(kappa))
-
-
-
-class SkewNormal(Continuous):
-    R"""
-    Univariate skew-normal log-likelihood.
-
-     The pdf of this distribution is
-
-    .. math::
-
-       f(x \mid \mu, \tau, \alpha) =
-       2 \Phi((x-\mu)\sqrt{\tau}\alpha) \phi(x,\mu,\tau)
-
-    .. plot::
-
-        import matplotlib.pyplot as plt
-        import numpy as np
-        import scipy.stats as st
-        plt.style.use('seaborn-darkgrid')
-        x = np.linspace(-4, 4, 200)
-        for alpha in [-6, 0, 6]:
-            pdf = st.skewnorm.pdf(x, alpha, loc=0, scale=1)
-            plt.plot(x, pdf, label=r'$\mu$ = {}, $\sigma$ = {}, $\alpha$ = {}'.format(0, 1, alpha))
-        plt.xlabel('x', fontsize=12)
-        plt.ylabel('f(x)', fontsize=12)
-        plt.legend(loc=1)
-        plt.show()
-
-    ========  ==========================================
-    Support   :math:`x \in \mathbb{R}`
-    Mean      :math:`\mu + \sigma \sqrt{\frac{2}{\pi}} \frac {\alpha }{{\sqrt {1+\alpha ^{2}}}}`
-    Variance  :math:`\sigma^2 \left(  1-\frac{2\alpha^2}{(\alpha^2+1) \pi} \right)`
-    ========  ==========================================
-
-    Skew-normal distribution can be parameterized either in terms of precision
-    or standard deviation. The link between the two parametrizations is
-    given by
-
-    .. math::
-       \tau = \dfrac{1}{\sigma^2}
-
-    Parameters
-    ----------
-    mu : float
-        Location parameter.
-    sd : float
-        Scale parameter (sd > 0).
-    tau : float
-        Alternative scale parameter (tau > 0).
-    alpha : float
-        Skewness parameter.
-
-    Notes
-    -----
-    When alpha=0 we recover the Normal distribution and mu becomes the mean,
-    tau the precision and sd the standard deviation. In the limit of alpha
-    approaching plus/minus infinite we get a half-normal distribution.
-
-    """
-    def __init__(self, mu=0.0, sd=None, tau=None, alpha=1,  *args, **kwargs):
-        super(SkewNormal, self).__init__(*args, **kwargs)
-        tau, sd = get_tau_sd(tau=tau, sd=sd)
-        self.mu = mu = tt.as_tensor_variable(mu)
-        self.tau = tt.as_tensor_variable(tau)
-        self.sd = tt.as_tensor_variable(sd)
-
-        self.alpha = alpha = tt.as_tensor_variable(alpha)
-
-        self.mean = mu + self.sd * (2 / np.pi)**0.5 * alpha / (1 + alpha**2)**0.5
-        self.variance = self.sd**2 * (1 - (2 * alpha**2) / ((1 + alpha**2) * np.pi))
-
-        assert_negative_support(tau, 'tau', 'SkewNormal')
-        assert_negative_support(sd, 'sd', 'SkewNormal')
-
-    def random(self, point=None, size=None):
-        mu, tau, _, alpha = draw_values(
-            [self.mu, self.tau, self.sd, self.alpha], point=point, size=size)
-        return generate_samples(stats.skewnorm.rvs,
-                                a=alpha, loc=mu, scale=tau**-0.5,
-                                dist_shape=self.shape,
-                                size=size)
-
-    def logp(self, value):
-        tau = self.tau
-        sd = self.sd
-        mu = self.mu
-        alpha = self.alpha
-        return bound(
-            tt.log(1 +
-            tt.erf(((value - mu) * tt.sqrt(tau) * alpha) / tt.sqrt(2)))
-            + (-tau * (value - mu)**2
-            + tt.log(tau / np.pi / 2.)) / 2.,
-            tau > 0, sd > 0)
-
-    def _repr_latex_(self, name=None, dist=None):
-        if dist is None:
-            dist = self
-        sd = dist.sd
-        mu = dist.mu
-        alpha = dist.alpha
-        name = r'\text{%s}' % name
-        return r'${} \sim \text{{Skew-Normal}}(\mathit{{mu}}={},~\mathit{{sd}}={},~\mathit{{alpha}}={})$'.format(name,
-                                                                get_variable_name(mu),
-                                                                get_variable_name(sd),
-                                                                get_variable_name(alpha))
-
-
-class Triangular(Continuous):
-    R"""
-    Continuous Triangular log-likelihood
-
-    The pdf of this distribution is
-
-    .. math::
-
-       \begin{cases}
-         0 & \text{for } x < a, \\
-         \frac{2(x-a)}{(b-a)(c-a)} & \text{for } a \le x < c, \\[4pt]
-         \frac{2}{b-a}             & \text{for } x = c, \\[4pt]
-         \frac{2(b-x)}{(b-a)(b-c)} & \text{for } c < x \le b, \\[4pt]
-         0 & \text{for } b < x.
-        \end{cases}
-
-    .. plot::
-
-        import matplotlib.pyplot as plt
-        import numpy as np
-        import scipy.stats as st
-        plt.style.use('seaborn-darkgrid')
-        x = np.linspace(-2, 10, 500)
-        lowers = [0., -1, 2]
-        cs = [0.5, 0.5, 0.75]
-        uppers = [4., 2, 6]
-        for lower, c_, upper_ in zip(lowers, cs, uppers):
-            pdf = st.triang.pdf(x, loc=lower, c=c_, scale=upper_)
-            plt.plot(x, pdf, label='lower = {}, c = {}, upper = {}'.format(lower,
-                                                                           lower + upper_ * c_,
-                                                                           lower + upper_))
-        plt.xlabel('x', fontsize=12)
-        plt.ylabel('f(x)', fontsize=12)
-        plt.legend(loc=1)
-        plt.show()
-
-    ========  ============================================================================
-    Support   :math:`x \in [lower, upper]`
-    Mean      :math:`\dfrac{lower + upper + c}{3}`
-    Variance  :math:`\dfrac{upper^2 + lower^2 +c^2 - lower*upper - lower*c - upper*c}{18}`
-    ========  ============================================================================
-
-    Parameters
-    ----------
-    lower : float
-        Lower limit.
-    c: float
-        mode
-    upper : float
-        Upper limit.
-    """
-
-    def __init__(self, lower=0, upper=1, c=0.5,
-                 *args, **kwargs):
-        super(Triangular, self).__init__(*args, **kwargs)
-
-        self.median = self.mean = self.c = c  = tt.as_tensor_variable(c)
-        self.lower = lower = tt.as_tensor_variable(lower)
-        self.upper = upper = tt.as_tensor_variable(upper)
-
-    def random(self, point=None, size=None):
-        c, lower, upper = draw_values([self.c, self.lower, self.upper],
-                                      point=point, size=size)
-        return generate_samples(stats.triang.rvs, c=c-lower, loc=lower, scale=upper-lower,
-                                size=size, dist_shape=self.shape, random_state=None)
-
-    def logp(self, value):
-        c = self.c
-        lower = self.lower
-        upper = self.upper
-        return tt.switch(alltrue_elemwise([lower <= value, value < c]),
-                         tt.log(2 * (value - lower) / ((upper - lower) * (c - lower))),
-                         tt.switch(tt.eq(value, c), tt.log(2 / (upper - lower)),
-                         tt.switch(alltrue_elemwise([c < value, value <= upper]),
-                         tt.log(2 * (upper - value) / ((upper - lower) * (upper - c))),np.inf)))
-
-    def _repr_latex_(self, name=None, dist=None):
-        if dist is None:
-            dist = self
-        lower = dist.lower
-        upper = dist.upper
-        c = dist.c
-        name = r'\text{%s}' % name
-        return r'${} \sim \text{{Triangular}}(\mathit{{c}}={},~\mathit{{lower}}={},~\mathit{{upper}}={})$'.format(name,
-                                                                get_variable_name(c),
-                                                                get_variable_name(lower),
-                                                                get_variable_name(upper))
-
-
-class Gumbel(Continuous):
-    R"""
-        Univariate Gumbel log-likelihood
-
-    The pdf of this distribution is
-
-    .. math::
-
-       f(x \mid \mu, \beta) = -\frac{x - \mu}{\beta} - \exp \left(-\frac{x - \mu}{\beta} \right) - \log(\beta)
-
-    .. plot::
-
-        import matplotlib.pyplot as plt
-        import numpy as np
-        import scipy.stats as st
-        plt.style.use('seaborn-darkgrid')
-        x = np.linspace(-10, 20, 200)
-        mus = [0., 4., -1.]
-        betas = [2., 2., 4.]
-        for mu, beta in zip(mus, betas):
-            pdf = st.gumbel_r.pdf(x, loc=mu, scale=beta)
-            plt.plot(x, pdf, label=r'$\mu$ = {}, $\beta$ = {}'.format(mu, beta))
-        plt.xlabel('x', fontsize=12)
-        plt.ylabel('f(x)', fontsize=12)
-        plt.legend(loc=1)
-        plt.show()
-
-
-    ========  ==========================================
-    Support   :math:`x \in \mathbb{R}`
-    Mean      :math:`\mu + \beta\gamma`, where \gamma is the Euler-Mascheroni constant
-    Variance  :math:`\frac{\pi^2}{6} \beta^2)`
-    ========  ==========================================
-
-    Parameters
-    ----------
-    mu : float
-        Location parameter.
-    beta : float
-        Scale parameter (beta > 0).
-    """
-
-    def __init__(self, mu=0, beta=1.0, **kwargs):
-        self.mu = tt.as_tensor_variable(mu)
-        self.beta = tt.as_tensor_variable(beta)
-
-        assert_negative_support(beta, 'beta', 'Gumbel')
-
-        self.mean = self.mu + self.beta * np.euler_gamma
-        self.median = self.mu - self.beta * tt.log(tt.log(2))
-        self.mode = self.mu
-        self.variance = (np.pi ** 2 / 6.0) * self.beta ** 2
-
-        super(Gumbel, self).__init__(**kwargs)
-
-    def random(self, point=None, size=None):
-        mu, sd = draw_values([self.mu, self.beta], point=point, size=size)
-        return generate_samples(stats.gumbel_r.rvs, loc=mu, scale=sd,
-                                dist_shape=self.shape,
-                                size=size)
-
-    def logp(self, value):
-        scaled = (value - self.mu) / self.beta
-        return bound(-scaled - tt.exp(-scaled) - tt.log(self.beta), self.beta > 0)
-
-    def _repr_latex_(self, name=None, dist=None):
-        if dist is None:
-            dist = self
-        beta = dist.beta
-        mu = dist.mu
-        name = r'\text{%s}' % name
-        return r'${} \sim \text{{Gumbel}}(\mathit{{mu}}={},~\mathit{{beta}}={})$'.format(name,
-                                                                get_variable_name(mu),
-                                                                get_variable_name(beta))
-
-
-class Rice(Continuous):
-    R"""
-    Rice distribution.
-
-    .. math::
-
-       f(x\mid \nu ,\sigma )=
-       {\frac  {x}{\sigma ^{2}}}\exp
-       \left({\frac  {-(x^{2}+\nu ^{2})}{2\sigma ^{2}}}\right)I_{0}\left({\frac  {x\nu }{\sigma ^{2}}}\right),
-
-    ========  ==============================================================
-    Support   :math:`x \in (0, +\infinity)`
-    Mean      :math:`\sigma {\sqrt  {\pi /2}}\,\,L_{{1/2}}(-\nu ^{2}/2\sigma ^{2})`
-    Variance  :math:`2\sigma ^{2}+\nu ^{2}-{\frac  {\pi \sigma ^{2}}{2}}L_{{1/2}}^{2}
-                        \left({\frac  {-\nu ^{2}}{2\sigma ^{2}}}\right)`
-    ========  ==============================================================
-
-
-    Parameters
-    ----------
-    nu : float
-        shape parameter.
-    sd : float
-        standard deviation.
-
-    """
-
-    def __init__(self, nu=None, sd=None, *args, **kwargs):
-        super(Rice, self).__init__(*args, **kwargs)
-        self.nu = nu = tt.as_tensor_variable(nu)
-        self.sd = sd = tt.as_tensor_variable(sd)
-        self.mean = sd * np.sqrt(np.pi / 2) * tt.exp((-nu**2 / (2 * sd**2)) / 2) * ((1 - (-nu**2 / (2 * sd**2)))
-                                 * i0(-(-nu**2 / (2 * sd**2)) / 2) - (-nu**2 / (2 * sd**2)) * i1(-(-nu**2 / (2 * sd**2)) / 2))
-        self.variance = 2 * sd**2 + nu**2 - (np.pi * sd**2 / 2) * (tt.exp((-nu**2 / (2 * sd**2)) / 2) * ((1 - (-nu**2 / (
-            2 * sd**2))) * i0(-(-nu**2 / (2 * sd**2)) / 2) - (-nu**2 / (2 * sd**2)) * i1(-(-nu**2 / (2 * sd**2)) / 2)))**2
-
-    def random(self, point=None, size=None, repeat=None):
-        nu, sd = draw_values([self.nu, self.sd],
-                             point=point, size=size)
-        return generate_samples(stats.rice.rvs, b=nu, scale=sd, loc=0,
-                                dist_shape=self.shape, size=size)
-
-    def logp(self, value):
-        nu = self.nu
-        sd = self.sd
-        x = value / sd
-        return bound(tt.log(x * tt.exp((-(x - nu) * (x - nu)) / 2) * i0e(x * nu) / sd),
-                     sd >= 0,
-                     nu >= 0,
-                     value > 0,
-                     )
-
-
-class Logistic(Continuous):
-    R"""
-    Logistic log-likelihood.
-
-    The pdf of this distribution is
-
-    .. math::
-
-       f(x \mid \mu, s) =
-           \frac{\exp\left(-\frac{x - \mu}{s}\right)}{s \left(1 + \exp\left(-\frac{x - \mu}{s}\right)\right)^2}
-
-    .. plot::
-
-        import matplotlib.pyplot as plt
-        import numpy as np
-        import scipy.stats as st
-        plt.style.use('seaborn-darkgrid')
-        x = np.linspace(-5, 5, 200)
-        mus = [0., 0., 0., -2.]
-        ss = [.4, 1., 2., .4]
-        for mu, s in zip(mus, ss):
-            pdf = st.logistic.pdf(x, loc=mu, scale=s)
-            plt.plot(x, pdf, label=r'$\mu$ = {}, $s$ = {}'.format(mu, s))
-        plt.xlabel('x', fontsize=12)
-        plt.ylabel('f(x)', fontsize=12)
-        plt.legend(loc=1)
-        plt.show()
-
-    ========  ==========================================
-    Support   :math:`x \in \mathbb{R}`
-    Mean      :math:`\mu`
-    Variance  :math:`\frac{s^2 \pi^2}{3}`
-    ========  ==========================================
-
-
-    Parameters
-    ----------
-    mu : float
-        Mean.
-    s : float
-        Scale (s > 0).
-    """
-    def __init__(self, mu=0., s=1., *args, **kwargs):
-        super(Logistic, self).__init__(*args, **kwargs)
-
-        self.mu = tt.as_tensor_variable(mu)
-        self.s = tt.as_tensor_variable(s)
-
-        self.mean = self.mode = mu
-        self.variance = s**2 * np.pi**2 / 3.
-
-    def logp(self, value):
-        mu = self.mu
-        s = self.s
-
-        return bound(
-            -(value - mu) / s - tt.log(s) - 2 * tt.log1p(tt.exp(-(value - mu) / s)), s > 0)
-
-    def random(self, point=None, size=None):
-        mu, s = draw_values([self.mu, self.s], point=point, size=size)
-
-        return generate_samples(
-            stats.logistic.rvs,
-            loc=mu, scale=s,
-            dist_shape=self.shape,
-            size=size)
-
-    def _repr_latex_(self, name=None, dist=None):
-        if dist is None:
-            dist = self
-        mu = dist.mu
-        s = dist.s
-        name = r'\text{%s}' % name
-        return r'${} \sim \text{{Logistic}}(\mathit{{mu}}={},~\mathit{{s}}={})$'.format(name,
-                                                                get_variable_name(mu),
-                                                                get_variable_name(s))
-
-
-class LogitNormal(UnitContinuous):
-    R"""
-    Logit-Normal log-likelihood.
-
-    The pdf of this distribution is
-
-    .. math::
-       f(x \mid \mu, \tau) =
-           \frac{1}{x(1-x)} \sqrt{\frac{\tau}{2\pi}}
-           \exp\left\{ -\frac{\tau}{2} (logit(x)-\mu)^2 \right\}
-
-
-    .. plot::
-
-        import matplotlib.pyplot as plt
-        import numpy as np
-        import scipy.stats as st
-        from scipy.special import logit
-        plt.style.use('seaborn-darkgrid')
-        x = np.linspace(0.0001, 0.9999, 500)
-        mus = [0., 0., 0., 1.]
-        sds = [0.3, 1., 2., 1.]
-        for mu, sd in  zip(mus, sds):
-            pdf = st.norm.pdf(logit(x), loc=mu, scale=sd) * 1/(x * (1-x))
-            plt.plot(x, pdf, label=r'$\mu$ = {}, $\sigma$ = {}'.format(mu, sd))
-            plt.legend(loc=1)
-        plt.show()
-
-    ========  ==========================================
-    Support   :math:`x \in (0, 1)`
-    Mean      no analytical solution
-    Variance  no analytical solution
-    ========  ==========================================
-
-    Parameters
-    ----------
-    mu : float
-        Location parameter.
-    sd : float
-        Scale parameter (sd > 0).
-    tau : float
-        Scale parameter (tau > 0).
-    """
-
-    def __init__(self, mu=0, sd=None, tau=None, **kwargs):
-        self.mu = mu = tt.as_tensor_variable(mu)
-        tau, sd = get_tau_sd(tau=tau, sd=sd)
-        self.sd = tt.as_tensor_variable(sd)
-        self.tau = tau = tt.as_tensor_variable(tau)
-
-        self.median = invlogit(mu)
-        assert_negative_support(sd, 'sd', 'LogitNormal')
-        assert_negative_support(tau, 'tau', 'LogitNormal')
-
-        super(LogitNormal, self).__init__(**kwargs)
-
-    def random(self, point=None, size=None):
-        mu, _, sd = draw_values([self.mu, self.tau, self.sd], point=point, size=size)
-        return expit(generate_samples(stats.norm.rvs, loc=mu, scale=sd, dist_shape=self.shape,
-                                      size=size))
-
-    def logp(self, value):
-        sd = self.sd
-        mu = self.mu
-        tau = self.tau
-        return bound(-0.5 * tau * (logit(value) - mu) ** 2
-                     + 0.5 * tt.log(tau / (2. * np.pi))
-                     - tt.log(value * (1 - value)), value > 0, value < 1, tau > 0)
-
-    def _repr_latex_(self, name=None, dist=None):
-        if dist is None:
-            dist = self
-        sd = dist.sd
-        mu = dist.mu
-        name = r'\text{%s}' % name
-        return r'${} \sim \text{{LogitNormal}}(\mathit{{mu}}={},~\mathit{{sd}}={})$'.format(name,
-                                                                get_variable_name(mu),
-                                                                get_variable_name(sd))
-
-
-class Interpolated(Continuous):
-    R"""
-    Univariate probability distribution defined as a linear interpolation
-    of probability density function evaluated on some lattice of points.
-
-    The lattice can be uneven, so the steps between different points can have
-    different size and it is possible to vary the precision between regions
-    of the support.
-
-    The probability density function values don not have to be normalized, as the
-    interpolated density is any way normalized to make the total probability
-    equal to $1$.
-
-    Both parameters `x_points` and values `pdf_points` are not variables, but
-    plain array-like objects, so they are constant and cannot be sampled.
-
-    ========  ===========================================
-    Support   :math:`x \in [x\_points[0], x\_points[-1]]`
-    ========  ===========================================
-
-    Parameters
-    ----------
-    x_points : array-like
-        A monotonically growing list of values
-    pdf_points : array-like
-        Probability density function evaluated on lattice `x_points`
-    """
-
-    def __init__(self, x_points, pdf_points, transform='interval',
-                 *args, **kwargs):
-        if transform == 'interval':
-            transform = transforms.interval(x_points[0], x_points[-1])
-        super(Interpolated, self).__init__(transform=transform,
-                                           *args, **kwargs)
-
-        interp = InterpolatedUnivariateSpline(x_points, pdf_points, k=1, ext='zeros')
-        Z = interp.integral(x_points[0], x_points[-1])
-
-        self.Z = tt.as_tensor_variable(Z)
-        self.interp_op = SplineWrapper(interp)
-        self.x_points = x_points
-        self.pdf_points = pdf_points / Z
-        self.cdf_points = interp.antiderivative()(x_points) / Z
-
-        self.median = self._argcdf(0.5)
-
-    def _argcdf(self, p):
-        pdf = self.pdf_points
-        cdf = self.cdf_points
-        x = self.x_points
-
-        index = np.searchsorted(cdf, p) - 1
-        slope = (pdf[index + 1] - pdf[index]) / (x[index + 1] - x[index])
-
-        return x[index] + np.where(
-            np.abs(slope) <= 1e-8,
-            np.where(
-                np.abs(pdf[index]) <= 1e-8,
-                np.zeros(index.shape),
-                (p - cdf[index]) / pdf[index]
-            ),
-            (-pdf[index] + np.sqrt(pdf[index] ** 2 + 2 * slope * (p - cdf[index]))) / slope
-        )
-
-    def _random(self, size=None):
-        return self._argcdf(np.random.uniform(size=size))
-
-    def random(self, point=None, size=None):
-        return generate_samples(self._random,
-                                dist_shape=self.shape,
-                                size=size)
-
-    def logp(self, value):
-        return tt.log(self.interp_op(value) / self.Z)
->>>>>>> af313126
+# class Kumaraswamy(UnitContinuous):
+#     R"""
+#     Kumaraswamy log-likelihood.
+# 
+#     The pdf of this distribution is
+# 
+#     .. math::
+# 
+#        f(x \mid a, b) =
+#            abx^{a-1}(1-x^a)^{b-1}
+# 
+#     .. plot::
+# 
+#         import matplotlib.pyplot as plt
+#         import numpy as np
+#         plt.style.use('seaborn-darkgrid')
+#         x = np.linspace(0, 1, 200)
+#         a_s = [.5, 5., 1., 2., 2.]
+#         b_s = [.5, 1., 3., 2., 5.]
+#         for a, b in zip(a_s, b_s):
+#             pdf = a * b * x ** (a - 1) * (1 - x ** a) ** (b - 1)
+#             plt.plot(x, pdf, label=r'$a$ = {}, $b$ = {}'.format(a, b))
+#         plt.xlabel('x', fontsize=12)
+#         plt.ylabel('f(x)', fontsize=12)
+#         plt.ylim(0, 3.)
+#         plt.legend(loc=9)
+#         plt.show()
+# 
+#     ========  ==============================================================
+#     Support   :math:`x \in (0, 1)`
+#     Mean      :math:`b B(1 + \tfrac{1}{a}, b)`
+#     Variance  :math:`b B(1 + \tfrac{2}{a}, b) - (b B(1 + \tfrac{1}{a}, b))^2`
+#     ========  ==============================================================
+# 
+#     Parameters
+#     ----------
+#     a : float
+#         a > 0.
+#     b : float
+#         b > 0.
+#     """
+# 
+#     def __init__(self, a, b, *args, **kwargs):
+#         super(Kumaraswamy, self).__init__(*args, **kwargs)
+# 
+#         self.a = a = tt.as_tensor_variable(a)
+#         self.b = b = tt.as_tensor_variable(b)
+# 
+#         ln_mean = tt.log(b) + tt.gammaln(1 + 1 / a) + tt.gammaln(b) - tt.gammaln(1 + 1 / a + b)
+#         self.mean = tt.exp(ln_mean)
+#         ln_2nd_raw_moment = tt.log(b) + tt.gammaln(1 + 2 / a) + tt.gammaln(b) - tt.gammaln(1 + 2 / a + b)
+#         self.variance = tt.exp(ln_2nd_raw_moment) - self.mean ** 2
+# 
+#         assert_negative_support(a, 'a', 'Kumaraswamy')
+#         assert_negative_support(b, 'b', 'Kumaraswamy')
+# 
+#     def _random(self, a, b, size=None):
+#         u = np.random.uniform(size=size)
+#         return (1 - (1 - u) ** (1 / b)) ** (1 / a)
+# 
+#     def random(self, point=None, size=None):
+#         a, b = draw_values([self.a, self.b],
+#                            point=point, size=size)
+#         return generate_samples(self._random, a, b,
+#                                 dist_shape=self.shape,
+#                                 size=size)
+# 
+#     def logp(self, value):
+#         a = self.a
+#         b = self.b
+# 
+#         logp = tt.log(a) + tt.log(b) + (a - 1) * tt.log(value) + (b - 1) * tt.log(1 - value ** a)
+# 
+#         return bound(logp,
+#                      value >= 0, value <= 1,
+#                      a > 0, b > 0)
+# 
+#     def _repr_latex_(self, name=None, dist=None):
+#         if dist is None:
+#             dist = self
+#         a = dist.a
+#         b = dist.b
+#         name = r'\text{%s}' % name
+#         return r'${} \sim \text{{Kumaraswamy}}(\mathit{{a}}={},~\mathit{{b}}={})$'.format(name,
+#                                                                                           get_variable_name(a),
+#                                                                                           get_variable_name(b))