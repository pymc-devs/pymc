--- conflicted
+++ resolved
@@ -19,13 +19,6 @@
 """
 import collections
 
-<<<<<<< HEAD
-from typing import Dict, List, Text, Union
-
-import numpy as np
-
-__all__ = ["DictToArrayBijection"]
-=======
 from typing import Dict, List, Optional, Union
 
 import numpy as np
@@ -35,7 +28,6 @@
 # `point_map_info` is a tuple of tuples containing `(name, shape, dtype)` for
 # each of the raveled variables.
 RaveledVars = collections.namedtuple("RaveledVars", "data, point_map_info")
->>>>>>> 4a9aee3f
 
 RaveledVars = collections.namedtuple("RaveledVars", "data, point_map_info")
 
@@ -44,33 +36,6 @@
 
     Said array space consists of all the vars raveled and then concatenated.
 
-<<<<<<< HEAD
-class DictToArrayBijection:
-    """
-    A mapping between a dict space and an array space
-    """
-
-    def __init__(self, ordering: List[Text]):
-        # TODO: Should just use `OrderedDict`s and remove this state entirely
-        self.ordering = ordering
-
-    def map(self, dpt: Dict[Text, np.ndarray]):
-        """
-        Maps value from dict space to array space
-
-        Parameters
-        ----------
-        dpt: dict
-        """
-        vars_info = tuple((dpt[n], n, dpt[n].shape, dpt[n].dtype) for n in self.ordering)
-        res = np.concatenate([v[0].ravel() for v in vars_info])
-        return RaveledVars(res, tuple(v[1:] for v in vars_info))
-
-    @classmethod
-    def rmap(
-        cls, apt: RaveledVars, as_list=False
-    ) -> Union[Dict[Text, np.ndarray], List[np.ndarray]]:
-=======
     """
 
     @staticmethod
@@ -93,37 +58,12 @@
         as_list
             When ``True``, return a list of the original variables instead of a
             ``dict`` keyed each variable's name.
->>>>>>> 4a9aee3f
         """
         if as_list:
             res = []
         else:
             res = {}
 
-<<<<<<< HEAD
-        Parameters
-        ----------
-        apt: array
-        """
-        if as_list:
-            res = []
-        else:
-            res = {}
-
-        if not isinstance(apt, RaveledVars):
-            raise TypeError("`apt` must be a `RaveledVars` type")
-
-        last_idx = 0
-        for name, shape, dtype in apt.point_map_info:
-            arr_len = np.prod(shape, dtype=int)
-            var = apt.data[last_idx : last_idx + arr_len].reshape(shape).astype(dtype)
-            if as_list:
-                res.append(var)
-            else:
-                res[name] = var
-            last_idx += arr_len
-
-=======
         if not isinstance(array, RaveledVars):
             raise TypeError("`apt` must be a `RaveledVars` type")
 
@@ -137,7 +77,6 @@
                 res[name] = var
             last_idx += arr_len
 
->>>>>>> 4a9aee3f
         return res
 
     @classmethod
@@ -153,11 +92,7 @@
         -------
         f: array -> T
         """
-<<<<<<< HEAD
-        return Compose(f, self.rmap)
-=======
         return Compose(f, cls.rmap)
->>>>>>> 4a9aee3f
 
 
 class Compose:
