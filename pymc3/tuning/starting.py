--- conflicted
+++ resolved
@@ -105,19 +105,8 @@
 
     start = Point(start, model=model)
 
-<<<<<<< HEAD
-    bij = DictToArrayBijection(
-        [v.name for v in vars],
-        [v.shape for v in [start[v.name] for v in vars]],
-        [v.dtype for v in [start[v.name] for v in vars]],
-    )
-
-    logp_func = bij.mapf(model.fastlogp_nojac)
-    x0 = bij.map(start)
-=======
     logp_func = DictToArrayBijection.mapf(model.fastlogp_nojac)
     x0 = DictToArrayBijection.map(start)
->>>>>>> 4a9aee3f
 
     try:
         # This might be needed for calls to `dlogp_func`
@@ -161,14 +150,10 @@
     vars = get_default_varnames(
         [v.tag.value_var for v in model.unobserved_RVs], include_transformed
     )
-<<<<<<< HEAD
-    mx = {var.name: value for var, value in zip(vars, model.fastfn(vars)(bij.rmap(mx0)))}
-=======
     mx = {
         var.name: value
         for var, value in zip(vars, model.fastfn(vars)(DictToArrayBijection.rmap(mx0)))
     }
->>>>>>> 4a9aee3f
 
     if return_raw:
         return mx, opt_result
