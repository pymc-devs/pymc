--- conflicted
+++ resolved
@@ -128,10 +128,7 @@
         ess = pm.effective_n(trace, ('mu_a',))['mu_a']
         return ess / tot
 
-<<<<<<< HEAD
 EffectiveSampleSizeSuite.track_glm_hierarchical_ess.unit = 'Effective samples per second'
-=======
-EffectiveSampleSizeSuite.track_glm_hierarchical_ess.unit = 'Effective samples per second            pm.sample(draws=2000, njobs=4)
 
 class EffectiveSampleSizeSuiteMarginal(object):
     """Tests effective sample size per second on models
@@ -171,4 +168,3 @@
         return ess / tot
 
 EffectiveSampleSizeSuiteMarginal.track_marginal_mixture_model.unit = 'Effective samples per second'
->>>>>>> 0bd3852c
