# Release Notes

## PyMC3 3.9.x (on deck)

### Maintenance
- Mentioned the way to do any random walk with `theano.tensor.cumsum()` in `GaussianRandomWalk` docstrings (see [#4048](https://github.com/pymc-devs/pymc3/pull/4048)).
- Fixed numerical instability in ExGaussian's logp by preventing `logpow` from returning `-inf` (see [#4050](https://github.com/pymc-devs/pymc3/pull/4050)).
- Use dill to serialize user defined logp functions in `DensityDist`. The previous serialization code fails if it is used in notebooks on Windows and Mac. `dill` is now a required dependency. (see [#3844](https://github.com/pymc-devs/pymc3/issues/3844)).

### Documentation

### New features
- `sample_posterior_predictive_w` can now feed on `xarray.Dataset` - e.g. from `InferenceData.posterior`. (see [#4042](https://github.com/pymc-devs/pymc3/pull/4042))
<<<<<<< HEAD
- Added `pymc3.gp.cov.Circular` kernel for Gaussian Processes on circular domains, e.g. the unit circle (see [#4082](https://github.com/pymc-devs/pymc3/pull/4082)).
=======
- Add MLDA, a new stepper for multilevel sampling. MLDA can be used when a hierarchy of approximate posteriors of varying accuracy is available, offering improved sampling efficiency especially in high-dimensional problems and/or where gradients are not available (see [#3926](https://github.com/pymc-devs/pymc3/pull/3926))
- Change SMC metropolis kernel to independent metropolis kernel [#4115](https://github.com/pymc-devs/pymc3/pull/3926))

>>>>>>> ce152fa1

## PyMC3 3.9.3 (11 August 2020)

### Maintenance
- Fix an error on Windows and Mac where error message from unpickling models did not show up in the notebook, or where sampling froze when a worker process crashed (see [#3991](https://github.com/pymc-devs/pymc3/pull/3991)).
- Require Theano >= 1.0.5 (see [#4032](https://github.com/pymc-devs/pymc3/pull/4032)).

### Documentation
- Notebook on [multilevel modeling](https://docs.pymc.io/notebooks/multilevel_modeling.html) has been rewritten to showcase ArviZ and xarray usage for inference result analysis (see [#3963](https://github.com/pymc-devs/pymc3/pull/3963)).

### New features
- Introduce optional arguments to `pm.sample`: `mp_ctx` to control how the processes for parallel sampling are started, and `pickle_backend` to specify which library is used to pickle models in parallel sampling when the multiprocessing context is not of type `fork` (see [#3991](https://github.com/pymc-devs/pymc3/pull/3991)).
- Add sampler stats `process_time_diff`, `perf_counter_diff` and `perf_counter_start`, that record wall and CPU times for each NUTS and HMC sample (see [ #3986](https://github.com/pymc-devs/pymc3/pull/3986)).
- Extend `keep_size` argument handling for `sample_posterior_predictive` and `fast_sample_posterior_predictive`, to work on ArviZ `InferenceData` and xarray `Dataset` input values (see [PR #4006](https://github.com/pymc-devs/pymc3/pull/4006) and issue [#4004](https://github.com/pymc-devs/pymc3/issues/4004)).
- SMC-ABC: add the Wasserstein and energy distance functions. Refactor API, the distance, sum_stats and epsilon arguments are now passed `pm.Simulator` instead of `pm.sample_smc`. Add random method to `pm.Simulator`. Add option to save the simulated data. Improved LaTeX representation [#3996](https://github.com/pymc-devs/pymc3/pull/3996).
- SMC-ABC: Allow use of potentials by adding them to the prior term. [#4016](https://github.com/pymc-devs/pymc3/pull/4016).

_NB: The `docs/*` folder is still removed from the tarball due to an upload size limit on PyPi._


## PyMC3 3.9.2 (24 June 2020)
### Maintenance
- Warning added in GP module when `input_dim` is lower than the number of columns in `X` to compute the covariance function (see [#3974](https://github.com/pymc-devs/pymc3/pull/3974)).
- Pass the `tune` argument from `sample` when using `advi+adapt_diag_grad` (see issue [#3965](https://github.com/pymc-devs/pymc3/issues/3965), fixed by [#3979](https://github.com/pymc-devs/pymc3/pull/3979)).
- Add simple test case for new coords and dims feature in `pm.Model` (see [#3977](https://github.com/pymc-devs/pymc3/pull/3977)).
- Require ArviZ >= 0.9.0 (see [#3977](https://github.com/pymc-devs/pymc3/pull/3977)).
- Fixed issue [#3962](https://github.com/pymc-devs/pymc3/issues/3962) by making a change in the `_random()` method of `GaussianRandomWalk` class (see PR [#3985](https://github.com/pymc-devs/pymc3/pull/3985)). Further testing revealed a new issue which is being tracked by [#4010](https://github.com/pymc-devs/pymc3/issues/4010).

_NB: The `docs/*` folder is still removed from the tarball due to an upload size limit on PyPi._

## PyMC3 3.9.1 (16 June 2020)
The `v3.9.0` upload to PyPI didn't include a tarball, which is fixed in this release.
Though we had to temporarily remove the `docs/*` folder from the tarball due to a size limit.

## PyMC3 3.9.0 (16 June 2020)

### New features
- Use [fastprogress](https://github.com/fastai/fastprogress) instead of tqdm [#3693](https://github.com/pymc-devs/pymc3/pull/3693).
- `DEMetropolis` can now tune both `lambda` and `scaling` parameters, but by default neither of them are tuned. See [#3743](https://github.com/pymc-devs/pymc3/pull/3743) for more info.
- `DEMetropolisZ`, an improved variant of `DEMetropolis` brings better parallelization and higher efficiency with fewer chains with a slower initial convergence. This implementation is experimental. See [#3784](https://github.com/pymc-devs/pymc3/pull/3784) for more info.
- Notebooks that give insight into `DEMetropolis`, `DEMetropolisZ` and the `DifferentialEquation` interface are now located in the [Tutorials/Deep Dive](https://docs.pymc.io/nb_tutorials/index.html) section.
- Add `fast_sample_posterior_predictive`, a vectorized alternative to `sample_posterior_predictive`.  This alternative is substantially faster for large models.
- GP covariance functions can now be exponentiated by a scalar. See PR [#3852](https://github.com/pymc-devs/pymc3/pull/3852)
- `sample_posterior_predictive` can now feed on `xarray.Dataset` - e.g. from `InferenceData.posterior`. (see [#3846](https://github.com/pymc-devs/pymc3/pull/3846))
- `SamplerReport` (`MultiTrace.report`) now has properties `n_tune`, `n_draws`, `t_sampling` for increased convenience (see [#3827](https://github.com/pymc-devs/pymc3/pull/3827))
- `pm.sample(..., return_inferencedata=True)` can now directly return the trace as `arviz.InferenceData` (see [#3911](https://github.com/pymc-devs/pymc3/pull/3911))
- `pm.sample` now has support for adapting dense mass matrix using `QuadPotentialFullAdapt` (see [#3596](https://github.com/pymc-devs/pymc3/pull/3596), [#3705](https://github.com/pymc-devs/pymc3/pull/3705), [#3858](https://github.com/pymc-devs/pymc3/pull/3858), and [#3893](https://github.com/pymc-devs/pymc3/pull/3893)). Use `init="adapt_full"` or `init="jitter+adapt_full"` to use.
- `Moyal` distribution added (see [#3870](https://github.com/pymc-devs/pymc3/pull/3870)).
- `pm.LKJCholeskyCov` now automatically computes and returns the unpacked Cholesky decomposition, the correlations and the standard deviations of the covariance matrix (see [#3881](https://github.com/pymc-devs/pymc3/pull/3881)).
- `pm.Data` container can now be used for index variables, i.e with integer data and not only floats (issue [#3813](https://github.com/pymc-devs/pymc3/issues/3813), fixed by [#3925](https://github.com/pymc-devs/pymc3/pull/3925)).
- `pm.Data` container can now be used as input for other random variables (issue [#3842](https://github.com/pymc-devs/pymc3/issues/3842), fixed by [#3925](https://github.com/pymc-devs/pymc3/pull/3925)).
- Allow users to specify coordinates and dimension names instead of numerical shapes when specifying a model. This makes interoperability with ArviZ easier. ([see #3551](https://github.com/pymc-devs/pymc3/pull/3551))
- Plots and Stats API sections now link to ArviZ documentation [#3927](https://github.com/pymc-devs/pymc3/pull/3927)
- Add `SamplerReport` with properties `n_draws`, `t_sampling` and `n_tune` to SMC. `n_tune` is always 0 [#3931](https://github.com/pymc-devs/pymc3/issues/3931).
- SMC-ABC: add option to define summary statistics, allow to sample from more complex models, remove redundant distances [#3940](https://github.com/pymc-devs/pymc3/issues/3940)

### Maintenance
- Tuning results no longer leak into sequentially sampled `Metropolis` chains (see #3733 and #3796).
- We'll deprecate the `Text` and `SQLite` backends and the `save_trace`/`load_trace` functions, since this is now done with ArviZ. (see [#3902](https://github.com/pymc-devs/pymc3/pull/3902))
- ArviZ `v0.8.3` is now the minimum required version
- In named models, `pm.Data` objects now get model-relative names (see [#3843](https://github.com/pymc-devs/pymc3/pull/3843)).
- `pm.sample` now takes 1000 draws and 1000 tuning samples by default, instead of 500 previously (see [#3855](https://github.com/pymc-devs/pymc3/pull/3855)).
- Moved argument division out of `NegativeBinomial` `random` method. Fixes [#3864](https://github.com/pymc-devs/pymc3/issues/3864) in the style of [#3509](https://github.com/pymc-devs/pymc3/pull/3509).
- The Dirichlet distribution now raises a ValueError when it's initialized with <= 0 values (see [#3853](https://github.com/pymc-devs/pymc3/pull/3853)).
- Dtype bugfix in `MvNormal` and `MvStudentT` (see [3836](https://github.com/pymc-devs/pymc3/pull/3836)).
- End of sampling report now uses `arviz.InferenceData` internally and avoids storing
  pointwise log likelihood (see [#3883](https://github.com/pymc-devs/pymc3/pull/3883)).
- The multiprocessing start method on MacOS is now set to "forkserver", to avoid crashes (see issue [#3849](https://github.com/pymc-devs/pymc3/issues/3849), solved by [#3919](https://github.com/pymc-devs/pymc3/pull/3919)).
- The AR1 logp now uses the precision of the whole AR1 process instead of just the innovation precision (see issue [#3892](https://github.com/pymc-devs/pymc3/issues/3892), fixed by [#3899](https://github.com/pymc-devs/pymc3/pull/3899)).
- Forced the `Beta` distribution's `random` method to generate samples that are in the open interval $(0, 1)$, i.e. no value can be equal to zero or equal to one (issue [#3898](https://github.com/pymc-devs/pymc3/issues/3898) fixed by [#3924](https://github.com/pymc-devs/pymc3/pull/3924)).
- Fixed an issue that happened on Windows, that was introduced by the clipped beta distribution rvs function ([#3924](https://github.com/pymc-devs/pymc3/pull/3924)). Windows does not support the `float128` dtype, but we had assumed that it had to be available. The solution was to only support `float128` on Linux and Darwin systems (see issue [#3929](https://github.com/pymc-devs/pymc3/issues/3849) fixed by [#3930](https://github.com/pymc-devs/pymc3/pull/3930)).

### Deprecations
- Remove `sample_ppc` and `sample_ppc_w` that were deprecated in 3.6.
- Deprecated `sd` has been replaced by `sigma` (already in version 3.7) in continuous, mixed and timeseries distributions and now raises `DeprecationWarning` when `sd` is used. (see [#3837](https://github.com/pymc-devs/pymc3/pull/3837) and [#3688](https://github.com/pymc-devs/pymc3/issues/3688)).
- We'll deprecate the `Text` and `SQLite` backends and the `save_trace`/`load_trace` functions, since this is now done with ArviZ. (see [#3902](https://github.com/pymc-devs/pymc3/pull/3902))
- Dropped some deprecated kwargs and functions (see [#3906](https://github.com/pymc-devs/pymc3/pull/3906))
- Dropped the outdated 'nuts' initialization method for `pm.sample` (see [#3863](https://github.com/pymc-devs/pymc3/pull/3863)).


## PyMC3 3.8 (November 29 2019)

### New features
- Implemented robust u turn check in NUTS (similar to stan-dev/stan#2800). See PR [#3605]
- Add capabilities to do inference on parameters in a differential equation with `DifferentialEquation`. See [#3590](https://github.com/pymc-devs/pymc3/pull/3590) and [#3634](https://github.com/pymc-devs/pymc3/pull/3634).
- Distinguish between `Data` and `Deterministic` variables when graphing models with graphviz. PR [#3491](https://github.com/pymc-devs/pymc3/pull/3491).
- Sequential Monte Carlo - Approximate Bayesian Computation step method is now available. The implementation is in an experimental stage and will be further improved.
- Added `Matern12` covariance function for Gaussian processes. This is the Matern kernel with nu=1/2.
- Progressbar reports number of divergences in real time, when available [#3547](https://github.com/pymc-devs/pymc3/pull/3547).
- Sampling from variational approximation now allows for alternative trace backends [#3550].
- Infix `@` operator now works with random variables and deterministics [#3619](https://github.com/pymc-devs/pymc3/pull/3619).
- [ArviZ](https://arviz-devs.github.io/arviz/) is now a requirement, and handles plotting, diagnostics, and statistical checks.
- Can use GaussianRandomWalk in sample_prior_predictive and sample_prior_predictive [#3682](https://github.com/pymc-devs/pymc3/pull/3682)
- Now 11 years of S&P returns in data set[#3682](https://github.com/pymc-devs/pymc3/pull/3682)

### Maintenance
- Moved math operations out of `Rice`, `TruncatedNormal`, `Triangular` and `ZeroInflatedNegativeBinomial` `random` methods. Math operations on values returned by `draw_values` might not broadcast well, and all the `size` aware broadcasting is left to `generate_samples`. Fixes [#3481](https://github.com/pymc-devs/pymc3/issues/3481) and [#3508](https://github.com/pymc-devs/pymc3/issues/3508)
- Parallelization of population steppers (`DEMetropolis`) is now set via the `cores` argument. ([#3559](https://github.com/pymc-devs/pymc3/pull/3559))
- Fixed a bug in `Categorical.logp`. In the case of multidimensional `p`'s, the indexing was done wrong leading to incorrectly shaped tensors that consumed `O(n**2)` memory instead of `O(n)`. This fixes issue [#3535](https://github.com/pymc-devs/pymc3/issues/3535)
- Fixed a defect in `OrderedLogistic.__init__` that unnecessarily increased the dimensionality of the underlying `p`. Related to issue issue [#3535](https://github.com/pymc-devs/pymc3/issues/3535) but was not the true cause of it.
- SMC: stabilize covariance matrix [3573](https://github.com/pymc-devs/pymc3/pull/3573)
- SMC: is no longer a step method of `pm.sample` now it should be called using `pm.sample_smc` [3579](https://github.com/pymc-devs/pymc3/pull/3579)
- SMC: improve computation of the proposal scaling factor [3594](https://github.com/pymc-devs/pymc3/pull/3594) and [3625](https://github.com/pymc-devs/pymc3/pull/3625)
- SMC: reduce number of logp evaluations [3600](https://github.com/pymc-devs/pymc3/pull/3600)
- SMC: remove `scaling` and `tune_scaling` arguments as is a better idea to always allow SMC to automatically compute the scaling factor [3625](https://github.com/pymc-devs/pymc3/pull/3625)
- Now uses `multiprocessong` rather than `psutil` to count CPUs, which results in reliable core counts on Chromebooks.
- `sample_posterior_predictive` now preallocates the memory required for its output to improve memory usage. Addresses problems raised in this [discourse thread](https://discourse.pymc.io/t/memory-error-with-posterior-predictive-sample/2891/4).
- Fixed a bug in `Categorical.logp`. In the case of multidimensional `p`'s, the indexing was done wrong leading to incorrectly shaped tensors that consumed `O(n**2)` memory instead of `O(n)`. This fixes issue [#3535](https://github.com/pymc-devs/pymc3/issues/3535)
- Fixed a defect in `OrderedLogistic.__init__` that unnecessarily increased the dimensionality of the underlying `p`. Related to issue issue [#3535](https://github.com/pymc-devs/pymc3/issues/3535) but was not the true cause of it.
- Wrapped `DensityDist.rand` with `generate_samples` to make it aware of the distribution's shape. Added control flow attributes to still be able to behave as in earlier versions, and to control how to interpret the `size` parameter in the `random` callable signature. Fixes [3553](https://github.com/pymc-devs/pymc3/issues/3553)
- Added `theano.gof.graph.Constant` to type checks done in `_draw_value` (fixes issue [3595](https://github.com/pymc-devs/pymc3/issues/3595))
- `HalfNormal` did not used to work properly in `draw_values`, `sample_prior_predictive`, or `sample_posterior_predictive` (fixes issue [3686](https://github.com/pymc-devs/pymc3/pull/3686))
- Random variable transforms were inadvertently left out of the API documentation. Added them. (See PR [3690](https://github.com/pymc-devs/pymc3/pull/3690)).
- Refactored `pymc3.model.get_named_nodes_and_relations` to use the ancestors and descendents, in a way that is consistent with `theano`'s naming convention.
- Changed the way in which `pymc3.model.get_named_nodes_and_relations` computes nodes without ancestors to make it robust to changes in var_name orderings (issue [#3643](https://github.com/pymc-devs/pymc3/issues/3643))

## PyMC3 3.7 (May 29 2019)

### New features

- Add data container class (`Data`) that wraps the theano SharedVariable class and let the model be aware of its inputs and outputs.
- Add function `set_data` to update variables defined as `Data`.
- `Mixture` now supports mixtures of multidimensional probability distributions, not just lists of 1D distributions.
- `GLM.from_formula` and `LinearComponent.from_formula` can extract variables from the calling scope. Customizable via the new `eval_env` argument. Fixing [#3382](https://github.com/pymc-devs/pymc3/issues/3382).
- Added the `distributions.shape_utils` module with functions used to help broadcast samples drawn from distributions using the `size` keyword argument.
- Used `numpy.vectorize` in `distributions.distribution._compile_theano_function`. This enables `sample_prior_predictive` and `sample_posterior_predictive` to ask for tuples of samples instead of just integers. This fixes issue [#3422](https://github.com/pymc-devs/pymc3/issues/3422).

### Maintenance

- All occurances of `sd` as a parameter name have been renamed to `sigma`. `sd` will continue to function for backwards compatibility.
- `HamiltonianMC` was ignoring certain arguments like `target_accept`, and not using the custom step size jitter function with expectation 1.
- Made `BrokenPipeError` for parallel sampling more verbose on Windows.
- Added the `broadcast_distribution_samples` function that helps broadcasting arrays of drawn samples, taking into account the requested `size` and the inferred distribution shape. This sometimes is needed by distributions that call several `rvs` separately within their `random` method, such as the `ZeroInflatedPoisson` (fixes issue [#3310](https://github.com/pymc-devs/pymc3/issues/3310)).
- The `Wald`, `Kumaraswamy`, `LogNormal`, `Pareto`, `Cauchy`, `HalfCauchy`, `Weibull` and `ExGaussian` distributions `random` method used a hidden `_random` function that was written with scalars in mind. This could potentially lead to artificial correlations between random draws. Added shape guards and broadcasting of the distribution samples to prevent this (Similar to issue [#3310](https://github.com/pymc-devs/pymc3/issues/3310)).
- Added a fix to allow the imputation of single missing values of observed data, which previously would fail (fixes issue [#3122](https://github.com/pymc-devs/pymc3/issues/3122)).
- The `draw_values` function was too permissive with what could be grabbed from inside `point`, which lead to an error when sampling posterior predictives of variables that depended on shared variables that had changed their shape after `pm.sample()` had been called (fix issue [#3346](https://github.com/pymc-devs/pymc3/issues/3346)).
- `draw_values` now adds the theano graph descendants of `TensorConstant` or `SharedVariables` to the named relationship nodes stack, only if these descendants are `ObservedRV` or `MultiObservedRV` instances (fixes issue [#3354](https://github.com/pymc-devs/pymc3/issues/3354)).
- Fixed bug in broadcast_distrution_samples, which did not handle correctly cases in which some samples did not have the size tuple prepended.
- Changed `MvNormal.random`'s usage of `tensordot` for Cholesky encoded covariances. This lead to wrong axis broadcasting and seemed to be the cause for issue [#3343](https://github.com/pymc-devs/pymc3/issues/3343).
- Fixed defect in `Mixture.random` when multidimensional mixtures were involved. The mixture component was not preserved across all the elements of the dimensions of the mixture. This meant that the correlations across elements within a given draw of the mixture were partly broken.
- Restructured `Mixture.random` to allow better use of vectorized calls to `comp_dists.random`.
- Added tests for mixtures of multidimensional distributions to the test suite.
- Fixed incorrect usage of `broadcast_distribution_samples` in `DiscreteWeibull`.
- `Mixture`'s default dtype is now determined by `theano.config.floatX`.
- `dist_math.random_choice` now handles nd-arrays of category probabilities, and also handles sizes that are not `None`. Also removed unused `k` kwarg from `dist_math.random_choice`.
- Changed `Categorical.mode` to preserve all the dimensions of `p` except the last one, which encodes each category's probability.
- Changed initialization of `Categorical.p`. `p` is now normalized to sum to `1` inside `logp` and `random`, but not during initialization. This could hide negative values supplied to `p` as mentioned in [#2082](https://github.com/pymc-devs/pymc3/issues/2082).
- `Categorical` now accepts elements of `p` equal to `0`. `logp` will return `-inf` if there are `values` that index to the zero probability categories.
- Add `sigma`, `tau`, and `sd` to signature of `NormalMixture`.
- Set default lower and upper values of -inf and inf for pm.distributions.continuous.TruncatedNormal. This avoids errors caused by their previous values of None (fixes issue [#3248](https://github.com/pymc-devs/pymc3/issues/3248)).
- Converted all calls to `pm.distributions.bound._ContinuousBounded` and `pm.distributions.bound._DiscreteBounded` to use only and all positional arguments (fixes issue [#3399](https://github.com/pymc-devs/pymc3/issues/3399)).
- Restructured `distributions.distribution.generate_samples` to use the `shape_utils` module. This solves issues [#3421](https://github.com/pymc-devs/pymc3/issues/3421) and [#3147](https://github.com/pymc-devs/pymc3/issues/3147) by using the `size` aware broadcating functions in `shape_utils`.
- Fixed the `Multinomial.random` and `Multinomial.random_` methods to make them compatible with the new `generate_samples` function. In the process, a bug of the `Multinomial.random_` shape handling was discovered and fixed.
- Fixed a defect found in `Bound.random` where the `point` dictionary was passed to `generate_samples` as an `arg` instead of in `not_broadcast_kwargs`.
- Fixed a defect found in `Bound.random_` where `total_size` could end up as a `float64` instead of being an integer if given `size=tuple()`.
- Fixed an issue in `model_graph` that caused construction of the graph of the model for rendering to hang: replaced a search over the powerset of the nodes with a breadth-first search over the nodes. Fix for [#3458](https://github.com/pymc-devs/pymc3/issues/3458).
- Removed variable annotations from `model_graph` but left type hints (Fix for [#3465](https://github.com/pymc-devs/pymc3/issues/3465)). This means that we support `python>=3.5.4`.
- Default `target_accept`for `HamiltonianMC` is now 0.65, as suggested in Beskos et. al. 2010 and Neal 2001.
- Fixed bug in `draw_values` that lead to intermittent errors in python3.5. This happened with some deterministic nodes that were drawn but not added to `givens`.

### Deprecations

- `nuts_kwargs` and `step_kwargs` have been deprecated in favor of using the standard `kwargs` to pass optional step method arguments.
- `SGFS` and `CSG` have been removed (Fix for [#3353](https://github.com/pymc-devs/pymc3/issues/3353)). They have been moved to [pymc3-experimental](https://github.com/pymc-devs/pymc3-experimental).
- References to `live_plot` and corresponding notebooks have been removed.
- Function `approx_hessian` was removed, due to `numdifftools` becoming incompatible with current `scipy`. The function was already optional, only available to a user who installed `numdifftools` separately, and not hit on any common codepaths. [#3485](https://github.com/pymc-devs/pymc3/pull/3485).
- Deprecated `vars` parameter of `sample_posterior_predictive` in favor of `varnames`.
-  References to `live_plot` and corresponding notebooks have been removed.
- Deprecated `vars` parameters of `sample_posterior_predictive` and `sample_prior_predictive` in favor of `var_names`.  At least for the latter, this is more accurate, since the `vars` parameter actually took names.

### Contributors sorted by number of commits
    45  Luciano Paz
    38  Thomas Wiecki
    23  Colin Carroll
    19  Junpeng Lao
    15  Chris Fonnesbeck
    13  Juan Martín Loyola
    13  Ravin Kumar
     8  Robert P. Goldman
     5  Tim Blazina
     4  chang111
     4  adamboche
     3  Eric Ma
     3  Osvaldo Martin
     3  Sanmitra Ghosh
     3  Saurav Shekhar
     3  chartl
     3  fredcallaway
     3  Demetri
     2  Daisuke Kondo
     2  David Brochart
     2  George Ho
     2  Vaibhav Sinha
     1  rpgoldman
     1  Adel Tomilova
     1  Adriaan van der Graaf
     1  Bas Nijholt
     1  Benjamin Wild
     1  Brigitta Sipocz
     1  Daniel Emaasit
     1  Hari
     1  Jeroen
     1  Joseph Willard
     1  Juan Martin Loyola
     1  Katrin Leinweber
     1  Lisa Martin
     1  M. Domenzain
     1  Matt Pitkin
     1  Peadar Coyle
     1  Rupal Sharma
     1  Tom Gilliss
     1  changjiangeng
     1  michaelosthege
     1  monsta
     1  579397

## PyMC3 3.6 (Dec 21 2018)

This will be the last release to support Python 2.

### New features

- Track the model log-likelihood as a sampler stat for NUTS and HMC samplers
  (accessible as `trace.get_sampler_stats('model_logp')`) (#3134)
- Add Incomplete Beta function `incomplete_beta(a, b, value)`
- Add log CDF functions to continuous distributions: `Beta`, `Cauchy`, `ExGaussian`, `Exponential`, `Flat`, `Gumbel`, `HalfCauchy`, `HalfFlat`, `HalfNormal`, `Laplace`, `Logistic`, `Lognormal`, `Normal`, `Pareto`, `StudentT`, `Triangular`, `Uniform`, `Wald`, `Weibull`.
- Behavior of `sample_posterior_predictive` is now to produce posterior predictive samples, in order, from all values of the `trace`. Previously, by default it would produce 1 chain worth of samples, using a random selection from the `trace` (#3212)
- Show diagnostics for initial energy errors in HMC and NUTS.
- PR #3273 has added the `distributions.distribution._DrawValuesContext` context
  manager. This is used to store the values already drawn in nested `random`
  and `draw_values` calls, enabling `draw_values` to draw samples from the
  joint probability distribution of RVs and not the marginals. Custom
  distributions that must call `draw_values` several times in their `random`
  method, or that invoke many calls to other distribution's `random` methods
  (e.g. mixtures) must do all of these calls under the same `_DrawValuesContext`
  context manager instance. If they do not, the conditional relations between
  the distribution's parameters could be broken, and `random` could return
  values drawn from an incorrect distribution.
- `Rice` distribution is now defined with either the noncentrality parameter or the shape parameter (#3287).

### Maintenance

- Big rewrite of documentation (#3275)
- Fixed Triangular distribution `c` attribute handling in `random` and updated sample codes for consistency (#3225)
- Refactor SMC and properly compute marginal likelihood (#3124)
- Removed use of deprecated `ymin` keyword in matplotlib's `Axes.set_ylim` (#3279)
- Fix for #3210. Now `distribution.draw_values(params)`, will draw the `params` values from their joint probability distribution and not from combinations of their marginals (Refer to PR #3273).
- Removed dependence on pandas-datareader for retrieving Yahoo Finance data in examples (#3262)
- Rewrote `Multinomial._random` method to better handle shape broadcasting (#3271)
- Fixed `Rice` distribution, which inconsistently mixed two parametrizations (#3286).
- `Rice` distribution now accepts multiple parameters and observations and is usable with NUTS (#3289).
- `sample_posterior_predictive` no longer calls `draw_values` to initialize the shape of the ppc trace. This called could lead to `ValueError`'s when sampling the ppc from a model with `Flat` or `HalfFlat` prior distributions (Fix issue #3294).
- Added explicit conversion to `floatX` and `int32` for the continuous and discrete probability distribution parameters (addresses issue #3223).


### Deprecations

- Renamed `sample_ppc()` and `sample_ppc_w()` to `sample_posterior_predictive()` and `sample_posterior_predictive_w()`, respectively.

## PyMC 3.5 (July 21 2018)

### New features

- Add documentation section on survival analysis and censored data models
- Add `check_test_point` method to `pm.Model`
- Add `Ordered` Transformation and `OrderedLogistic` distribution
- Add `Chain` transformation
- Improve error message `Mass matrix contains zeros on the diagonal. Some derivatives might always be zero` during tuning of `pm.sample`
- Improve error message `NaN occurred in optimization.` during ADVI
- Save and load traces without `pickle` using `pm.save_trace` and `pm.load_trace`
- Add `Kumaraswamy` distribution
- Add `TruncatedNormal` distribution
- Rewrite parallel sampling of multiple chains on py3. This resolves long standing issues when transferring large traces to the main process, avoids pickling issues on UNIX, and allows us to show a progress bar for all chains. If parallel sampling is interrupted, we now return partial results.
- Add `sample_prior_predictive` which allows for efficient sampling from the unconditioned model.
- SMC: remove experimental warning, allow sampling using `sample`, reduce autocorrelation from final trace.
- Add `model_to_graphviz` (which uses the optional dependency `graphviz`) to plot a directed graph of a PyMC3 model using plate notation.
- Add beta-ELBO variational inference as in beta-VAE model (Christopher P. Burgess et al. NIPS, 2017)
- Add `__dir__` to `SingleGroupApproximation` to improve autocompletion in interactive environments

### Fixes

- Fixed grammar in divergence warning, previously `There were 1 divergences ...` could be raised.
- Fixed `KeyError` raised when only subset of variables are specified to be recorded in the trace.
- Removed unused `repeat=None` arguments from all `random()` methods in distributions.
- Deprecated the `sigma` argument in `MarginalSparse.marginal_likelihood` in favor of `noise`
- Fixed unexpected behavior in `random`. Now the `random` functionality is more robust and will work better for `sample_prior` when that is implemented.
- Fixed `scale_cost_to_minibatch` behaviour, previously this was not working and always `False`

## PyMC 3.4.1 (April 18 2018)

### New features

- Add `logit_p` keyword to `pm.Bernoulli`, so that users can specify the logit of the success probability. This is faster and more stable than using `p=tt.nnet.sigmoid(logit_p)`.
- Add `random` keyword to `pm.DensityDist` thus enabling users to pass custom random method which in turn makes sampling from a `DensityDist` possible.
- Effective sample size computation is updated. The estimation uses Geyer's initial positive sequence, which no longer truncates the autocorrelation series inaccurately. `pm.diagnostics.effective_n` now can reports N_eff>N.
- Added `KroneckerNormal` distribution and a corresponding `MarginalKron` Gaussian Process implementation for efficient inference, along with lower-level functions such as `cartesian` and `kronecker` products.
- Added `Coregion` covariance function.
- Add new 'pairplot' function, for plotting scatter or hexbin matrices of sampled parameters. Optionally it can plot divergences.
- Plots of discrete distributions in the docstrings
- Add logitnormal distribution
- Densityplot: add support for discrete variables
- Fix the Binomial likelihood in `.glm.families.Binomial`, with the flexibility of specifying the `n`.
- Add `offset` kwarg to `.glm`.
- Changed the `compare` function to accept a dictionary of model-trace pairs instead of two separate lists of models and traces.
- add test and support for creating multivariate mixture and mixture of mixtures
- `distribution.draw_values`, now is also able to draw values from conditionally dependent RVs, such as autotransformed RVs (Refer to PR #2902).

### Fixes

- `VonMises` does not overflow for large values of kappa. i0 and i1 have been removed and we now use log_i0 to compute the logp.
- The bandwidth for KDE plots is computed using a modified version of Scott's rule. The new version uses entropy instead of standard deviation. This works better for multimodal distributions. Functions using KDE plots has a new argument `bw` controlling the bandwidth.
- fix PyMC3 variable is not replaced if provided in more_replacements (#2890)
- Fix for issue #2900. For many situations, named node-inputs do not have a `random` method, while some intermediate node may have it. This meant that if the named node-input at the leaf of the graph did not have a fixed value, `theano` would try to compile it and fail to find inputs, raising a `theano.gof.fg.MissingInputError`. This was fixed by going through the theano variable's owner inputs graph, trying to get intermediate named-nodes values if the leafs had failed.
- In `distribution.draw_values`, some named nodes could be `theano.tensor.TensorConstant`s or `theano.tensor.sharedvar.SharedVariable`s. Nevertheless, in `distribution._draw_value`, these would be passed to `distribution._compile_theano_function` as if they were `theano.tensor.TensorVariable`s. This could lead to the following exceptions `TypeError: ('Constants not allowed in param list', ...)` or `TypeError: Cannot use a shared variable (...)`. The fix was to not add `theano.tensor.TensorConstant` or `theano.tensor.sharedvar.SharedVariable` named nodes into the `givens` dict that could be used in `distribution._compile_theano_function`.
- Exponential support changed to include zero values.

### Deprecations

- DIC and BPIC calculations have been removed
- df_summary have been removed, use summary instead
- `njobs` and `nchains` kwarg are deprecated in favor of `cores` and `chains` for `sample`
- `lag` kwarg in `pm.stats.autocorr` and `pm.stats.autocov` is deprecated.


## PyMC 3.3 (January 9, 2018)

### New features

- Improve NUTS initialization `advi+adapt_diag_grad` and add `jitter+adapt_diag_grad` (#2643)
- Added `MatrixNormal` class for representing vectors of multivariate normal variables
- Implemented `HalfStudentT` distribution
- New benchmark suite added (see http://pandas.pydata.org/speed/pymc3/)
- Generalized random seed types
- Update loo, new improved algorithm (#2730)
- New CSG (Constant Stochastic Gradient) approximate posterior sampling algorithm (#2544)
- Michael Osthege added support for population-samplers and implemented differential evolution metropolis (`DEMetropolis`).  For models with correlated dimensions that can not use gradient-based samplers, the `DEMetropolis` sampler can give higher effective sampling rates. (also see [PR#2735](https://github.com/pymc-devs/pymc3/pull/2735))
- Forestplot supports multiple traces (#2736)
- Add new plot, densityplot (#2741)
- DIC and BPIC calculations have been deprecated
- Refactor HMC and implemented new warning system (#2677, #2808)

### Fixes

- Fixed `compareplot` to use `loo` output.
- Improved `posteriorplot` to scale fonts
- `sample_ppc_w` now broadcasts
- `df_summary` function renamed to `summary`
- Add test for `model.logp_array` and `model.bijection` (#2724)
- Fixed `sample_ppc` and `sample_ppc_w` to iterate all chains(#2633, #2748)
- Add Bayesian R2 score (for GLMs) `stats.r2_score` (#2696) and test (#2729).
- SMC works with transformed variables (#2755)
- Speedup OPVI (#2759)
- Multiple minor fixes and improvements in the docs (#2775, #2786, #2787, #2789, #2790, #2794, #2799, #2809)

### Deprecations

- Old (`minibatch-`)`advi` is removed (#2781)


## PyMC3 3.2 (October 10, 2017)

### New features

This version includes two major contributions from our Google Summer of Code 2017 students:

* Maxim Kochurov extended and refactored the variational inference module. This primarily adds two important classes, representing operator variational inference (`OPVI`) objects and `Approximation` objects. These make it easier to extend existing `variational` classes, and to derive inference from `variational` optimizations, respectively. The `variational` module now also includes normalizing flows (`NFVI`).
* Bill Engels added an extensive new Gaussian processes (`gp`) module. Standard GPs can be specified using either `Latent` or `Marginal` classes, depending on the nature of the underlying function. A Student-T process `TP` has been added. In order to accomodate larger datasets, approximate marginal Gaussian processes (`MarginalSparse`) have been added.

Documentation has been improved as the result of the project's monthly "docathons".

An experimental stochastic gradient Fisher scoring (`SGFS`) sampling step method has been added.

The API for `find_MAP` was enhanced.

SMC now estimates the marginal likelihood.

Added `Logistic` and `HalfFlat` distributions to set of continuous distributions.

Bayesian fraction of missing information (`bfmi`) function added to `stats`.

Enhancements to `compareplot` added.

QuadPotential adaptation has been implemented.

Script added to build and deploy documentation.

MAP estimates now available for transformed and non-transformed variables.

The `Constant` variable class has been deprecated, and will be removed in 3.3.

DIC and BPIC calculations have been sped up.

Arrays are now accepted as arguments for the `Bound` class.

`random` method was added to the `Wishart` and `LKJCorr` distributions.

Progress bars have been added to LOO and WAIC calculations.

All example notebooks updated to reflect changes in API since 3.1.

Parts of the test suite have been refactored.

### Fixes

Fixed sampler stats error in NUTS for non-RAM backends

Matplotlib is  no longer a hard dependency, making it easier to use in settings where installing Matplotlib is problematic. PyMC will only complain if plotting is attempted.

Several bugs in the Gaussian process covariance were fixed.

All chains are now used to calculate WAIC and LOO.

AR(1) log-likelihood function has been fixed.

Slice sampler fixed to sample from 1D conditionals.

Several docstring fixes.

### Contributors

The following people contributed to this release (ordered by number of commits):

Maxim Kochurov <maxim.v.kochurov@gmail.com>
Bill Engels <w.j.engels@gmail.com>
Chris Fonnesbeck <chris.fonnesbeck@vanderbilt.edu>
Junpeng Lao <junpeng.lao@unifr.ch>
Adrian Seyboldt <adrian.seyboldt@gmail.com>
AustinRochford <arochford@monetate.com>
Osvaldo Martin <aloctavodia@gmail.com>
Colin Carroll <colcarroll@gmail.com>
Hannes Vasyura-Bathke <hannes.bathke@gmx.net>
Thomas Wiecki <thomas.wiecki@gmail.com>
michaelosthege <thecakedev@hotmail.com>
Marco De Nadai <me@marcodena.it>
Kyle Beauchamp <kyleabeauchamp@gmail.com>
Massimo <mcavallaro@users.noreply.github.com>
ctm22396 <ctm22396@gmail.com>
Max Horn <maexlich@gmail.com>
Hennadii Madan <madanh2014@gmail.com>
Hassan Naseri <h.nasseri@gmail.com>
Peadar Coyle <peadarcoyle@googlemail.com>
Saurav R. Tuladhar <saurav@fastmail.com>
Shashank Shekhar <shashank.f1@gmail.com>
Eric Ma <ericmjl@users.noreply.github.com>
Ed Herbst <ed.herbst@gmail.com>
tsdlovell <dlovell@twosigma.com>
zaxtax <zaxtax@users.noreply.github.com>
Dan Nichol <daniel.nichol@univ.ox.ac.uk>
Benjamin Yetton <bdyetton@gmail.com>
jackhansom <jack.hansom@outlook.com>
Jack Tsai <jacksctsai@gmail.com>
Andrés Asensio Ramos <aasensioramos@gmail.com>


## PyMC3 3.1 (June 23, 2017)

### New features

* New user forum at http://discourse.pymc.io

* [Gaussian Process submodule](http://pymc-devs.github.io/pymc3/notebooks/GP-introduction.html)

* Much improved variational inference support:

  - [Add Operator Variational Inference (experimental).](http://pymc-devs.github.io/pymc3/notebooks/bayesian_neural_network_opvi-advi.html)

  - [Add Stein-Variational Gradient Descent as well as Amortized SVGD (experimental).](https://github.com/pymc-devs/pymc3/pull/2183)

  - [Add pm.Minibatch() to easily specify mini-batches.](http://pymc-devs.github.io/pymc3/notebooks/bayesian_neural_network_opvi-advi.html#Minibatch-ADVI)

  - Added various optimizers including ADAM.

  - Stopping criterion implemented via callbacks.

* sample() defaults changed: tuning is enabled for the first 500 samples which are then discarded from the trace as burn-in.

* MvNormal supports Cholesky Decomposition now for increased speed and numerical stability.

* Many optimizations and speed-ups.

* NUTS implementation now matches current Stan implementation.

* Add higher-order integrators for HMC.

* [Add sampler statistics.](http://pymc-devs.github.io/pymc3/notebooks/sampler-stats.html)

* [Add live-trace to see samples in real-time.](http://pymc-devs.github.io/pymc3/notebooks/live_sample_plots.html)

* ADVI stopping criterion implemented.

* Improved support for theano's floatX setting to enable GPU computations (work in progress).

* MvNormal supports Cholesky Decomposition now for increased speed and numerical stability.

* [Add Elliptical Slice Sampler.](http://pymc-devs.github.io/pymc3/notebooks/GP-slice-sampling.html)

* Added support for multidimensional minibatches

* [Sampled posteriors can now be turned into priors for Bayesian updating with a new interpolated distribution.](https://github.com/pymc-devs/pymc3/pull/2163)

* Added `Approximation` class and the ability to convert a sampled trace into an approximation via its `Empirical` subclass.

* `Model` can now be inherited from and act as a base class for user specified models (see pymc3.models.linear).

* Add MvGaussianRandomWalk and MvStudentTRandomWalk distributions.

* GLM models do not need a left-hand variable anymore.

* Refactored HMC and NUTS for better readability.

* Add support for Python 3.6.

### Fixes

* Bound now works for discrete distributions as well.

* Random sampling now returns the correct shape even for higher dimensional RVs.

* Use theano Psi and GammaLn functions to enable GPU support for them.


## PyMC3 3.0 (January 9, 2017)

We are proud and excited to release the first stable version of PyMC3, the product of more than [5 years](https://github.com/pymc-devs/pymc3/commit/85c7e06b6771c0d99cbc09cb68885cda8f7785cb) of ongoing development and contributions from over 80 individuals. PyMC3 is a Python module for Bayesian modeling which focuses on modern Bayesian computational methods, primarily gradient-based (Hamiltonian) MCMC sampling and variational inference. Models are specified in Python, which allows for great flexibility. The main technological difference in PyMC3 relative to previous versions is the reliance on Theano for the computational backend, rather than on Fortran extensions.

### New features

Since the beta release last year, the following improvements have been implemented:

* Added `variational` submodule, which features the automatic differentiation variational inference (ADVI) fitting method. Also supports mini-batch ADVI for large data sets. Much of this work was due to the efforts of Taku Yoshioka, and important guidance was provided by the Stan team (specifically Alp Kucukelbir and Daniel Lee).

* Added model checking utility functions, including leave-one-out (LOO) cross-validation, BPIC, WAIC, and DIC.

* Implemented posterior predictive sampling (`sample_ppc`).

* Implemented auto-assignment of step methods by `sample` function.

* Enhanced IPython Notebook examples, featuring more complete narratives accompanying code.

* Extensive debugging of NUTS sampler.

* Updated documentation to reflect changes in code since beta.

* Refactored test suite for better efficiency.

* Added von Mises, zero-inflated negative binomial, and Lewandowski, Kurowicka and Joe (LKJ) distributions.

* Adopted `joblib` for managing parallel computation of chains.

* Added contributor guidelines, contributor code of conduct and governance document.

### Deprecations

* Argument order of tau and sd was switched for distributions of the normal family:
- `Normal()`
- `Lognormal()`
- `HalfNormal()`

Old: `Normal(name, mu, tau)`
New: `Normal(name, mu, sd)` (supplying keyword arguments is unaffected).

* `MvNormal` calling signature changed:
Old: `MvNormal(name, mu, tau)`
New: `MvNormal(name, mu, cov)` (supplying keyword arguments is unaffected).

We on the PyMC3 core team would like to thank everyone for contributing and now feel that this is ready for the big time. We look forward to hearing about all the cool stuff you use PyMC3 for, and look forward to continued development on the package.

### Contributors

The following authors contributed to this release:

Chris Fonnesbeck <chris.fonnesbeck@vanderbilt.edu>
John Salvatier <jsalvatier@gmail.com>
Thomas Wiecki <thomas.wiecki@gmail.com>
Colin Carroll <colcarroll@gmail.com>
Maxim Kochurov <maxim.v.kochurov@gmail.com>
Taku Yoshioka <taku.yoshioka.4096@gmail.com>
Peadar Coyle (springcoil) <peadarcoyle@googlemail.com>
Austin Rochford <arochford@monetate.com>
Osvaldo Martin <aloctavodia@gmail.com>
Shashank Shekhar <shashank.f1@gmail.com>

In addition, the following community members contributed to this release:

A Kuz <for.akuz@gmail.com>
A. Flaxman <abie@alum.mit.edu>
Abraham Flaxman <abie@alum.mit.edu>
Alexey Goldin <alexey.goldin@gmail.com>
Anand Patil <anand.prabhakar.patil@gmail.com>
Andrea Zonca <code@andreazonca.com>
Andreas Klostermann <andreasklostermann@googlemail.com>
Andres Asensio Ramos
Andrew Clegg <andrew.clegg@pearson.com>
Anjum48
Benjamin Edwards <bedwards@cs.unm.edu>
Boris Avdeev <borisaqua@gmail.com>
Brian Naughton <briannaughton@gmail.com>
Byron Smith
Chad Heyne <chadheyne@gmail.com>
Corey Farwell <coreyf@rwell.org>
David Huard <david.huard@gmail.com>
David Stück <dstuck@users.noreply.github.com>
DeliciousHair <mshepit@gmail.com>
Dustin Tran
Eigenblutwurst <Hannes.Bathke@gmx.net>
Gideon Wulfsohn <gideon.wulfsohn@gmail.com>
Gil Raphaelli <g@raphaelli.com>
Gogs <gogitservice@gmail.com>
Ilan Man
Imri Sofer <imrisofer@gmail.com>
Jake Biesinger <jake.biesinger@gmail.com>
James Webber <jamestwebber@gmail.com>
John McDonnell <john.v.mcdonnell@gmail.com>
Jon Sedar <jon.sedar@applied.ai>
Jordi Diaz
Jordi Warmenhoven <jordi.warmenhoven@gmail.com>
Karlson Pfannschmidt <kiudee@mail.uni-paderborn.de>
Kyle Bishop <citizenphnix@gmail.com>
Kyle Meyer <kyle@kyleam.com>
Lin Xiao
Mack Sweeney <mackenzie.sweeney@gmail.com>
Matthew Emmett <memmett@unc.edu>
Michael Gallaspy <gallaspy.michael@gmail.com>
Nick <nalourie@example.com>
Osvaldo Martin <aloctavodia@gmail.com>
Patricio Benavente <patbenavente@gmail.com>
Raymond Roberts
Rodrigo Benenson <rodrigo.benenson@gmail.com>
Sergei Lebedev <superbobry@gmail.com>
Skipper Seabold <chris.fonnesbeck@vanderbilt.edu>
Thomas Kluyver <takowl@gmail.com>
Tobias Knuth <mail@tobiasknuth.de>
Volodymyr Kazantsev
Wes McKinney <wesmckinn@gmail.com>
Zach Ploskey <zploskey@gmail.com>
akuz <for.akuz@gmail.com>
brandon willard <brandonwillard@gmail.com>
dstuck <dstuck88@gmail.com>
ingmarschuster <ingmar.schuster.linguistics@gmail.com>
jan-matthis <mail@jan-matthis.de>
jason <JasonTam22@gmailcom>
kiudee <quietdeath@gmail.com>
maahnman <github@mm.maahn.de>
macgyver <neil.rabinowitz@merton.ox.ac.uk>
mwibrow <mwibrow@gmail.com>
olafSmits <o.smits@gmail.com>
paul sorenson <paul@metrak.com>
redst4r <redst4r@web.de>
santon <steven.anton@idanalytics.com>
sgenoud <stevegenoud+github@gmail.com>
stonebig <stonebig>
Tal Yarkoni <tyarkoni@gmail.com>
x2apps <x2apps@yahoo.com>
zenourn <daniel@zeno.co.nz>

## PyMC3 3.0b (June 16th, 2015)

Probabilistic programming allows for flexible specification of Bayesian statistical models in code. PyMC3 is a new, open-source probabilistic programmer framework with an intuitive, readable and concise, yet powerful, syntax that is close to the natural notation statisticians use to describe models. It features next-generation fitting techniques, such as the No U-Turn Sampler, that allow fitting complex models with thousands of parameters without specialized knowledge of fitting algorithms.

PyMC3 has recently seen rapid development. With the addition of two new major features: automatic transforms and missing value imputation, PyMC3 has become ready for wider use. PyMC3 is now refined enough that adding features is easy, so we don't expect adding features in the future will require drastic changes. It has also become user friendly enough for a broader audience. Automatic transformations mean NUTS and find_MAP work with less effort, and friendly error messages mean its easy to diagnose problems with your model.

Thus, Thomas, Chris and I are pleased to announce that PyMC3 is now in Beta.

### Highlights
* Transforms now automatically applied to constrained distributions
* Transforms now specified with a `transform=` argument on Distributions. `model.TransformedVar` is gone.
* Transparent missing value imputation support added with MaskedArrays or pandas.DataFrame NaNs.
* Bad default values now ignored
* Profile theano functions using `model.profile(model.logpt)`

### Contributors since 3.0a
* A. Flaxman <abie@alum.mit.edu>
* Andrea Zonca <code@andreazonca.com>
* Andreas Klostermann <andreasklostermann@googlemail.com>
* Andrew Clegg <andrew.clegg@pearson.com>
* AustinRochford <arochford@monetate.com>
* Benjamin Edwards <bedwards@cs.unm.edu>
* Brian Naughton <briannaughton@gmail.com>
* Chad Heyne <chadheyne@gmail.com>
* Chris Fonnesbeck <chris.fonnesbeck@vanderbilt.edu>
* Corey Farwell <coreyf@rwell.org>
* John Salvatier <jsalvatier@gmail.com>
* Karlson Pfannschmidt <quietdeath@gmail.com>
* Kyle Bishop <citizenphnix@gmail.com>
* Kyle Meyer <kyle@kyleam.com>
* Mack Sweeney <mackenzie.sweeney@gmail.com>
* Osvaldo Martin <aloctavodia@gmail.com>
* Raymond Roberts <rayvroberts@gmail.com>
* Rodrigo Benenson <rodrigo.benenson@gmail.com>
* Thomas Wiecki <thomas.wiecki@gmail.com>
* Zach Ploskey <zploskey@gmail.com>
* maahnman <github@mm.maahn.de>
* paul sorenson <paul@metrak.com>
* zenourn <daniel@zeno.co.nz><|MERGE_RESOLUTION|>--- conflicted
+++ resolved
@@ -11,13 +11,10 @@
 
 ### New features
 - `sample_posterior_predictive_w` can now feed on `xarray.Dataset` - e.g. from `InferenceData.posterior`. (see [#4042](https://github.com/pymc-devs/pymc3/pull/4042))
-<<<<<<< HEAD
 - Added `pymc3.gp.cov.Circular` kernel for Gaussian Processes on circular domains, e.g. the unit circle (see [#4082](https://github.com/pymc-devs/pymc3/pull/4082)).
-=======
 - Add MLDA, a new stepper for multilevel sampling. MLDA can be used when a hierarchy of approximate posteriors of varying accuracy is available, offering improved sampling efficiency especially in high-dimensional problems and/or where gradients are not available (see [#3926](https://github.com/pymc-devs/pymc3/pull/3926))
 - Change SMC metropolis kernel to independent metropolis kernel [#4115](https://github.com/pymc-devs/pymc3/pull/3926))
 
->>>>>>> ce152fa1
 
 ## PyMC3 3.9.3 (11 August 2020)
 
