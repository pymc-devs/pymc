--- conflicted
+++ resolved
@@ -7,11 +7,8 @@
 - `DEMetropolis` can now tune both `lambda` and `scaling` parameters, but by default neither of them are tuned. See [#3743](https://github.com/pymc-devs/pymc3/pull/3743) for more info.
 - `DEMetropolisZ`, an improved variant of `DEMetropolis` brings better parallelization and higher efficiency with fewer chains with a slower initial convergence. This implementation is experimental. See [#3784](https://github.com/pymc-devs/pymc3/pull/3784) for more info.
 - Notebooks that give insight into `DEMetropolis`, `DEMetropolisZ` and the `DifferentialEquation` interface are now located in the [Tutorials/Deep Dive](https://docs.pymc.io/nb_tutorials/index.html) section.
-<<<<<<< HEAD
+- Add `fast_sample_posterior_predictive`, a vectorized alternative to `sample_posterior_predictive`.  This alternative is substantially faster for large models.
 - `SamplerReport` (`MultiTrace.report`) now has properties `n_tune`, `n_draws`, `t_sampling` for increased convenience (see [#3827](https://github.com/pymc-devs/pymc3/pull/3827))
-=======
-- Add `fast_sample_posterior_predictive`, a vectorized alternative to `sample_posterior_predictive`.  This alternative is substantially faster for large models.
->>>>>>> b5891be9
 
 ### Maintenance
 - Remove `sample_ppc` and `sample_ppc_w` that were deprecated in 3.6.
