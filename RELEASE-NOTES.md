# Release Notes

## PyMC 3.4 (unreleased)

### New features

- Add `logit_p` keyword to `pm.Bernoulli`, so that users can specify the logit of the success probability. This is faster and more stable than using `p=tt.nnet.sigmoid(logit_p)`.
- Add `random` keyword to `pm.DensityDist` thus enabling users to pass custom random method which in turn makes sampling from a `DensityDist` possible.
- Effective sample size computation is updated. The estimation uses Geyer's initial positive sequence, which no longer truncates the autocorrelation series inaccurately. `pm.diagnostics.effective_n` now can reports N_eff>N.
- Added `KroneckerNormal` distribution and a corresponding `MarginalKron`
  Gaussian Process implementation for efficient inference, along with
  lower-level functions such as `cartesian` and `kronecker` products.
- Added `Coregion` covariance function.
- Add new 'pairplot' function, for plotting scatter or hexbin matrices of sampled parameters.
  Optionally it can plot divergences.
- Plots of discrete distributions in the docstrings
- Add logitnormal distribution
- Densityplot: add support for discrete variables
- Fix the Binomial likelihood in `.glm.families.Binomial`, with the flexibility of specifying the `n`. 
- Add `offset` kwarg to `.glm`.
- Changed the `compare` function to accept a dictionary of model-trace pairs instead of two separate lists of models and traces.
<<<<<<< HEAD
- `distribution.draw_values`, now is also able to draw values from conditionally dependent RVs, such as autotransformed RVs (Refer to PR #2902).
=======
- add test and support for creating multivariate mixture and mixture of mixtures
>>>>>>> 7d327b3c

### Fixes

- `VonMises` does not overflow for large values of kappa. i0 and i1 have been removed and we now use log_i0 to compute the logp.
- The bandwidth for KDE plots is computed using a modified version of Scott's rule. The new version uses entropy instead of standard deviation. This works better for multimodal distributions. Functions using KDE plots has a new argument `bw` controlling the bandwidth.
- fix PyMC3 variable is not replaced if provided in more_replacements (#2890)
- Fix for issue #2900. For many situations, named node-inputs do not have a `random` method, while some intermediate node may have it. This meant that if the named node-input at the leaf of the graph did not have a fixed value, `theano` would try to compile it and fail to find inputs, raising a `theano.gof.fg.MissingInputError`. This was fixed by going through the theano variable's owner inputs graph, trying to get intermediate named-nodes values if the leafs had failed.
- In `distribution.draw_values`, some named nodes could be `theano.tensor.TensorConstant`s. Nevertheless, in `distribution._draw_value`, these would be passed to `distribution._compile_theano_function` as if they were `theano.tensor.TensorVariable`s. This could lead to the following exception `TypeError: ('Constants not allowed in param list', ...)`. The fix was to not add `theano.tensor.TensorConstant` named nodes into the `givens` dict that could be used in `distribution._compile_theano_function`.

### Deprecations

- DIC and BPIC calculations have been removed
- df_summary have been removed, use summary instead
- `njobs` and `nchains` kwarg are deprecated in favor of `cores` and `chains` for `sample`
- `lag` kwarg in `pm.stats.autocorr` and `pm.stats.autocov` is deprecated.


## PyMC 3.3 (January 9, 2018)

### New features

- Improve NUTS initialization `advi+adapt_diag_grad` and add `jitter+adapt_diag_grad` (#2643)
- Added `MatrixNormal` class for representing vectors of multivariate normal variables
- Implemented `HalfStudentT` distribution
- New benchmark suite added (see http://pandas.pydata.org/speed/pymc3/)
- Generalized random seed types
- Update loo, new improved algorithm (#2730)
- New CSG (Constant Stochastic Gradient) approximate posterior sampling algorithm (#2544)
- Michael Osthege added support for population-samplers and implemented differential evolution metropolis (`DEMetropolis`).  For models with correlated dimensions that can not use gradient-based samplers, the `DEMetropolis` sampler can give higher effective sampling rates. (also see [PR#2735](https://github.com/pymc-devs/pymc3/pull/2735))
- Forestplot supports multiple traces (#2736)
- Add new plot, densityplot (#2741)
- DIC and BPIC calculations have been deprecated
- Refactor HMC and implemented new warning system (#2677, #2808) 

### Fixes

- Fixed `compareplot` to use `loo` output.
- Improved `posteriorplot` to scale fonts
- `sample_ppc_w` now broadcasts
- `df_summary` function renamed to `summary`
- Add test for `model.logp_array` and `model.bijection` (#2724) 
- Fixed `sample_ppc` and `sample_ppc_w` to iterate all chains(#2633, #2748)
- Add Bayesian R2 score (for GLMs) `stats.r2_score` (#2696) and test (#2729).
- SMC works with transformed variables (#2755)
- Speedup OPVI (#2759)
- Multiple minor fixes and improvements in the docs (#2775, #2786, #2787, #2789, #2790, #2794, #2799, #2809)

### Deprecations

- Old (`minibatch-`)`advi` is removed (#2781)


## PyMC3 3.2 (October 10, 2017)

### New features

This version includes two major contributions from our Google Summer of Code 2017 students:

* Maxim Kochurov extended and refactored the variational inference module. This primarily adds two important classes, representing operator variational inference (`OPVI`) objects and `Approximation` objects. These make it easier to extend existing `variational` classes, and to derive inference from `variational` optimizations, respectively. The `variational` module now also includes normalizing flows (`NFVI`).
* Bill Engels added an extensive new Gaussian processes (`gp`) module. Standard GPs can be specified using either `Latent` or `Marginal` classes, depending on the nature of the underlying function. A Student-T process `TP` has been added. In order to accomodate larger datasets, approximate marginal Gaussian processes (`MarginalSparse`) have been added.

Documentation has been improved as the result of the project's monthly "docathons".

An experimental stochastic gradient Fisher scoring (`SGFS`) sampling step method has been added.

The API for `find_MAP` was enhanced.

SMC now estimates the marginal likelihood.

Added `Logistic` and `HalfFlat` distributions to set of continuous distributions.

Bayesian fraction of missing information (`bfmi`) function added to `stats`.

Enhancements to `compareplot` added.

QuadPotential adaptation has been implemented.

Script added to build and deploy documentation.

MAP estimates now available for transformed and non-transformed variables.

The `Constant` variable class has been deprecated, and will be removed in 3.3.

DIC and BPIC calculations have been sped up.

Arrays are now accepted as arguments for the `Bound` class.

`random` method was added to the `Wishart` and `LKJCorr` distributions.

Progress bars have been added to LOO and WAIC calculations.

All example notebooks updated to reflect changes in API since 3.1.

Parts of the test suite have been refactored.

### Fixes

Fixed sampler stats error in NUTS for non-RAM backends

Matplotlib is  no longer a hard dependency, making it easier to use in settings where installing Matplotlib is problematic. PyMC will only complain if plotting is attempted.

Several bugs in the Gaussian process covariance were fixed.

All chains are now used to calculate WAIC and LOO.

AR(1) log-likelihood function has been fixed.

Slice sampler fixed to sample from 1D conditionals.

Several docstring fixes.

### Contributors

The following people contributed to this release (ordered by number of commits):

Maxim Kochurov <maxim.v.kochurov@gmail.com>
Bill Engels <w.j.engels@gmail.com>
Chris Fonnesbeck <chris.fonnesbeck@vanderbilt.edu>
Junpeng Lao <junpeng.lao@unifr.ch>
Adrian Seyboldt <adrian.seyboldt@gmail.com>
AustinRochford <arochford@monetate.com>
Osvaldo Martin <aloctavodia@gmail.com>
Colin Carroll <colcarroll@gmail.com>
Hannes Vasyura-Bathke <hannes.bathke@gmx.net>
Thomas Wiecki <thomas.wiecki@gmail.com>
michaelosthege <thecakedev@hotmail.com>
Marco De Nadai <me@marcodena.it>
Kyle Beauchamp <kyleabeauchamp@gmail.com>
Massimo <mcavallaro@users.noreply.github.com>
ctm22396 <ctm22396@gmail.com>
Max Horn <maexlich@gmail.com>
Hennadii Madan <madanh2014@gmail.com>
Hassan Naseri <h.nasseri@gmail.com>
Peadar Coyle <peadarcoyle@googlemail.com>
Saurav R. Tuladhar <saurav@fastmail.com>
Shashank Shekhar <shashank.f1@gmail.com>
Eric Ma <ericmjl@users.noreply.github.com>
Ed Herbst <ed.herbst@gmail.com>
tsdlovell <dlovell@twosigma.com>
zaxtax <zaxtax@users.noreply.github.com>
Dan Nichol <daniel.nichol@univ.ox.ac.uk>
Benjamin Yetton <bdyetton@gmail.com>
jackhansom <jack.hansom@outlook.com>
Jack Tsai <jacksctsai@gmail.com>
Andrés Asensio Ramos <aasensioramos@gmail.com>


## PyMC3 3.1 (June 23, 2017)

### New features

* New user forum at http://discourse.pymc.io

* [Gaussian Process submodule](http://pymc-devs.github.io/pymc3/notebooks/GP-introduction.html)

* Much improved variational inference support:

  - [Add Operator Variational Inference (experimental).](http://pymc-devs.github.io/pymc3/notebooks/bayesian_neural_network_opvi-advi.html)

  - [Add Stein-Variational Gradient Descent as well as Amortized SVGD (experimental).](https://github.com/pymc-devs/pymc3/pull/2183)

  - [Add pm.Minibatch() to easily specify mini-batches.](http://pymc-devs.github.io/pymc3/notebooks/bayesian_neural_network_opvi-advi.html#Minibatch-ADVI)

  - Added various optimizers including ADAM.

  - Stopping criterion implemented via callbacks.

* sample() defaults changed: tuning is enabled for the first 500 samples which are then discarded from the trace as burn-in.

* MvNormal supports Cholesky Decomposition now for increased speed and numerical stability.

* Many optimizations and speed-ups.

* NUTS implementation now matches current Stan implementation.

* Add higher-order integrators for HMC.

* [Add sampler statistics.](http://pymc-devs.github.io/pymc3/notebooks/sampler-stats.html)

* [Add live-trace to see samples in real-time.](http://pymc-devs.github.io/pymc3/notebooks/live_sample_plots.html)

* ADVI stopping criterion implemented.

* Improved support for theano's floatX setting to enable GPU computations (work in progress).

* MvNormal supports Cholesky Decomposition now for increased speed and numerical stability.

* [Add Elliptical Slice Sampler.](http://pymc-devs.github.io/pymc3/notebooks/GP-slice-sampling.html)

* Added support for multidimensional minibatches

* [Sampled posteriors can now be turned into priors for Bayesian updating with a new interpolated distribution.](https://github.com/pymc-devs/pymc3/pull/2163)

* Added `Approximation` class and the ability to convert a sampled trace into an approximation via its `Empirical` subclass.

* `Model` can now be inherited from and act as a base class for user specified models (see pymc3.models.linear).

* Add MvGaussianRandomWalk and MvStudentTRandomWalk distributions.

* GLM models do not need a left-hand variable anymore.

* Refactored HMC and NUTS for better readability.

* Add support for Python 3.6.

### Fixes

* Bound now works for discrete distributions as well.

* Random sampling now returns the correct shape even for higher dimensional RVs.

* Use theano Psi and GammaLn functions to enable GPU support for them.


## PyMC3 3.0 (January 9, 2017)

We are proud and excited to release the first stable version of PyMC3, the product of more than [5 years](https://github.com/pymc-devs/pymc3/commit/85c7e06b6771c0d99cbc09cb68885cda8f7785cb) of ongoing development and contributions from over 80 individuals. PyMC3 is a Python module for Bayesian modeling which focuses on modern Bayesian computational methods, primarily gradient-based (Hamiltonian) MCMC sampling and variational inference. Models are specified in Python, which allows for great flexibility. The main technological difference in PyMC3 relative to previous versions is the reliance on Theano for the computational backend, rather than on Fortran extensions.

### New features

Since the beta release last year, the following improvements have been implemented:

* Added `variational` submodule, which features the automatic differentiation variational inference (ADVI) fitting method. Also supports mini-batch ADVI for large data sets. Much of this work was due to the efforts of Taku Yoshioka, and important guidance was provided by the Stan team (specifically Alp Kucukelbir and Daniel Lee).

* Added model checking utility functions, including leave-one-out (LOO) cross-validation, BPIC, WAIC, and DIC.

* Implemented posterior predictive sampling (`sample_ppc`).

* Implemented auto-assignment of step methods by `sample` function.

* Enhanced IPython Notebook examples, featuring more complete narratives accompanying code.

* Extensive debugging of NUTS sampler.

* Updated documentation to reflect changes in code since beta.

* Refactored test suite for better efficiency.

* Added von Mises, zero-inflated negative binomial, and Lewandowski, Kurowicka and Joe (LKJ) distributions.

* Adopted `joblib` for managing parallel computation of chains.

* Added contributor guidelines, contributor code of conduct and governance document.

### Deprecations

* Argument order of tau and sd was switched for distributions of the normal family:
- `Normal()`
- `Lognormal()`
- `HalfNormal()`

Old: `Normal(name, mu, tau)`
New: `Normal(name, mu, sd)` (supplying keyword arguments is unaffected).

* `MvNormal` calling signature changed:
Old: `MvNormal(name, mu, tau)`
New: `MvNormal(name, mu, cov)` (supplying keyword arguments is unaffected).

We on the PyMC3 core team would like to thank everyone for contributing and now feel that this is ready for the big time. We look forward to hearing about all the cool stuff you use PyMC3 for, and look forward to continued development on the package.

### Contributors

The following authors contributed to this release:

Chris Fonnesbeck <chris.fonnesbeck@vanderbilt.edu>
John Salvatier <jsalvatier@gmail.com>
Thomas Wiecki <thomas.wiecki@gmail.com>
Colin Carroll <colcarroll@gmail.com>
Maxim Kochurov <maxim.v.kochurov@gmail.com>
Taku Yoshioka <taku.yoshioka.4096@gmail.com>
Peadar Coyle (springcoil) <peadarcoyle@googlemail.com>
Austin Rochford <arochford@monetate.com>
Osvaldo Martin <aloctavodia@gmail.com>
Shashank Shekhar <shashank.f1@gmail.com>

In addition, the following community members contributed to this release:

A Kuz <for.akuz@gmail.com>
A. Flaxman <abie@alum.mit.edu>
Abraham Flaxman <abie@alum.mit.edu>
Alexey Goldin <alexey.goldin@gmail.com>
Anand Patil <anand.prabhakar.patil@gmail.com>
Andrea Zonca <code@andreazonca.com>
Andreas Klostermann <andreasklostermann@googlemail.com>
Andres Asensio Ramos
Andrew Clegg <andrew.clegg@pearson.com>
Anjum48
Benjamin Edwards <bedwards@cs.unm.edu>
Boris Avdeev <borisaqua@gmail.com>
Brian Naughton <briannaughton@gmail.com>
Byron Smith
Chad Heyne <chadheyne@gmail.com>
Corey Farwell <coreyf@rwell.org>
David Huard <david.huard@gmail.com>
David Stück <dstuck@users.noreply.github.com>
DeliciousHair <mshepit@gmail.com>
Dustin Tran
Eigenblutwurst <Hannes.Bathke@gmx.net>
Gideon Wulfsohn <gideon.wulfsohn@gmail.com>
Gil Raphaelli <g@raphaelli.com>
Gogs <gogitservice@gmail.com>
Ilan Man
Imri Sofer <imrisofer@gmail.com>
Jake Biesinger <jake.biesinger@gmail.com>
James Webber <jamestwebber@gmail.com>
John McDonnell <john.v.mcdonnell@gmail.com>
Jon Sedar <jon.sedar@applied.ai>
Jordi Diaz
Jordi Warmenhoven <jordi.warmenhoven@gmail.com>
Karlson Pfannschmidt <kiudee@mail.uni-paderborn.de>
Kyle Bishop <citizenphnix@gmail.com>
Kyle Meyer <kyle@kyleam.com>
Lin Xiao
Mack Sweeney <mackenzie.sweeney@gmail.com>
Matthew Emmett <memmett@unc.edu>
Michael Gallaspy <gallaspy.michael@gmail.com>
Nick <nalourie@example.com>
Osvaldo Martin <aloctavodia@gmail.com>
Patricio Benavente <patbenavente@gmail.com>
Raymond Roberts
Rodrigo Benenson <rodrigo.benenson@gmail.com>
Sergei Lebedev <superbobry@gmail.com>
Skipper Seabold <chris.fonnesbeck@vanderbilt.edu>
Thomas Kluyver <takowl@gmail.com>
Tobias Knuth <mail@tobiasknuth.de>
Volodymyr Kazantsev
Wes McKinney <wesmckinn@gmail.com>
Zach Ploskey <zploskey@gmail.com>
akuz <for.akuz@gmail.com>
brandon willard <brandonwillard@gmail.com>
dstuck <dstuck88@gmail.com>
ingmarschuster <ingmar.schuster.linguistics@gmail.com>
jan-matthis <mail@jan-matthis.de>
jason <JasonTam22@gmailcom>
kiudee <quietdeath@gmail.com>
maahnman <github@mm.maahn.de>
macgyver <neil.rabinowitz@merton.ox.ac.uk>
mwibrow <mwibrow@gmail.com>
olafSmits <o.smits@gmail.com>
paul sorenson <paul@metrak.com>
redst4r <redst4r@web.de>
santon <steven.anton@idanalytics.com>
sgenoud <stevegenoud+github@gmail.com>
stonebig <stonebig>
Tal Yarkoni <tyarkoni@gmail.com>
x2apps <x2apps@yahoo.com>
zenourn <daniel@zeno.co.nz>

## PyMC3 3.0b (June 16th, 2015)

Probabilistic programming allows for flexible specification of Bayesian statistical models in code. PyMC3 is a new, open-source probabilistic programmer framework with an intuitive, readable and concise, yet powerful, syntax that is close to the natural notation statisticians use to describe models. It features next-generation fitting techniques, such as the No U-Turn Sampler, that allow fitting complex models with thousands of parameters without specialized knowledge of fitting algorithms.

PyMC3 has recently seen rapid development. With the addition of two new major features: automatic transforms and missing value imputation, PyMC3 has become ready for wider use. PyMC3 is now refined enough that adding features is easy, so we don't expect adding features in the future will require drastic changes. It has also become user friendly enough for a broader audience. Automatic transformations mean NUTS and find_MAP work with less effort, and friendly error messages mean its easy to diagnose problems with your model.

Thus, Thomas, Chris and I are pleased to announce that PyMC3 is now in Beta.

### Highlights
* Transforms now automatically applied to constrained distributions
* Transforms now specified with a `transform=` argument on Distributions. `model.TransformedVar` is gone.
* Transparent missing value imputation support added with MaskedArrays or pandas.DataFrame NaNs.
* Bad default values now ignored
* Profile theano functions using `model.profile(model.logpt)`

### Contributors since 3.0a
* A. Flaxman <abie@alum.mit.edu>
* Andrea Zonca <code@andreazonca.com>
* Andreas Klostermann <andreasklostermann@googlemail.com>
* Andrew Clegg <andrew.clegg@pearson.com>
* AustinRochford <arochford@monetate.com>
* Benjamin Edwards <bedwards@cs.unm.edu>
* Brian Naughton <briannaughton@gmail.com>
* Chad Heyne <chadheyne@gmail.com>
* Chris Fonnesbeck <chris.fonnesbeck@vanderbilt.edu>
* Corey Farwell <coreyf@rwell.org>
* John Salvatier <jsalvatier@gmail.com>
* Karlson Pfannschmidt <quietdeath@gmail.com>
* Kyle Bishop <citizenphnix@gmail.com>
* Kyle Meyer <kyle@kyleam.com>
* Mack Sweeney <mackenzie.sweeney@gmail.com>
* Osvaldo Martin <aloctavodia@gmail.com>
* Raymond Roberts <rayvroberts@gmail.com>
* Rodrigo Benenson <rodrigo.benenson@gmail.com>
* Thomas Wiecki <thomas.wiecki@gmail.com>
* Zach Ploskey <zploskey@gmail.com>
* maahnman <github@mm.maahn.de>
* paul sorenson <paul@metrak.com>
* zenourn <daniel@zeno.co.nz><|MERGE_RESOLUTION|>--- conflicted
+++ resolved
@@ -19,11 +19,8 @@
 - Fix the Binomial likelihood in `.glm.families.Binomial`, with the flexibility of specifying the `n`. 
 - Add `offset` kwarg to `.glm`.
 - Changed the `compare` function to accept a dictionary of model-trace pairs instead of two separate lists of models and traces.
-<<<<<<< HEAD
+- add test and support for creating multivariate mixture and mixture of mixtures
 - `distribution.draw_values`, now is also able to draw values from conditionally dependent RVs, such as autotransformed RVs (Refer to PR #2902).
-=======
-- add test and support for creating multivariate mixture and mixture of mixtures
->>>>>>> 7d327b3c
 
 ### Fixes
 
