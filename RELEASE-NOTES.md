# Release Notes

<<<<<<< HEAD
## PyMC3 3.11.0 (on deck)
This release breaks some APIs w.r.t. `3.10.0`.
It also brings some dreadfully awaited fixes, so be sure to go through the changes below.
(Or latest when you run into problems.)
=======
## PyMC3 4.0.0 (on deck)

This is the first release to support Python3.9 and to drop Python3.6.
>>>>>>> dbcc49e6

### Maintenance
- Changed shape behavior: __No longer collapse length 1 vector shape into scalars.__ (see [#4206](https://github.com/pymc-devs/pymc3/issue/4206) and [#4214](https://github.com/pymc-devs/pymc3/pull/4214))
  - __Applies to random variables and also the `.random(size=...)` kwarg!__
  - To create scalar variables you must now use `shape=None` or `shape=()`.
  - __`shape=(1,)` and `shape=1` now become vectors.__ Previously they were collapsed into scalars
  - 0-length dimensions are now ruled illegal for random variables and raise a `ValueError`.
- Fixed bug whereby partial traces returns after keyboard interrupt during parallel sampling had fewer draws than would've been available [#4318](https://github.com/pymc-devs/pymc3/pull/4318)
- Make `sample_shape` same across all contexts in `draw_values` (see [#4305](https://github.com/pymc-devs/pymc3/pull/4305)).
- Removed `theanof.set_theano_config` because it illegally touched Theano's privates (see [#4329](https://github.com/pymc-devs/pymc3/pull/4329)).
- In `sample_prior_predictive` the `vars` kwarg was removed in favor of `var_names` (see [#4327](https://github.com/pymc-devs/pymc3/pull/4327))


## PyMC3 3.10.0 (7 December 2020)

This is a major release with many exciting new features. The biggest change is that we now rely on our own fork of [Theano-PyMC](https://github.com/pymc-devs/Theano-PyMC). This is in line with our [big announcement about our commitment to PyMC3 and Theano](https://pymc-devs.medium.com/the-future-of-pymc3-or-theano-is-dead-long-live-theano-d8005f8a0e9b).

When upgrading, make sure that `Theano-PyMC` and not `Theano` are installed (the imports remain unchanged, however). If not, you can uninstall `Theano`:
```
conda remove theano
```

And to install:
```
conda install -c conda-forge theano-pymc
```

Or, if you are using pip (not recommended):
```
pip uninstall theano
```
And to install:
```
pip install theano-pymc
```

This new version of `Theano-PyMC` comes with an experimental JAX backend which, when combined with the new and experimental JAX samplers in PyMC3, can greatly speed up sampling in your model. As this is still very new, please do not use it in production yet but do test it out and let us know if anything breaks and what results you are seeing, especially speed-wise.

### New features
- New experimental JAX samplers in `pymc3.sample_jax` (see [notebook](https://docs.pymc.io/notebooks/GLM-hierarchical-jax.html) and [#4247](https://github.com/pymc-devs/pymc3/pull/4247)). Requires JAX and either TFP or numpyro.
- Add MLDA, a new stepper for multilevel sampling. MLDA can be used when a hierarchy of approximate posteriors of varying accuracy is available, offering improved sampling efficiency especially in high-dimensional problems and/or where gradients are not available (see [#3926](https://github.com/pymc-devs/pymc3/pull/3926))
- Add Bayesian Additive Regression Trees (BARTs) [#4183](https://github.com/pymc-devs/pymc3/pull/4183))
- Added `pymc3.gp.cov.Circular` kernel for Gaussian Processes on circular domains, e.g. the unit circle (see [#4082](https://github.com/pymc-devs/pymc3/pull/4082)).
- Added a new `MixtureSameFamily` distribution to handle mixtures of arbitrary dimensions in vectorized form for improved speed (see [#4185](https://github.com/pymc-devs/pymc3/issues/4185)).
- `sample_posterior_predictive_w` can now feed on `xarray.Dataset` - e.g. from `InferenceData.posterior`. (see [#4042](https://github.com/pymc-devs/pymc3/pull/4042))
- Change SMC metropolis kernel to independent metropolis kernel [#4115](https://github.com/pymc-devs/pymc3/pull/4115))
- Add alternative parametrization to NegativeBinomial distribution in terms of n and p (see [#4126](https://github.com/pymc-devs/pymc3/issues/4126))
- Added semantically meaningful `str` representations to PyMC3 objects for console, notebook, and GraphViz use (see [#4076](https://github.com/pymc-devs/pymc3/pull/4076), [#4065](https://github.com/pymc-devs/pymc3/pull/4065), [#4159](https://github.com/pymc-devs/pymc3/pull/4159), [#4217](https://github.com/pymc-devs/pymc3/pull/4217), [#4243](https://github.com/pymc-devs/pymc3/pull/4243), and [#4260](https://github.com/pymc-devs/pymc3/pull/4260)).
- Add Discrete HyperGeometric Distribution (see [#4249](https://github.com/pymc-devs/pymc3/pull/#4249))

### Maintenance
- Switch the dependency of Theano to our own fork, [Theano-PyMC](https://github.com/pymc-devs/Theano-PyMC).
- Removed non-NDArray (Text, SQLite, HDF5) backends and associated tests.
- Use dill to serialize user defined logp functions in `DensityDist`. The previous serialization code fails if it is used in notebooks on Windows and Mac. `dill` is now a required dependency. (see [#3844](https://github.com/pymc-devs/pymc3/issues/3844)).
- Fixed numerical instability in ExGaussian's logp by preventing `logpow` from returning `-inf` (see [#4050](https://github.com/pymc-devs/pymc3/pull/4050)).
- Numerically improved stickbreaking transformation - e.g. for the `Dirichlet` distribution. [#4129](https://github.com/pymc-devs/pymc3/pull/4129)
- Enabled the `Multinomial` distribution to handle batch sizes that have more than 2 dimensions. [#4169](https://github.com/pymc-devs/pymc3/pull/4169)
- Test model logp before starting any MCMC chains (see [#4211](https://github.com/pymc-devs/pymc3/pull/4211))
- Fix bug in `model.check_test_point` that caused the `test_point` argument to be ignored. (see [PR #4211](https://github.com/pymc-devs/pymc3/pull/4211#issuecomment-727142721))
- Refactored MvNormal.random method with better handling of sample, batch and event shapes. [#4207](https://github.com/pymc-devs/pymc3/pull/4207)
- The `InverseGamma` distribution now implements a `logcdf`. [#3944](https://github.com/pymc-devs/pymc3/pull/3944)
- Make starting jitter methods for nuts sampling more robust by resampling values that lead to non-finite probabilities. A new optional argument `jitter-max-retries` can be passed to `pm.sample()` and `pm.init_nuts()` to control the maximum number of retries per chain. [4298](https://github.com/pymc-devs/pymc3/pull/4298)

### Documentation
- Added a new notebook demonstrating how to incorporate sampling from a conjugate Dirichlet-multinomial posterior density in conjunction with other step methods (see [#4199](https://github.com/pymc-devs/pymc3/pull/4199)).
- Mentioned the way to do any random walk with `theano.tensor.cumsum()` in `GaussianRandomWalk` docstrings (see [#4048](https://github.com/pymc-devs/pymc3/pull/4048)).

**Release manager** for 3.10.0: Eelke Spaak ([@Spaak](https://github.com/Spaak))

## PyMC3 3.9.3 (11 August 2020)

### New features
- Introduce optional arguments to `pm.sample`: `mp_ctx` to control how the processes for parallel sampling are started, and `pickle_backend` to specify which library is used to pickle models in parallel sampling when the multiprocessing context is not of type `fork` (see [#3991](https://github.com/pymc-devs/pymc3/pull/3991)).
- Add sampler stats `process_time_diff`, `perf_counter_diff` and `perf_counter_start`, that record wall and CPU times for each NUTS and HMC sample (see [ #3986](https://github.com/pymc-devs/pymc3/pull/3986)).
- Extend `keep_size` argument handling for `sample_posterior_predictive` and `fast_sample_posterior_predictive`, to work on ArviZ `InferenceData` and xarray `Dataset` input values (see [PR #4006](https://github.com/pymc-devs/pymc3/pull/4006) and issue [#4004](https://github.com/pymc-devs/pymc3/issues/4004)).
- SMC-ABC: add the Wasserstein and energy distance functions. Refactor API, the distance, sum_stats and epsilon arguments are now passed `pm.Simulator` instead of `pm.sample_smc`. Add random method to `pm.Simulator`. Add option to save the simulated data. Improved LaTeX representation [#3996](https://github.com/pymc-devs/pymc3/pull/3996).
- SMC-ABC: Allow use of potentials by adding them to the prior term. [#4016](https://github.com/pymc-devs/pymc3/pull/4016).

### Maintenance
- Fix an error on Windows and Mac where error message from unpickling models did not show up in the notebook, or where sampling froze when a worker process crashed (see [#3991](https://github.com/pymc-devs/pymc3/pull/3991)).
- Require Theano >= 1.0.5 (see [#4032](https://github.com/pymc-devs/pymc3/pull/4032)).

### Documentation
- Notebook on [multilevel modeling](https://docs.pymc.io/notebooks/multilevel_modeling.html) has been rewritten to showcase ArviZ and xarray usage for inference result analysis (see [#3963](https://github.com/pymc-devs/pymc3/pull/3963)).

_NB: The `docs/*` folder is still removed from the tarball due to an upload size limit on PyPi._

**Release manager** for 3.9.3: Kyle Beauchamp ([@kyleabeauchamp](https://github.com/kyleabeauchamp))

## PyMC3 3.9.2 (24 June 2020)

### Maintenance
- Warning added in GP module when `input_dim` is lower than the number of columns in `X` to compute the covariance function (see [#3974](https://github.com/pymc-devs/pymc3/pull/3974)).
- Pass the `tune` argument from `sample` when using `advi+adapt_diag_grad` (see issue [#3965](https://github.com/pymc-devs/pymc3/issues/3965), fixed by [#3979](https://github.com/pymc-devs/pymc3/pull/3979)).
- Add simple test case for new coords and dims feature in `pm.Model` (see [#3977](https://github.com/pymc-devs/pymc3/pull/3977)).
- Require ArviZ >= 0.9.0 (see [#3977](https://github.com/pymc-devs/pymc3/pull/3977)).
- Fixed issue [#3962](https://github.com/pymc-devs/pymc3/issues/3962) by making a change in the `_random()` method of `GaussianRandomWalk` class (see PR [#3985](https://github.com/pymc-devs/pymc3/pull/3985)). Further testing revealed a new issue which is being tracked by [#4010](https://github.com/pymc-devs/pymc3/issues/4010).

_NB: The `docs/*` folder is still removed from the tarball due to an upload size limit on PyPi._

**Release manager** for 3.9.2: Alex Andorra ([@AlexAndorra](https://github.com/AlexAndorra))

## PyMC3 3.9.1 (16 June 2020)
The `v3.9.0` upload to PyPI didn't include a tarball, which is fixed in this release.
Though we had to temporarily remove the `docs/*` folder from the tarball due to a size limit.

**Release manager** for 3.9.1: Michael Osthege ([@michaelosthege](https://github.com/michaelosthege))

## PyMC3 3.9.0 (16 June 2020)

### New features
- Use [fastprogress](https://github.com/fastai/fastprogress) instead of tqdm [#3693](https://github.com/pymc-devs/pymc3/pull/3693).
- `DEMetropolis` can now tune both `lambda` and `scaling` parameters, but by default neither of them are tuned. See [#3743](https://github.com/pymc-devs/pymc3/pull/3743) for more info.
- `DEMetropolisZ`, an improved variant of `DEMetropolis` brings better parallelization and higher efficiency with fewer chains with a slower initial convergence. This implementation is experimental. See [#3784](https://github.com/pymc-devs/pymc3/pull/3784) for more info.
- Notebooks that give insight into `DEMetropolis`, `DEMetropolisZ` and the `DifferentialEquation` interface are now located in the [Tutorials/Deep Dive](https://docs.pymc.io/nb_tutorials/index.html) section.
- Add `fast_sample_posterior_predictive`, a vectorized alternative to `sample_posterior_predictive`.  This alternative is substantially faster for large models.
- GP covariance functions can now be exponentiated by a scalar. See PR [#3852](https://github.com/pymc-devs/pymc3/pull/3852)
- `sample_posterior_predictive` can now feed on `xarray.Dataset` - e.g. from `InferenceData.posterior`. (see [#3846](https://github.com/pymc-devs/pymc3/pull/3846))
- `SamplerReport` (`MultiTrace.report`) now has properties `n_tune`, `n_draws`, `t_sampling` for increased convenience (see [#3827](https://github.com/pymc-devs/pymc3/pull/3827))
- `pm.sample(..., return_inferencedata=True)` can now directly return the trace as `arviz.InferenceData` (see [#3911](https://github.com/pymc-devs/pymc3/pull/3911))
- `pm.sample` now has support for adapting dense mass matrix using `QuadPotentialFullAdapt` (see [#3596](https://github.com/pymc-devs/pymc3/pull/3596), [#3705](https://github.com/pymc-devs/pymc3/pull/3705), [#3858](https://github.com/pymc-devs/pymc3/pull/3858), and [#3893](https://github.com/pymc-devs/pymc3/pull/3893)). Use `init="adapt_full"` or `init="jitter+adapt_full"` to use.
- `Moyal` distribution added (see [#3870](https://github.com/pymc-devs/pymc3/pull/3870)).
- `pm.LKJCholeskyCov` now automatically computes and returns the unpacked Cholesky decomposition, the correlations and the standard deviations of the covariance matrix (see [#3881](https://github.com/pymc-devs/pymc3/pull/3881)).
- `pm.Data` container can now be used for index variables, i.e with integer data and not only floats (issue [#3813](https://github.com/pymc-devs/pymc3/issues/3813), fixed by [#3925](https://github.com/pymc-devs/pymc3/pull/3925)).
- `pm.Data` container can now be used as input for other random variables (issue [#3842](https://github.com/pymc-devs/pymc3/issues/3842), fixed by [#3925](https://github.com/pymc-devs/pymc3/pull/3925)).
- Allow users to specify coordinates and dimension names instead of numerical shapes when specifying a model. This makes interoperability with ArviZ easier. ([see #3551](https://github.com/pymc-devs/pymc3/pull/3551))
- Plots and Stats API sections now link to ArviZ documentation [#3927](https://github.com/pymc-devs/pymc3/pull/3927)
- Add `SamplerReport` with properties `n_draws`, `t_sampling` and `n_tune` to SMC. `n_tune` is always 0 [#3931](https://github.com/pymc-devs/pymc3/issues/3931).
- SMC-ABC: add option to define summary statistics, allow to sample from more complex models, remove redundant distances [#3940](https://github.com/pymc-devs/pymc3/issues/3940)

### Maintenance
- Tuning results no longer leak into sequentially sampled `Metropolis` chains (see #3733 and #3796).
- We'll deprecate the `Text` and `SQLite` backends and the `save_trace`/`load_trace` functions, since this is now done with ArviZ. (see [#3902](https://github.com/pymc-devs/pymc3/pull/3902))
- ArviZ `v0.8.3` is now the minimum required version
- In named models, `pm.Data` objects now get model-relative names (see [#3843](https://github.com/pymc-devs/pymc3/pull/3843)).
- `pm.sample` now takes 1000 draws and 1000 tuning samples by default, instead of 500 previously (see [#3855](https://github.com/pymc-devs/pymc3/pull/3855)).
- Moved argument division out of `NegativeBinomial` `random` method. Fixes [#3864](https://github.com/pymc-devs/pymc3/issues/3864) in the style of [#3509](https://github.com/pymc-devs/pymc3/pull/3509).
- The Dirichlet distribution now raises a ValueError when it's initialized with <= 0 values (see [#3853](https://github.com/pymc-devs/pymc3/pull/3853)).
- Dtype bugfix in `MvNormal` and `MvStudentT` (see [3836](https://github.com/pymc-devs/pymc3/pull/3836)).
- End of sampling report now uses `arviz.InferenceData` internally and avoids storing
  pointwise log likelihood (see [#3883](https://github.com/pymc-devs/pymc3/pull/3883)).
- The multiprocessing start method on MacOS is now set to "forkserver", to avoid crashes (see issue [#3849](https://github.com/pymc-devs/pymc3/issues/3849), solved by [#3919](https://github.com/pymc-devs/pymc3/pull/3919)).
- The AR1 logp now uses the precision of the whole AR1 process instead of just the innovation precision (see issue [#3892](https://github.com/pymc-devs/pymc3/issues/3892), fixed by [#3899](https://github.com/pymc-devs/pymc3/pull/3899)).
- Forced the `Beta` distribution's `random` method to generate samples that are in the open interval $(0, 1)$, i.e. no value can be equal to zero or equal to one (issue [#3898](https://github.com/pymc-devs/pymc3/issues/3898) fixed by [#3924](https://github.com/pymc-devs/pymc3/pull/3924)).
- Fixed an issue that happened on Windows, that was introduced by the clipped beta distribution rvs function ([#3924](https://github.com/pymc-devs/pymc3/pull/3924)). Windows does not support the `float128` dtype, but we had assumed that it had to be available. The solution was to only support `float128` on Linux and Darwin systems (see issue [#3929](https://github.com/pymc-devs/pymc3/issues/3849) fixed by [#3930](https://github.com/pymc-devs/pymc3/pull/3930)).

### Deprecations
- Remove `sample_ppc` and `sample_ppc_w` that were deprecated in 3.6.
- Deprecated `sd` has been replaced by `sigma` (already in version 3.7) in continuous, mixed and timeseries distributions and now raises `DeprecationWarning` when `sd` is used. (see [#3837](https://github.com/pymc-devs/pymc3/pull/3837) and [#3688](https://github.com/pymc-devs/pymc3/issues/3688)).
- We'll deprecate the `Text` and `SQLite` backends and the `save_trace`/`load_trace` functions, since this is now done with ArviZ. (see [#3902](https://github.com/pymc-devs/pymc3/pull/3902))
- Dropped some deprecated kwargs and functions (see [#3906](https://github.com/pymc-devs/pymc3/pull/3906))
- Dropped the outdated 'nuts' initialization method for `pm.sample` (see [#3863](https://github.com/pymc-devs/pymc3/pull/3863)).

**Release manager** for 3.9.0: Michael Osthege ([@michaelosthege](https://github.com/michaelosthege))

## PyMC3 3.8 (November 29 2019)

### New features
- Implemented robust u turn check in NUTS (similar to stan-dev/stan#2800). See PR [#3605]
- Add capabilities to do inference on parameters in a differential equation with `DifferentialEquation`. See [#3590](https://github.com/pymc-devs/pymc3/pull/3590) and [#3634](https://github.com/pymc-devs/pymc3/pull/3634).
- Distinguish between `Data` and `Deterministic` variables when graphing models with graphviz. PR [#3491](https://github.com/pymc-devs/pymc3/pull/3491).
- Sequential Monte Carlo - Approximate Bayesian Computation step method is now available. The implementation is in an experimental stage and will be further improved.
- Added `Matern12` covariance function for Gaussian processes. This is the Matern kernel with nu=1/2.
- Progressbar reports number of divergences in real time, when available [#3547](https://github.com/pymc-devs/pymc3/pull/3547).
- Sampling from variational approximation now allows for alternative trace backends [#3550].
- Infix `@` operator now works with random variables and deterministics [#3619](https://github.com/pymc-devs/pymc3/pull/3619).
- [ArviZ](https://arviz-devs.github.io/arviz/) is now a requirement, and handles plotting, diagnostics, and statistical checks.
- Can use GaussianRandomWalk in sample_prior_predictive and sample_prior_predictive [#3682](https://github.com/pymc-devs/pymc3/pull/3682)
- Now 11 years of S&P returns in data set[#3682](https://github.com/pymc-devs/pymc3/pull/3682)

### Maintenance
- Moved math operations out of `Rice`, `TruncatedNormal`, `Triangular` and `ZeroInflatedNegativeBinomial` `random` methods. Math operations on values returned by `draw_values` might not broadcast well, and all the `size` aware broadcasting is left to `generate_samples`. Fixes [#3481](https://github.com/pymc-devs/pymc3/issues/3481) and [#3508](https://github.com/pymc-devs/pymc3/issues/3508)
- Parallelization of population steppers (`DEMetropolis`) is now set via the `cores` argument. ([#3559](https://github.com/pymc-devs/pymc3/pull/3559))
- Fixed a bug in `Categorical.logp`. In the case of multidimensional `p`'s, the indexing was done wrong leading to incorrectly shaped tensors that consumed `O(n**2)` memory instead of `O(n)`. This fixes issue [#3535](https://github.com/pymc-devs/pymc3/issues/3535)
- Fixed a defect in `OrderedLogistic.__init__` that unnecessarily increased the dimensionality of the underlying `p`. Related to issue issue [#3535](https://github.com/pymc-devs/pymc3/issues/3535) but was not the true cause of it.
- SMC: stabilize covariance matrix [3573](https://github.com/pymc-devs/pymc3/pull/3573)
- SMC: is no longer a step method of `pm.sample` now it should be called using `pm.sample_smc` [3579](https://github.com/pymc-devs/pymc3/pull/3579)
- SMC: improve computation of the proposal scaling factor [3594](https://github.com/pymc-devs/pymc3/pull/3594) and [3625](https://github.com/pymc-devs/pymc3/pull/3625)
- SMC: reduce number of logp evaluations [3600](https://github.com/pymc-devs/pymc3/pull/3600)
- SMC: remove `scaling` and `tune_scaling` arguments as is a better idea to always allow SMC to automatically compute the scaling factor [3625](https://github.com/pymc-devs/pymc3/pull/3625)
- Now uses `multiprocessong` rather than `psutil` to count CPUs, which results in reliable core counts on Chromebooks.
- `sample_posterior_predictive` now preallocates the memory required for its output to improve memory usage. Addresses problems raised in this [discourse thread](https://discourse.pymc.io/t/memory-error-with-posterior-predictive-sample/2891/4).
- Fixed a bug in `Categorical.logp`. In the case of multidimensional `p`'s, the indexing was done wrong leading to incorrectly shaped tensors that consumed `O(n**2)` memory instead of `O(n)`. This fixes issue [#3535](https://github.com/pymc-devs/pymc3/issues/3535)
- Fixed a defect in `OrderedLogistic.__init__` that unnecessarily increased the dimensionality of the underlying `p`. Related to issue issue [#3535](https://github.com/pymc-devs/pymc3/issues/3535) but was not the true cause of it.
- Wrapped `DensityDist.rand` with `generate_samples` to make it aware of the distribution's shape. Added control flow attributes to still be able to behave as in earlier versions, and to control how to interpret the `size` parameter in the `random` callable signature. Fixes [3553](https://github.com/pymc-devs/pymc3/issues/3553)
- Added `theano.gof.graph.Constant` to type checks done in `_draw_value` (fixes issue [3595](https://github.com/pymc-devs/pymc3/issues/3595))
- `HalfNormal` did not used to work properly in `draw_values`, `sample_prior_predictive`, or `sample_posterior_predictive` (fixes issue [3686](https://github.com/pymc-devs/pymc3/pull/3686))
- Random variable transforms were inadvertently left out of the API documentation. Added them. (See PR [3690](https://github.com/pymc-devs/pymc3/pull/3690)).
- Refactored `pymc3.model.get_named_nodes_and_relations` to use the ancestors and descendents, in a way that is consistent with `theano`'s naming convention.
- Changed the way in which `pymc3.model.get_named_nodes_and_relations` computes nodes without ancestors to make it robust to changes in var_name orderings (issue [#3643](https://github.com/pymc-devs/pymc3/issues/3643))

## PyMC3 3.7 (May 29 2019)

### New features

- Add data container class (`Data`) that wraps the theano SharedVariable class and let the model be aware of its inputs and outputs.
- Add function `set_data` to update variables defined as `Data`.
- `Mixture` now supports mixtures of multidimensional probability distributions, not just lists of 1D distributions.
- `GLM.from_formula` and `LinearComponent.from_formula` can extract variables from the calling scope. Customizable via the new `eval_env` argument. Fixing [#3382](https://github.com/pymc-devs/pymc3/issues/3382).
- Added the `distributions.shape_utils` module with functions used to help broadcast samples drawn from distributions using the `size` keyword argument.
- Used `numpy.vectorize` in `distributions.distribution._compile_theano_function`. This enables `sample_prior_predictive` and `sample_posterior_predictive` to ask for tuples of samples instead of just integers. This fixes issue [#3422](https://github.com/pymc-devs/pymc3/issues/3422).

### Maintenance

- All occurances of `sd` as a parameter name have been renamed to `sigma`. `sd` will continue to function for backwards compatibility.
- `HamiltonianMC` was ignoring certain arguments like `target_accept`, and not using the custom step size jitter function with expectation 1.
- Made `BrokenPipeError` for parallel sampling more verbose on Windows.
- Added the `broadcast_distribution_samples` function that helps broadcasting arrays of drawn samples, taking into account the requested `size` and the inferred distribution shape. This sometimes is needed by distributions that call several `rvs` separately within their `random` method, such as the `ZeroInflatedPoisson` (fixes issue [#3310](https://github.com/pymc-devs/pymc3/issues/3310)).
- The `Wald`, `Kumaraswamy`, `LogNormal`, `Pareto`, `Cauchy`, `HalfCauchy`, `Weibull` and `ExGaussian` distributions `random` method used a hidden `_random` function that was written with scalars in mind. This could potentially lead to artificial correlations between random draws. Added shape guards and broadcasting of the distribution samples to prevent this (Similar to issue [#3310](https://github.com/pymc-devs/pymc3/issues/3310)).
- Added a fix to allow the imputation of single missing values of observed data, which previously would fail (fixes issue [#3122](https://github.com/pymc-devs/pymc3/issues/3122)).
- The `draw_values` function was too permissive with what could be grabbed from inside `point`, which lead to an error when sampling posterior predictives of variables that depended on shared variables that had changed their shape after `pm.sample()` had been called (fix issue [#3346](https://github.com/pymc-devs/pymc3/issues/3346)).
- `draw_values` now adds the theano graph descendants of `TensorConstant` or `SharedVariables` to the named relationship nodes stack, only if these descendants are `ObservedRV` or `MultiObservedRV` instances (fixes issue [#3354](https://github.com/pymc-devs/pymc3/issues/3354)).
- Fixed bug in broadcast_distrution_samples, which did not handle correctly cases in which some samples did not have the size tuple prepended.
- Changed `MvNormal.random`'s usage of `tensordot` for Cholesky encoded covariances. This lead to wrong axis broadcasting and seemed to be the cause for issue [#3343](https://github.com/pymc-devs/pymc3/issues/3343).
- Fixed defect in `Mixture.random` when multidimensional mixtures were involved. The mixture component was not preserved across all the elements of the dimensions of the mixture. This meant that the correlations across elements within a given draw of the mixture were partly broken.
- Restructured `Mixture.random` to allow better use of vectorized calls to `comp_dists.random`.
- Added tests for mixtures of multidimensional distributions to the test suite.
- Fixed incorrect usage of `broadcast_distribution_samples` in `DiscreteWeibull`.
- `Mixture`'s default dtype is now determined by `theano.config.floatX`.
- `dist_math.random_choice` now handles nd-arrays of category probabilities, and also handles sizes that are not `None`. Also removed unused `k` kwarg from `dist_math.random_choice`.
- Changed `Categorical.mode` to preserve all the dimensions of `p` except the last one, which encodes each category's probability.
- Changed initialization of `Categorical.p`. `p` is now normalized to sum to `1` inside `logp` and `random`, but not during initialization. This could hide negative values supplied to `p` as mentioned in [#2082](https://github.com/pymc-devs/pymc3/issues/2082).
- `Categorical` now accepts elements of `p` equal to `0`. `logp` will return `-inf` if there are `values` that index to the zero probability categories.
- Add `sigma`, `tau`, and `sd` to signature of `NormalMixture`.
- Set default lower and upper values of -inf and inf for pm.distributions.continuous.TruncatedNormal. This avoids errors caused by their previous values of None (fixes issue [#3248](https://github.com/pymc-devs/pymc3/issues/3248)).
- Converted all calls to `pm.distributions.bound._ContinuousBounded` and `pm.distributions.bound._DiscreteBounded` to use only and all positional arguments (fixes issue [#3399](https://github.com/pymc-devs/pymc3/issues/3399)).
- Restructured `distributions.distribution.generate_samples` to use the `shape_utils` module. This solves issues [#3421](https://github.com/pymc-devs/pymc3/issues/3421) and [#3147](https://github.com/pymc-devs/pymc3/issues/3147) by using the `size` aware broadcating functions in `shape_utils`.
- Fixed the `Multinomial.random` and `Multinomial.random_` methods to make them compatible with the new `generate_samples` function. In the process, a bug of the `Multinomial.random_` shape handling was discovered and fixed.
- Fixed a defect found in `Bound.random` where the `point` dictionary was passed to `generate_samples` as an `arg` instead of in `not_broadcast_kwargs`.
- Fixed a defect found in `Bound.random_` where `total_size` could end up as a `float64` instead of being an integer if given `size=tuple()`.
- Fixed an issue in `model_graph` that caused construction of the graph of the model for rendering to hang: replaced a search over the powerset of the nodes with a breadth-first search over the nodes. Fix for [#3458](https://github.com/pymc-devs/pymc3/issues/3458).
- Removed variable annotations from `model_graph` but left type hints (Fix for [#3465](https://github.com/pymc-devs/pymc3/issues/3465)). This means that we support `python>=3.5.4`.
- Default `target_accept`for `HamiltonianMC` is now 0.65, as suggested in Beskos et. al. 2010 and Neal 2001.
- Fixed bug in `draw_values` that lead to intermittent errors in python3.5. This happened with some deterministic nodes that were drawn but not added to `givens`.

### Deprecations

- `nuts_kwargs` and `step_kwargs` have been deprecated in favor of using the standard `kwargs` to pass optional step method arguments.
- `SGFS` and `CSG` have been removed (Fix for [#3353](https://github.com/pymc-devs/pymc3/issues/3353)). They have been moved to [pymc3-experimental](https://github.com/pymc-devs/pymc3-experimental).
- References to `live_plot` and corresponding notebooks have been removed.
- Function `approx_hessian` was removed, due to `numdifftools` becoming incompatible with current `scipy`. The function was already optional, only available to a user who installed `numdifftools` separately, and not hit on any common codepaths. [#3485](https://github.com/pymc-devs/pymc3/pull/3485).
- Deprecated `vars` parameter of `sample_posterior_predictive` in favor of `varnames`.
-  References to `live_plot` and corresponding notebooks have been removed.
- Deprecated `vars` parameters of `sample_posterior_predictive` and `sample_prior_predictive` in favor of `var_names`.  At least for the latter, this is more accurate, since the `vars` parameter actually took names.

### Contributors sorted by number of commits
    45  Luciano Paz
    38  Thomas Wiecki
    23  Colin Carroll
    19  Junpeng Lao
    15  Chris Fonnesbeck
    13  Juan Martín Loyola
    13  Ravin Kumar
     8  Robert P. Goldman
     5  Tim Blazina
     4  chang111
     4  adamboche
     3  Eric Ma
     3  Osvaldo Martin
     3  Sanmitra Ghosh
     3  Saurav Shekhar
     3  chartl
     3  fredcallaway
     3  Demetri
     2  Daisuke Kondo
     2  David Brochart
     2  George Ho
     2  Vaibhav Sinha
     1  rpgoldman
     1  Adel Tomilova
     1  Adriaan van der Graaf
     1  Bas Nijholt
     1  Benjamin Wild
     1  Brigitta Sipocz
     1  Daniel Emaasit
     1  Hari
     1  Jeroen
     1  Joseph Willard
     1  Juan Martin Loyola
     1  Katrin Leinweber
     1  Lisa Martin
     1  M. Domenzain
     1  Matt Pitkin
     1  Peadar Coyle
     1  Rupal Sharma
     1  Tom Gilliss
     1  changjiangeng
     1  michaelosthege
     1  monsta
     1  579397

## PyMC3 3.6 (Dec 21 2018)

This will be the last release to support Python 2.

### New features

- Track the model log-likelihood as a sampler stat for NUTS and HMC samplers
  (accessible as `trace.get_sampler_stats('model_logp')`) (#3134)
- Add Incomplete Beta function `incomplete_beta(a, b, value)`
- Add log CDF functions to continuous distributions: `Beta`, `Cauchy`, `ExGaussian`, `Exponential`, `Flat`, `Gumbel`, `HalfCauchy`, `HalfFlat`, `HalfNormal`, `Laplace`, `Logistic`, `Lognormal`, `Normal`, `Pareto`, `StudentT`, `Triangular`, `Uniform`, `Wald`, `Weibull`.
- Behavior of `sample_posterior_predictive` is now to produce posterior predictive samples, in order, from all values of the `trace`. Previously, by default it would produce 1 chain worth of samples, using a random selection from the `trace` (#3212)
- Show diagnostics for initial energy errors in HMC and NUTS.
- PR #3273 has added the `distributions.distribution._DrawValuesContext` context
  manager. This is used to store the values already drawn in nested `random`
  and `draw_values` calls, enabling `draw_values` to draw samples from the
  joint probability distribution of RVs and not the marginals. Custom
  distributions that must call `draw_values` several times in their `random`
  method, or that invoke many calls to other distribution's `random` methods
  (e.g. mixtures) must do all of these calls under the same `_DrawValuesContext`
  context manager instance. If they do not, the conditional relations between
  the distribution's parameters could be broken, and `random` could return
  values drawn from an incorrect distribution.
- `Rice` distribution is now defined with either the noncentrality parameter or the shape parameter (#3287).

### Maintenance

- Big rewrite of documentation (#3275)
- Fixed Triangular distribution `c` attribute handling in `random` and updated sample codes for consistency (#3225)
- Refactor SMC and properly compute marginal likelihood (#3124)
- Removed use of deprecated `ymin` keyword in matplotlib's `Axes.set_ylim` (#3279)
- Fix for #3210. Now `distribution.draw_values(params)`, will draw the `params` values from their joint probability distribution and not from combinations of their marginals (Refer to PR #3273).
- Removed dependence on pandas-datareader for retrieving Yahoo Finance data in examples (#3262)
- Rewrote `Multinomial._random` method to better handle shape broadcasting (#3271)
- Fixed `Rice` distribution, which inconsistently mixed two parametrizations (#3286).
- `Rice` distribution now accepts multiple parameters and observations and is usable with NUTS (#3289).
- `sample_posterior_predictive` no longer calls `draw_values` to initialize the shape of the ppc trace. This called could lead to `ValueError`'s when sampling the ppc from a model with `Flat` or `HalfFlat` prior distributions (Fix issue #3294).
- Added explicit conversion to `floatX` and `int32` for the continuous and discrete probability distribution parameters (addresses issue #3223).


### Deprecations

- Renamed `sample_ppc()` and `sample_ppc_w()` to `sample_posterior_predictive()` and `sample_posterior_predictive_w()`, respectively.

## PyMC 3.5 (July 21 2018)

### New features

- Add documentation section on survival analysis and censored data models
- Add `check_test_point` method to `pm.Model`
- Add `Ordered` Transformation and `OrderedLogistic` distribution
- Add `Chain` transformation
- Improve error message `Mass matrix contains zeros on the diagonal. Some derivatives might always be zero` during tuning of `pm.sample`
- Improve error message `NaN occurred in optimization.` during ADVI
- Save and load traces without `pickle` using `pm.save_trace` and `pm.load_trace`
- Add `Kumaraswamy` distribution
- Add `TruncatedNormal` distribution
- Rewrite parallel sampling of multiple chains on py3. This resolves long standing issues when transferring large traces to the main process, avoids pickling issues on UNIX, and allows us to show a progress bar for all chains. If parallel sampling is interrupted, we now return partial results.
- Add `sample_prior_predictive` which allows for efficient sampling from the unconditioned model.
- SMC: remove experimental warning, allow sampling using `sample`, reduce autocorrelation from final trace.
- Add `model_to_graphviz` (which uses the optional dependency `graphviz`) to plot a directed graph of a PyMC3 model using plate notation.
- Add beta-ELBO variational inference as in beta-VAE model (Christopher P. Burgess et al. NIPS, 2017)
- Add `__dir__` to `SingleGroupApproximation` to improve autocompletion in interactive environments

### Fixes

- Fixed grammar in divergence warning, previously `There were 1 divergences ...` could be raised.
- Fixed `KeyError` raised when only subset of variables are specified to be recorded in the trace.
- Removed unused `repeat=None` arguments from all `random()` methods in distributions.
- Deprecated the `sigma` argument in `MarginalSparse.marginal_likelihood` in favor of `noise`
- Fixed unexpected behavior in `random`. Now the `random` functionality is more robust and will work better for `sample_prior` when that is implemented.
- Fixed `scale_cost_to_minibatch` behaviour, previously this was not working and always `False`

## PyMC 3.4.1 (April 18 2018)

### New features

- Add `logit_p` keyword to `pm.Bernoulli`, so that users can specify the logit of the success probability. This is faster and more stable than using `p=tt.nnet.sigmoid(logit_p)`.
- Add `random` keyword to `pm.DensityDist` thus enabling users to pass custom random method which in turn makes sampling from a `DensityDist` possible.
- Effective sample size computation is updated. The estimation uses Geyer's initial positive sequence, which no longer truncates the autocorrelation series inaccurately. `pm.diagnostics.effective_n` now can reports N_eff>N.
- Added `KroneckerNormal` distribution and a corresponding `MarginalKron` Gaussian Process implementation for efficient inference, along with lower-level functions such as `cartesian` and `kronecker` products.
- Added `Coregion` covariance function.
- Add new 'pairplot' function, for plotting scatter or hexbin matrices of sampled parameters. Optionally it can plot divergences.
- Plots of discrete distributions in the docstrings
- Add logitnormal distribution
- Densityplot: add support for discrete variables
- Fix the Binomial likelihood in `.glm.families.Binomial`, with the flexibility of specifying the `n`.
- Add `offset` kwarg to `.glm`.
- Changed the `compare` function to accept a dictionary of model-trace pairs instead of two separate lists of models and traces.
- add test and support for creating multivariate mixture and mixture of mixtures
- `distribution.draw_values`, now is also able to draw values from conditionally dependent RVs, such as autotransformed RVs (Refer to PR #2902).

### Fixes

- `VonMises` does not overflow for large values of kappa. i0 and i1 have been removed and we now use log_i0 to compute the logp.
- The bandwidth for KDE plots is computed using a modified version of Scott's rule. The new version uses entropy instead of standard deviation. This works better for multimodal distributions. Functions using KDE plots has a new argument `bw` controlling the bandwidth.
- fix PyMC3 variable is not replaced if provided in more_replacements (#2890)
- Fix for issue #2900. For many situations, named node-inputs do not have a `random` method, while some intermediate node may have it. This meant that if the named node-input at the leaf of the graph did not have a fixed value, `theano` would try to compile it and fail to find inputs, raising a `theano.gof.fg.MissingInputError`. This was fixed by going through the theano variable's owner inputs graph, trying to get intermediate named-nodes values if the leafs had failed.
- In `distribution.draw_values`, some named nodes could be `theano.tensor.TensorConstant`s or `theano.tensor.sharedvar.SharedVariable`s. Nevertheless, in `distribution._draw_value`, these would be passed to `distribution._compile_theano_function` as if they were `theano.tensor.TensorVariable`s. This could lead to the following exceptions `TypeError: ('Constants not allowed in param list', ...)` or `TypeError: Cannot use a shared variable (...)`. The fix was to not add `theano.tensor.TensorConstant` or `theano.tensor.sharedvar.SharedVariable` named nodes into the `givens` dict that could be used in `distribution._compile_theano_function`.
- Exponential support changed to include zero values.

### Deprecations

- DIC and BPIC calculations have been removed
- df_summary have been removed, use summary instead
- `njobs` and `nchains` kwarg are deprecated in favor of `cores` and `chains` for `sample`
- `lag` kwarg in `pm.stats.autocorr` and `pm.stats.autocov` is deprecated.


## PyMC 3.3 (January 9, 2018)

### New features

- Improve NUTS initialization `advi+adapt_diag_grad` and add `jitter+adapt_diag_grad` (#2643)
- Added `MatrixNormal` class for representing vectors of multivariate normal variables
- Implemented `HalfStudentT` distribution
- New benchmark suite added (see http://pandas.pydata.org/speed/pymc3/)
- Generalized random seed types
- Update loo, new improved algorithm (#2730)
- New CSG (Constant Stochastic Gradient) approximate posterior sampling algorithm (#2544)
- Michael Osthege added support for population-samplers and implemented differential evolution metropolis (`DEMetropolis`).  For models with correlated dimensions that can not use gradient-based samplers, the `DEMetropolis` sampler can give higher effective sampling rates. (also see [PR#2735](https://github.com/pymc-devs/pymc3/pull/2735))
- Forestplot supports multiple traces (#2736)
- Add new plot, densityplot (#2741)
- DIC and BPIC calculations have been deprecated
- Refactor HMC and implemented new warning system (#2677, #2808)

### Fixes

- Fixed `compareplot` to use `loo` output.
- Improved `posteriorplot` to scale fonts
- `sample_ppc_w` now broadcasts
- `df_summary` function renamed to `summary`
- Add test for `model.logp_array` and `model.bijection` (#2724)
- Fixed `sample_ppc` and `sample_ppc_w` to iterate all chains(#2633, #2748)
- Add Bayesian R2 score (for GLMs) `stats.r2_score` (#2696) and test (#2729).
- SMC works with transformed variables (#2755)
- Speedup OPVI (#2759)
- Multiple minor fixes and improvements in the docs (#2775, #2786, #2787, #2789, #2790, #2794, #2799, #2809)

### Deprecations

- Old (`minibatch-`)`advi` is removed (#2781)


## PyMC3 3.2 (October 10, 2017)

### New features

This version includes two major contributions from our Google Summer of Code 2017 students:

* Maxim Kochurov extended and refactored the variational inference module. This primarily adds two important classes, representing operator variational inference (`OPVI`) objects and `Approximation` objects. These make it easier to extend existing `variational` classes, and to derive inference from `variational` optimizations, respectively. The `variational` module now also includes normalizing flows (`NFVI`).
* Bill Engels added an extensive new Gaussian processes (`gp`) module. Standard GPs can be specified using either `Latent` or `Marginal` classes, depending on the nature of the underlying function. A Student-T process `TP` has been added. In order to accomodate larger datasets, approximate marginal Gaussian processes (`MarginalSparse`) have been added.

Documentation has been improved as the result of the project's monthly "docathons".

An experimental stochastic gradient Fisher scoring (`SGFS`) sampling step method has been added.

The API for `find_MAP` was enhanced.

SMC now estimates the marginal likelihood.

Added `Logistic` and `HalfFlat` distributions to set of continuous distributions.

Bayesian fraction of missing information (`bfmi`) function added to `stats`.

Enhancements to `compareplot` added.

QuadPotential adaptation has been implemented.

Script added to build and deploy documentation.

MAP estimates now available for transformed and non-transformed variables.

The `Constant` variable class has been deprecated, and will be removed in 3.3.

DIC and BPIC calculations have been sped up.

Arrays are now accepted as arguments for the `Bound` class.

`random` method was added to the `Wishart` and `LKJCorr` distributions.

Progress bars have been added to LOO and WAIC calculations.

All example notebooks updated to reflect changes in API since 3.1.

Parts of the test suite have been refactored.

### Fixes

Fixed sampler stats error in NUTS for non-RAM backends

Matplotlib is  no longer a hard dependency, making it easier to use in settings where installing Matplotlib is problematic. PyMC will only complain if plotting is attempted.

Several bugs in the Gaussian process covariance were fixed.

All chains are now used to calculate WAIC and LOO.

AR(1) log-likelihood function has been fixed.

Slice sampler fixed to sample from 1D conditionals.

Several docstring fixes.

### Contributors

The following people contributed to this release (ordered by number of commits):

Maxim Kochurov <maxim.v.kochurov@gmail.com>
Bill Engels <w.j.engels@gmail.com>
Chris Fonnesbeck <chris.fonnesbeck@vanderbilt.edu>
Junpeng Lao <junpeng.lao@unifr.ch>
Adrian Seyboldt <adrian.seyboldt@gmail.com>
AustinRochford <arochford@monetate.com>
Osvaldo Martin <aloctavodia@gmail.com>
Colin Carroll <colcarroll@gmail.com>
Hannes Vasyura-Bathke <hannes.bathke@gmx.net>
Thomas Wiecki <thomas.wiecki@gmail.com>
michaelosthege <thecakedev@hotmail.com>
Marco De Nadai <me@marcodena.it>
Kyle Beauchamp <kyleabeauchamp@gmail.com>
Massimo <mcavallaro@users.noreply.github.com>
ctm22396 <ctm22396@gmail.com>
Max Horn <maexlich@gmail.com>
Hennadii Madan <madanh2014@gmail.com>
Hassan Naseri <h.nasseri@gmail.com>
Peadar Coyle <peadarcoyle@googlemail.com>
Saurav R. Tuladhar <saurav@fastmail.com>
Shashank Shekhar <shashank.f1@gmail.com>
Eric Ma <ericmjl@users.noreply.github.com>
Ed Herbst <ed.herbst@gmail.com>
tsdlovell <dlovell@twosigma.com>
zaxtax <zaxtax@users.noreply.github.com>
Dan Nichol <daniel.nichol@univ.ox.ac.uk>
Benjamin Yetton <bdyetton@gmail.com>
jackhansom <jack.hansom@outlook.com>
Jack Tsai <jacksctsai@gmail.com>
Andrés Asensio Ramos <aasensioramos@gmail.com>


## PyMC3 3.1 (June 23, 2017)

### New features

* New user forum at http://discourse.pymc.io

* [Gaussian Process submodule](http://pymc-devs.github.io/pymc3/notebooks/GP-introduction.html)

* Much improved variational inference support:

  - [Add Operator Variational Inference (experimental).](http://pymc-devs.github.io/pymc3/notebooks/bayesian_neural_network_opvi-advi.html)

  - [Add Stein-Variational Gradient Descent as well as Amortized SVGD (experimental).](https://github.com/pymc-devs/pymc3/pull/2183)

  - [Add pm.Minibatch() to easily specify mini-batches.](http://pymc-devs.github.io/pymc3/notebooks/bayesian_neural_network_opvi-advi.html#Minibatch-ADVI)

  - Added various optimizers including ADAM.

  - Stopping criterion implemented via callbacks.

* sample() defaults changed: tuning is enabled for the first 500 samples which are then discarded from the trace as burn-in.

* MvNormal supports Cholesky Decomposition now for increased speed and numerical stability.

* Many optimizations and speed-ups.

* NUTS implementation now matches current Stan implementation.

* Add higher-order integrators for HMC.

* [Add sampler statistics.](http://pymc-devs.github.io/pymc3/notebooks/sampler-stats.html)

* [Add live-trace to see samples in real-time.](http://pymc-devs.github.io/pymc3/notebooks/live_sample_plots.html)

* ADVI stopping criterion implemented.

* Improved support for theano's floatX setting to enable GPU computations (work in progress).

* MvNormal supports Cholesky Decomposition now for increased speed and numerical stability.

* [Add Elliptical Slice Sampler.](http://pymc-devs.github.io/pymc3/notebooks/GP-slice-sampling.html)

* Added support for multidimensional minibatches

* [Sampled posteriors can now be turned into priors for Bayesian updating with a new interpolated distribution.](https://github.com/pymc-devs/pymc3/pull/2163)

* Added `Approximation` class and the ability to convert a sampled trace into an approximation via its `Empirical` subclass.

* `Model` can now be inherited from and act as a base class for user specified models (see pymc3.models.linear).

* Add MvGaussianRandomWalk and MvStudentTRandomWalk distributions.

* GLM models do not need a left-hand variable anymore.

* Refactored HMC and NUTS for better readability.

* Add support for Python 3.6.

### Fixes

* Bound now works for discrete distributions as well.

* Random sampling now returns the correct shape even for higher dimensional RVs.

* Use theano Psi and GammaLn functions to enable GPU support for them.


## PyMC3 3.0 (January 9, 2017)

We are proud and excited to release the first stable version of PyMC3, the product of more than [5 years](https://github.com/pymc-devs/pymc3/commit/85c7e06b6771c0d99cbc09cb68885cda8f7785cb) of ongoing development and contributions from over 80 individuals. PyMC3 is a Python module for Bayesian modeling which focuses on modern Bayesian computational methods, primarily gradient-based (Hamiltonian) MCMC sampling and variational inference. Models are specified in Python, which allows for great flexibility. The main technological difference in PyMC3 relative to previous versions is the reliance on Theano for the computational backend, rather than on Fortran extensions.

### New features

Since the beta release last year, the following improvements have been implemented:

* Added `variational` submodule, which features the automatic differentiation variational inference (ADVI) fitting method. Also supports mini-batch ADVI for large data sets. Much of this work was due to the efforts of Taku Yoshioka, and important guidance was provided by the Stan team (specifically Alp Kucukelbir and Daniel Lee).

* Added model checking utility functions, including leave-one-out (LOO) cross-validation, BPIC, WAIC, and DIC.

* Implemented posterior predictive sampling (`sample_ppc`).

* Implemented auto-assignment of step methods by `sample` function.

* Enhanced IPython Notebook examples, featuring more complete narratives accompanying code.

* Extensive debugging of NUTS sampler.

* Updated documentation to reflect changes in code since beta.

* Refactored test suite for better efficiency.

* Added von Mises, zero-inflated negative binomial, and Lewandowski, Kurowicka and Joe (LKJ) distributions.

* Adopted `joblib` for managing parallel computation of chains.

* Added contributor guidelines, contributor code of conduct and governance document.

### Deprecations

* Argument order of tau and sd was switched for distributions of the normal family:
- `Normal()`
- `Lognormal()`
- `HalfNormal()`

Old: `Normal(name, mu, tau)`
New: `Normal(name, mu, sd)` (supplying keyword arguments is unaffected).

* `MvNormal` calling signature changed:
Old: `MvNormal(name, mu, tau)`
New: `MvNormal(name, mu, cov)` (supplying keyword arguments is unaffected).

We on the PyMC3 core team would like to thank everyone for contributing and now feel that this is ready for the big time. We look forward to hearing about all the cool stuff you use PyMC3 for, and look forward to continued development on the package.

### Contributors

The following authors contributed to this release:

Chris Fonnesbeck <chris.fonnesbeck@vanderbilt.edu>
John Salvatier <jsalvatier@gmail.com>
Thomas Wiecki <thomas.wiecki@gmail.com>
Colin Carroll <colcarroll@gmail.com>
Maxim Kochurov <maxim.v.kochurov@gmail.com>
Taku Yoshioka <taku.yoshioka.4096@gmail.com>
Peadar Coyle (springcoil) <peadarcoyle@googlemail.com>
Austin Rochford <arochford@monetate.com>
Osvaldo Martin <aloctavodia@gmail.com>
Shashank Shekhar <shashank.f1@gmail.com>

In addition, the following community members contributed to this release:

A Kuz <for.akuz@gmail.com>
A. Flaxman <abie@alum.mit.edu>
Abraham Flaxman <abie@alum.mit.edu>
Alexey Goldin <alexey.goldin@gmail.com>
Anand Patil <anand.prabhakar.patil@gmail.com>
Andrea Zonca <code@andreazonca.com>
Andreas Klostermann <andreasklostermann@googlemail.com>
Andres Asensio Ramos
Andrew Clegg <andrew.clegg@pearson.com>
Anjum48
Benjamin Edwards <bedwards@cs.unm.edu>
Boris Avdeev <borisaqua@gmail.com>
Brian Naughton <briannaughton@gmail.com>
Byron Smith
Chad Heyne <chadheyne@gmail.com>
Corey Farwell <coreyf@rwell.org>
David Huard <david.huard@gmail.com>
David Stück <dstuck@users.noreply.github.com>
DeliciousHair <mshepit@gmail.com>
Dustin Tran
Eigenblutwurst <Hannes.Bathke@gmx.net>
Gideon Wulfsohn <gideon.wulfsohn@gmail.com>
Gil Raphaelli <g@raphaelli.com>
Gogs <gogitservice@gmail.com>
Ilan Man
Imri Sofer <imrisofer@gmail.com>
Jake Biesinger <jake.biesinger@gmail.com>
James Webber <jamestwebber@gmail.com>
John McDonnell <john.v.mcdonnell@gmail.com>
Jon Sedar <jon.sedar@applied.ai>
Jordi Diaz
Jordi Warmenhoven <jordi.warmenhoven@gmail.com>
Karlson Pfannschmidt <kiudee@mail.uni-paderborn.de>
Kyle Bishop <citizenphnix@gmail.com>
Kyle Meyer <kyle@kyleam.com>
Lin Xiao
Mack Sweeney <mackenzie.sweeney@gmail.com>
Matthew Emmett <memmett@unc.edu>
Michael Gallaspy <gallaspy.michael@gmail.com>
Nick <nalourie@example.com>
Osvaldo Martin <aloctavodia@gmail.com>
Patricio Benavente <patbenavente@gmail.com>
Raymond Roberts
Rodrigo Benenson <rodrigo.benenson@gmail.com>
Sergei Lebedev <superbobry@gmail.com>
Skipper Seabold <chris.fonnesbeck@vanderbilt.edu>
Thomas Kluyver <takowl@gmail.com>
Tobias Knuth <mail@tobiasknuth.de>
Volodymyr Kazantsev
Wes McKinney <wesmckinn@gmail.com>
Zach Ploskey <zploskey@gmail.com>
akuz <for.akuz@gmail.com>
brandon willard <brandonwillard@gmail.com>
dstuck <dstuck88@gmail.com>
ingmarschuster <ingmar.schuster.linguistics@gmail.com>
jan-matthis <mail@jan-matthis.de>
jason <JasonTam22@gmailcom>
kiudee <quietdeath@gmail.com>
maahnman <github@mm.maahn.de>
macgyver <neil.rabinowitz@merton.ox.ac.uk>
mwibrow <mwibrow@gmail.com>
olafSmits <o.smits@gmail.com>
paul sorenson <paul@metrak.com>
redst4r <redst4r@web.de>
santon <steven.anton@idanalytics.com>
sgenoud <stevegenoud+github@gmail.com>
stonebig <stonebig>
Tal Yarkoni <tyarkoni@gmail.com>
x2apps <x2apps@yahoo.com>
zenourn <daniel@zeno.co.nz>

## PyMC3 3.0b (June 16th, 2015)

Probabilistic programming allows for flexible specification of Bayesian statistical models in code. PyMC3 is a new, open-source probabilistic programmer framework with an intuitive, readable and concise, yet powerful, syntax that is close to the natural notation statisticians use to describe models. It features next-generation fitting techniques, such as the No U-Turn Sampler, that allow fitting complex models with thousands of parameters without specialized knowledge of fitting algorithms.

PyMC3 has recently seen rapid development. With the addition of two new major features: automatic transforms and missing value imputation, PyMC3 has become ready for wider use. PyMC3 is now refined enough that adding features is easy, so we don't expect adding features in the future will require drastic changes. It has also become user friendly enough for a broader audience. Automatic transformations mean NUTS and find_MAP work with less effort, and friendly error messages mean its easy to diagnose problems with your model.

Thus, Thomas, Chris and I are pleased to announce that PyMC3 is now in Beta.

### Highlights
* Transforms now automatically applied to constrained distributions
* Transforms now specified with a `transform=` argument on Distributions. `model.TransformedVar` is gone.
* Transparent missing value imputation support added with MaskedArrays or pandas.DataFrame NaNs.
* Bad default values now ignored
* Profile theano functions using `model.profile(model.logpt)`

### Contributors since 3.0a
* A. Flaxman <abie@alum.mit.edu>
* Andrea Zonca <code@andreazonca.com>
* Andreas Klostermann <andreasklostermann@googlemail.com>
* Andrew Clegg <andrew.clegg@pearson.com>
* AustinRochford <arochford@monetate.com>
* Benjamin Edwards <bedwards@cs.unm.edu>
* Brian Naughton <briannaughton@gmail.com>
* Chad Heyne <chadheyne@gmail.com>
* Chris Fonnesbeck <chris.fonnesbeck@vanderbilt.edu>
* Corey Farwell <coreyf@rwell.org>
* John Salvatier <jsalvatier@gmail.com>
* Karlson Pfannschmidt <quietdeath@gmail.com>
* Kyle Bishop <citizenphnix@gmail.com>
* Kyle Meyer <kyle@kyleam.com>
* Mack Sweeney <mackenzie.sweeney@gmail.com>
* Osvaldo Martin <aloctavodia@gmail.com>
* Raymond Roberts <rayvroberts@gmail.com>
* Rodrigo Benenson <rodrigo.benenson@gmail.com>
* Thomas Wiecki <thomas.wiecki@gmail.com>
* Zach Ploskey <zploskey@gmail.com>
* maahnman <github@mm.maahn.de>
* paul sorenson <paul@metrak.com>
* zenourn <daniel@zeno.co.nz><|MERGE_RESOLUTION|>--- conflicted
+++ resolved
@@ -1,26 +1,26 @@
 # Release Notes
 
-<<<<<<< HEAD
 ## PyMC3 3.11.0 (on deck)
 This release breaks some APIs w.r.t. `3.10.0`.
 It also brings some dreadfully awaited fixes, so be sure to go through the changes below.
 (Or latest when you run into problems.)
-=======
-## PyMC3 4.0.0 (on deck)
-
-This is the first release to support Python3.9 and to drop Python3.6.
->>>>>>> dbcc49e6
-
-### Maintenance
+
+### Breaking Changes
+- Python 3.6 support was dropped (by no longer testing) and Python 3.9 was added (see [#4332](https://github.com/pymc-devs/pymc3/pull/4332)).
 - Changed shape behavior: __No longer collapse length 1 vector shape into scalars.__ (see [#4206](https://github.com/pymc-devs/pymc3/issue/4206) and [#4214](https://github.com/pymc-devs/pymc3/pull/4214))
   - __Applies to random variables and also the `.random(size=...)` kwarg!__
   - To create scalar variables you must now use `shape=None` or `shape=()`.
   - __`shape=(1,)` and `shape=1` now become vectors.__ Previously they were collapsed into scalars
   - 0-length dimensions are now ruled illegal for random variables and raise a `ValueError`.
+- In `sample_prior_predictive` the `vars` kwarg was removed in favor of `var_names` (see [#4327](https://github.com/pymc-devs/pymc3/pull/4327)).
+- Removed `theanof.set_theano_config` because it illegally touched Theano's privates (see [#4329](https://github.com/pymc-devs/pymc3/pull/4329)).
+
+### New Features
+- ...
+
+### Maintenance
 - Fixed bug whereby partial traces returns after keyboard interrupt during parallel sampling had fewer draws than would've been available [#4318](https://github.com/pymc-devs/pymc3/pull/4318)
 - Make `sample_shape` same across all contexts in `draw_values` (see [#4305](https://github.com/pymc-devs/pymc3/pull/4305)).
-- Removed `theanof.set_theano_config` because it illegally touched Theano's privates (see [#4329](https://github.com/pymc-devs/pymc3/pull/4329)).
-- In `sample_prior_predictive` the `vars` kwarg was removed in favor of `var_names` (see [#4327](https://github.com/pymc-devs/pymc3/pull/4327))
 
 
 ## PyMC3 3.10.0 (7 December 2020)
