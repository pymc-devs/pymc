--- conflicted
+++ resolved
@@ -10,11 +10,8 @@
 - Made `BrokenPipeError` for parallel sampling more verbose on Windows.
 - Added the `broadcast_distribution_samples` function that helps broadcasting arrays of drawn samples, taking into account the requested `size` and the inferred distribution shape. This sometimes is needed by distributions that call several `rvs` separately within their `random` method, such as the `ZeroInflatedPoisson` (Fix issue #3310).
 - The `Wald`, `Kumaraswamy`, `LogNormal`, `Pareto`, `Cauchy`, `HalfCauchy`, `Weibull` and `ExGaussian` distributions `random` method used a hidden `_random` function that was written with scalars in mind. This could potentially lead to artificial correlations between random draws. Added shape guards and broadcasting of the distribution samples to prevent this (Similar to issue #3310).
-<<<<<<< HEAD
-- `sample` now uses `multiprocessing` instedad of `psutil` to count CPU cores.
-=======
 - Added a fix to allow the imputation of single missing values of observed data, which previously would fail (Fix issue #3122).
->>>>>>> 02f0b7f9
+- `sample` now uses `multiprocessing` instead of `psutil` to count CPU cores.
 
 ### Deprecations
 
