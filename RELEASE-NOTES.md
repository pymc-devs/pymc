--- conflicted
+++ resolved
@@ -34,12 +34,9 @@
 - End of sampling report now uses `arviz.InferenceData` internally and avoids storing
   pointwise log likelihood (see [#3883](https://github.com/pymc-devs/pymc3/pull/3883)).
 - The multiprocessing start method on MacOS is now set to "forkserver", to avoid crashes (see issue [#3849](https://github.com/pymc-devs/pymc3/issues/3849), solved by [#3919](https://github.com/pymc-devs/pymc3/pull/3919)).
-<<<<<<< HEAD
 - The AR1 logp now uses the precision of the whole AR1 process instead of just the innovation precision (see issue [#3892](https://github.com/pymc-devs/pymc3/issues/3892), fixed by [#3899](https://github.com/pymc-devs/pymc3/pull/3899)).
-=======
 - Forced the `Beta` distribution's `random` method to generate samples that are in the open interval $(0, 1)$, i.e. no value can be equal to zero or equal to one (issue [#3898](https://github.com/pymc-devs/pymc3/issues/3898) fixed by [#3924](https://github.com/pymc-devs/pymc3/pull/3924)).
 - Fixed an issue that happened on Windows, that was introduced by the clipped beta distribution rvs function ([#3924](https://github.com/pymc-devs/pymc3/pull/3924)). Windows does not support the `float128` dtype, but we had assumed that it had to be available. The solution was to only support `float128` on Linux and Darwin systems (see issue [#3929](https://github.com/pymc-devs/pymc3/issues/3849) fixed by [#3930](https://github.com/pymc-devs/pymc3/pull/3930)).
->>>>>>> 7a504305
 
 ### Deprecations
 - Remove `sample_ppc` and `sample_ppc_w` that were deprecated in 3.6.
