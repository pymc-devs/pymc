# Release Notes

## PyMC3 3.6 (unreleased)

### New features

- Track the model log-likelihood as a sampler stat for NUTS and HMC samplers
  (accessible as `trace.get_sampler_stats('model_logp')`) (#3134)
- Add Incomplete Beta function `incomplete_beta(a, b, value)`
- Add log CDF functions to continuous distributions: `Beta`, `Cauchy`, `ExGaussian`, `Exponential`, `Flat`, `Gumbel`, `HalfCauchy`, `HalfFlat`, `HalfNormal`, `Laplace`, `Logistic`, `Lognormal`, `Normal`, `Pareto`, `StudentT`, `Triangular`, `Uniform`, `Wald`, `Weibull`.
- Behavior of `sample_posterior_predictive` is now to produce posterior predictive samples, in order, from all values of the `trace`. Previously, by default it would produce 1 chain worth of samples, using a random selection from the `trace` (#3212)
- Show diagnostics for initial energy errors in HMC and NUTS.
- PR #3273 has added the `distributions.distribution._DrawValuesContext` context
  manager. This is used to store the values already drawn in nested `random`
  and `draw_values` calls, enabling `draw_values` to draw samples from the
  joint probability distribution of RVs and not the marginals. Custom
  distributions that must call `draw_values` several times in their `random`
  method, or that invoke many calls to other distribution's `random` methods
  (e.g. mixtures) must do all of these calls under the same `_DrawValuesContext`
  context manager instance. If they do not, the conditional relations between
  the distribution's parameters could be broken, and `random` could return
  values drawn from an incorrect distribution.

### Maintenance

- Big rewrite of documentation (#3275)
- Fixed Triangular distribution `c` attribute handling in `random` and updated sample codes for consistency (#3225)
- Refactor SMC and properly compute marginal likelihood (#3124)
- Removed use of deprecated `ymin` keyword in matplotlib's `Axes.set_ylim` (#3279)
- Fix for #3210. Now `distribution.draw_values(params)`, will draw the `params` values from their joint probability distribution and not from combinations of their marginals (Refer to PR #3273).
<<<<<<< HEAD
- Removed dependence on pandas-datareader for retrieving Yahoo Finance data in examples (#3262)
=======
- Rewrote `Multinomial._random` method to better handle shape broadcasting (#3271)
>>>>>>> ce9e98d3

### Deprecations

- Renamed `sample_ppc()` and `sample_ppc_w()` to `sample_posterior_predictive()` and `sample_posterior_predictive_w()`, respectively.

## PyMC 3.5 (July 21 2018)

### New features

- Add documentation section on survival analysis and censored data models
- Add `check_test_point` method to `pm.Model`
- Add `Ordered` Transformation and `OrderedLogistic` distribution
- Add `Chain` transformation
- Improve error message `Mass matrix contains zeros on the diagonal. Some derivatives might always be zero` during tuning of `pm.sample`
- Improve error message `NaN occurred in optimization.` during ADVI
- Save and load traces without `pickle` using `pm.save_trace` and `pm.load_trace`
- Add `Kumaraswamy` distribution
- Add `TruncatedNormal` distribution
- Rewrite parallel sampling of multiple chains on py3. This resolves long standing issues when transferring large traces to the main process, avoids pickling issues on UNIX, and allows us to show a progress bar for all chains. If parallel sampling is interrupted, we now return partial results.
- Add `sample_prior_predictive` which allows for efficient sampling from the unconditioned model.
- SMC: remove experimental warning, allow sampling using `sample`, reduce autocorrelation from final trace.
- Add `model_to_graphviz` (which uses the optional dependency `graphviz`) to plot a directed graph of a PyMC3 model using plate notation.
- Add beta-ELBO variational inference as in beta-VAE model (Christopher P. Burgess et al. NIPS, 2017)
- Add `__dir__` to `SingleGroupApproximation` to improve autocompletion in interactive environments

### Fixes

- Fixed grammar in divergence warning, previously `There were 1 divergences ...` could be raised.
- Fixed `KeyError` raised when only subset of variables are specified to be recorded in the trace.
- Removed unused `repeat=None` arguments from all `random()` methods in distributions.
- Deprecated the `sigma` argument in `MarginalSparse.marginal_likelihood` in favor of `noise`
- Fixed unexpected behavior in `random`. Now the `random` functionality is more robust and will work better for `sample_prior` when that is implemented.
- Fixed `scale_cost_to_minibatch` behaviour, previously this was not working and always `False`

## PyMC 3.4.1 (April 18 2018)

### New features

- Add `logit_p` keyword to `pm.Bernoulli`, so that users can specify the logit of the success probability. This is faster and more stable than using `p=tt.nnet.sigmoid(logit_p)`.
- Add `random` keyword to `pm.DensityDist` thus enabling users to pass custom random method which in turn makes sampling from a `DensityDist` possible.
- Effective sample size computation is updated. The estimation uses Geyer's initial positive sequence, which no longer truncates the autocorrelation series inaccurately. `pm.diagnostics.effective_n` now can reports N_eff>N.
- Added `KroneckerNormal` distribution and a corresponding `MarginalKron` Gaussian Process implementation for efficient inference, along with lower-level functions such as `cartesian` and `kronecker` products.
- Added `Coregion` covariance function.
- Add new 'pairplot' function, for plotting scatter or hexbin matrices of sampled parameters. Optionally it can plot divergences.
- Plots of discrete distributions in the docstrings
- Add logitnormal distribution
- Densityplot: add support for discrete variables
- Fix the Binomial likelihood in `.glm.families.Binomial`, with the flexibility of specifying the `n`.
- Add `offset` kwarg to `.glm`.
- Changed the `compare` function to accept a dictionary of model-trace pairs instead of two separate lists of models and traces.
- add test and support for creating multivariate mixture and mixture of mixtures
- `distribution.draw_values`, now is also able to draw values from conditionally dependent RVs, such as autotransformed RVs (Refer to PR #2902).

### Fixes

- `VonMises` does not overflow for large values of kappa. i0 and i1 have been removed and we now use log_i0 to compute the logp.
- The bandwidth for KDE plots is computed using a modified version of Scott's rule. The new version uses entropy instead of standard deviation. This works better for multimodal distributions. Functions using KDE plots has a new argument `bw` controlling the bandwidth.
- fix PyMC3 variable is not replaced if provided in more_replacements (#2890)
- Fix for issue #2900. For many situations, named node-inputs do not have a `random` method, while some intermediate node may have it. This meant that if the named node-input at the leaf of the graph did not have a fixed value, `theano` would try to compile it and fail to find inputs, raising a `theano.gof.fg.MissingInputError`. This was fixed by going through the theano variable's owner inputs graph, trying to get intermediate named-nodes values if the leafs had failed.
- In `distribution.draw_values`, some named nodes could be `theano.tensor.TensorConstant`s or `theano.tensor.sharedvar.SharedVariable`s. Nevertheless, in `distribution._draw_value`, these would be passed to `distribution._compile_theano_function` as if they were `theano.tensor.TensorVariable`s. This could lead to the following exceptions `TypeError: ('Constants not allowed in param list', ...)` or `TypeError: Cannot use a shared variable (...)`. The fix was to not add `theano.tensor.TensorConstant` or `theano.tensor.sharedvar.SharedVariable` named nodes into the `givens` dict that could be used in `distribution._compile_theano_function`.
- Exponential support changed to include zero values.

### Deprecations

- DIC and BPIC calculations have been removed
- df_summary have been removed, use summary instead
- `njobs` and `nchains` kwarg are deprecated in favor of `cores` and `chains` for `sample`
- `lag` kwarg in `pm.stats.autocorr` and `pm.stats.autocov` is deprecated.


## PyMC 3.3 (January 9, 2018)

### New features

- Improve NUTS initialization `advi+adapt_diag_grad` and add `jitter+adapt_diag_grad` (#2643)
- Added `MatrixNormal` class for representing vectors of multivariate normal variables
- Implemented `HalfStudentT` distribution
- New benchmark suite added (see http://pandas.pydata.org/speed/pymc3/)
- Generalized random seed types
- Update loo, new improved algorithm (#2730)
- New CSG (Constant Stochastic Gradient) approximate posterior sampling algorithm (#2544)
- Michael Osthege added support for population-samplers and implemented differential evolution metropolis (`DEMetropolis`).  For models with correlated dimensions that can not use gradient-based samplers, the `DEMetropolis` sampler can give higher effective sampling rates. (also see [PR#2735](https://github.com/pymc-devs/pymc3/pull/2735))
- Forestplot supports multiple traces (#2736)
- Add new plot, densityplot (#2741)
- DIC and BPIC calculations have been deprecated
- Refactor HMC and implemented new warning system (#2677, #2808)

### Fixes

- Fixed `compareplot` to use `loo` output.
- Improved `posteriorplot` to scale fonts
- `sample_ppc_w` now broadcasts
- `df_summary` function renamed to `summary`
- Add test for `model.logp_array` and `model.bijection` (#2724)
- Fixed `sample_ppc` and `sample_ppc_w` to iterate all chains(#2633, #2748)
- Add Bayesian R2 score (for GLMs) `stats.r2_score` (#2696) and test (#2729).
- SMC works with transformed variables (#2755)
- Speedup OPVI (#2759)
- Multiple minor fixes and improvements in the docs (#2775, #2786, #2787, #2789, #2790, #2794, #2799, #2809)

### Deprecations

- Old (`minibatch-`)`advi` is removed (#2781)


## PyMC3 3.2 (October 10, 2017)

### New features

This version includes two major contributions from our Google Summer of Code 2017 students:

* Maxim Kochurov extended and refactored the variational inference module. This primarily adds two important classes, representing operator variational inference (`OPVI`) objects and `Approximation` objects. These make it easier to extend existing `variational` classes, and to derive inference from `variational` optimizations, respectively. The `variational` module now also includes normalizing flows (`NFVI`).
* Bill Engels added an extensive new Gaussian processes (`gp`) module. Standard GPs can be specified using either `Latent` or `Marginal` classes, depending on the nature of the underlying function. A Student-T process `TP` has been added. In order to accomodate larger datasets, approximate marginal Gaussian processes (`MarginalSparse`) have been added.

Documentation has been improved as the result of the project's monthly "docathons".

An experimental stochastic gradient Fisher scoring (`SGFS`) sampling step method has been added.

The API for `find_MAP` was enhanced.

SMC now estimates the marginal likelihood.

Added `Logistic` and `HalfFlat` distributions to set of continuous distributions.

Bayesian fraction of missing information (`bfmi`) function added to `stats`.

Enhancements to `compareplot` added.

QuadPotential adaptation has been implemented.

Script added to build and deploy documentation.

MAP estimates now available for transformed and non-transformed variables.

The `Constant` variable class has been deprecated, and will be removed in 3.3.

DIC and BPIC calculations have been sped up.

Arrays are now accepted as arguments for the `Bound` class.

`random` method was added to the `Wishart` and `LKJCorr` distributions.

Progress bars have been added to LOO and WAIC calculations.

All example notebooks updated to reflect changes in API since 3.1.

Parts of the test suite have been refactored.

### Fixes

Fixed sampler stats error in NUTS for non-RAM backends

Matplotlib is  no longer a hard dependency, making it easier to use in settings where installing Matplotlib is problematic. PyMC will only complain if plotting is attempted.

Several bugs in the Gaussian process covariance were fixed.

All chains are now used to calculate WAIC and LOO.

AR(1) log-likelihood function has been fixed.

Slice sampler fixed to sample from 1D conditionals.

Several docstring fixes.

### Contributors

The following people contributed to this release (ordered by number of commits):

Maxim Kochurov <maxim.v.kochurov@gmail.com>
Bill Engels <w.j.engels@gmail.com>
Chris Fonnesbeck <chris.fonnesbeck@vanderbilt.edu>
Junpeng Lao <junpeng.lao@unifr.ch>
Adrian Seyboldt <adrian.seyboldt@gmail.com>
AustinRochford <arochford@monetate.com>
Osvaldo Martin <aloctavodia@gmail.com>
Colin Carroll <colcarroll@gmail.com>
Hannes Vasyura-Bathke <hannes.bathke@gmx.net>
Thomas Wiecki <thomas.wiecki@gmail.com>
michaelosthege <thecakedev@hotmail.com>
Marco De Nadai <me@marcodena.it>
Kyle Beauchamp <kyleabeauchamp@gmail.com>
Massimo <mcavallaro@users.noreply.github.com>
ctm22396 <ctm22396@gmail.com>
Max Horn <maexlich@gmail.com>
Hennadii Madan <madanh2014@gmail.com>
Hassan Naseri <h.nasseri@gmail.com>
Peadar Coyle <peadarcoyle@googlemail.com>
Saurav R. Tuladhar <saurav@fastmail.com>
Shashank Shekhar <shashank.f1@gmail.com>
Eric Ma <ericmjl@users.noreply.github.com>
Ed Herbst <ed.herbst@gmail.com>
tsdlovell <dlovell@twosigma.com>
zaxtax <zaxtax@users.noreply.github.com>
Dan Nichol <daniel.nichol@univ.ox.ac.uk>
Benjamin Yetton <bdyetton@gmail.com>
jackhansom <jack.hansom@outlook.com>
Jack Tsai <jacksctsai@gmail.com>
Andrés Asensio Ramos <aasensioramos@gmail.com>


## PyMC3 3.1 (June 23, 2017)

### New features

* New user forum at http://discourse.pymc.io

* [Gaussian Process submodule](http://pymc-devs.github.io/pymc3/notebooks/GP-introduction.html)

* Much improved variational inference support:

  - [Add Operator Variational Inference (experimental).](http://pymc-devs.github.io/pymc3/notebooks/bayesian_neural_network_opvi-advi.html)

  - [Add Stein-Variational Gradient Descent as well as Amortized SVGD (experimental).](https://github.com/pymc-devs/pymc3/pull/2183)

  - [Add pm.Minibatch() to easily specify mini-batches.](http://pymc-devs.github.io/pymc3/notebooks/bayesian_neural_network_opvi-advi.html#Minibatch-ADVI)

  - Added various optimizers including ADAM.

  - Stopping criterion implemented via callbacks.

* sample() defaults changed: tuning is enabled for the first 500 samples which are then discarded from the trace as burn-in.

* MvNormal supports Cholesky Decomposition now for increased speed and numerical stability.

* Many optimizations and speed-ups.

* NUTS implementation now matches current Stan implementation.

* Add higher-order integrators for HMC.

* [Add sampler statistics.](http://pymc-devs.github.io/pymc3/notebooks/sampler-stats.html)

* [Add live-trace to see samples in real-time.](http://pymc-devs.github.io/pymc3/notebooks/live_sample_plots.html)

* ADVI stopping criterion implemented.

* Improved support for theano's floatX setting to enable GPU computations (work in progress).

* MvNormal supports Cholesky Decomposition now for increased speed and numerical stability.

* [Add Elliptical Slice Sampler.](http://pymc-devs.github.io/pymc3/notebooks/GP-slice-sampling.html)

* Added support for multidimensional minibatches

* [Sampled posteriors can now be turned into priors for Bayesian updating with a new interpolated distribution.](https://github.com/pymc-devs/pymc3/pull/2163)

* Added `Approximation` class and the ability to convert a sampled trace into an approximation via its `Empirical` subclass.

* `Model` can now be inherited from and act as a base class for user specified models (see pymc3.models.linear).

* Add MvGaussianRandomWalk and MvStudentTRandomWalk distributions.

* GLM models do not need a left-hand variable anymore.

* Refactored HMC and NUTS for better readability.

* Add support for Python 3.6.

### Fixes

* Bound now works for discrete distributions as well.

* Random sampling now returns the correct shape even for higher dimensional RVs.

* Use theano Psi and GammaLn functions to enable GPU support for them.


## PyMC3 3.0 (January 9, 2017)

We are proud and excited to release the first stable version of PyMC3, the product of more than [5 years](https://github.com/pymc-devs/pymc3/commit/85c7e06b6771c0d99cbc09cb68885cda8f7785cb) of ongoing development and contributions from over 80 individuals. PyMC3 is a Python module for Bayesian modeling which focuses on modern Bayesian computational methods, primarily gradient-based (Hamiltonian) MCMC sampling and variational inference. Models are specified in Python, which allows for great flexibility. The main technological difference in PyMC3 relative to previous versions is the reliance on Theano for the computational backend, rather than on Fortran extensions.

### New features

Since the beta release last year, the following improvements have been implemented:

* Added `variational` submodule, which features the automatic differentiation variational inference (ADVI) fitting method. Also supports mini-batch ADVI for large data sets. Much of this work was due to the efforts of Taku Yoshioka, and important guidance was provided by the Stan team (specifically Alp Kucukelbir and Daniel Lee).

* Added model checking utility functions, including leave-one-out (LOO) cross-validation, BPIC, WAIC, and DIC.

* Implemented posterior predictive sampling (`sample_ppc`).

* Implemented auto-assignment of step methods by `sample` function.

* Enhanced IPython Notebook examples, featuring more complete narratives accompanying code.

* Extensive debugging of NUTS sampler.

* Updated documentation to reflect changes in code since beta.

* Refactored test suite for better efficiency.

* Added von Mises, zero-inflated negative binomial, and Lewandowski, Kurowicka and Joe (LKJ) distributions.

* Adopted `joblib` for managing parallel computation of chains.

* Added contributor guidelines, contributor code of conduct and governance document.

### Deprecations

* Argument order of tau and sd was switched for distributions of the normal family:
- `Normal()`
- `Lognormal()`
- `HalfNormal()`

Old: `Normal(name, mu, tau)`
New: `Normal(name, mu, sd)` (supplying keyword arguments is unaffected).

* `MvNormal` calling signature changed:
Old: `MvNormal(name, mu, tau)`
New: `MvNormal(name, mu, cov)` (supplying keyword arguments is unaffected).

We on the PyMC3 core team would like to thank everyone for contributing and now feel that this is ready for the big time. We look forward to hearing about all the cool stuff you use PyMC3 for, and look forward to continued development on the package.

### Contributors

The following authors contributed to this release:

Chris Fonnesbeck <chris.fonnesbeck@vanderbilt.edu>
John Salvatier <jsalvatier@gmail.com>
Thomas Wiecki <thomas.wiecki@gmail.com>
Colin Carroll <colcarroll@gmail.com>
Maxim Kochurov <maxim.v.kochurov@gmail.com>
Taku Yoshioka <taku.yoshioka.4096@gmail.com>
Peadar Coyle (springcoil) <peadarcoyle@googlemail.com>
Austin Rochford <arochford@monetate.com>
Osvaldo Martin <aloctavodia@gmail.com>
Shashank Shekhar <shashank.f1@gmail.com>

In addition, the following community members contributed to this release:

A Kuz <for.akuz@gmail.com>
A. Flaxman <abie@alum.mit.edu>
Abraham Flaxman <abie@alum.mit.edu>
Alexey Goldin <alexey.goldin@gmail.com>
Anand Patil <anand.prabhakar.patil@gmail.com>
Andrea Zonca <code@andreazonca.com>
Andreas Klostermann <andreasklostermann@googlemail.com>
Andres Asensio Ramos
Andrew Clegg <andrew.clegg@pearson.com>
Anjum48
Benjamin Edwards <bedwards@cs.unm.edu>
Boris Avdeev <borisaqua@gmail.com>
Brian Naughton <briannaughton@gmail.com>
Byron Smith
Chad Heyne <chadheyne@gmail.com>
Corey Farwell <coreyf@rwell.org>
David Huard <david.huard@gmail.com>
David Stück <dstuck@users.noreply.github.com>
DeliciousHair <mshepit@gmail.com>
Dustin Tran
Eigenblutwurst <Hannes.Bathke@gmx.net>
Gideon Wulfsohn <gideon.wulfsohn@gmail.com>
Gil Raphaelli <g@raphaelli.com>
Gogs <gogitservice@gmail.com>
Ilan Man
Imri Sofer <imrisofer@gmail.com>
Jake Biesinger <jake.biesinger@gmail.com>
James Webber <jamestwebber@gmail.com>
John McDonnell <john.v.mcdonnell@gmail.com>
Jon Sedar <jon.sedar@applied.ai>
Jordi Diaz
Jordi Warmenhoven <jordi.warmenhoven@gmail.com>
Karlson Pfannschmidt <kiudee@mail.uni-paderborn.de>
Kyle Bishop <citizenphnix@gmail.com>
Kyle Meyer <kyle@kyleam.com>
Lin Xiao
Mack Sweeney <mackenzie.sweeney@gmail.com>
Matthew Emmett <memmett@unc.edu>
Michael Gallaspy <gallaspy.michael@gmail.com>
Nick <nalourie@example.com>
Osvaldo Martin <aloctavodia@gmail.com>
Patricio Benavente <patbenavente@gmail.com>
Raymond Roberts
Rodrigo Benenson <rodrigo.benenson@gmail.com>
Sergei Lebedev <superbobry@gmail.com>
Skipper Seabold <chris.fonnesbeck@vanderbilt.edu>
Thomas Kluyver <takowl@gmail.com>
Tobias Knuth <mail@tobiasknuth.de>
Volodymyr Kazantsev
Wes McKinney <wesmckinn@gmail.com>
Zach Ploskey <zploskey@gmail.com>
akuz <for.akuz@gmail.com>
brandon willard <brandonwillard@gmail.com>
dstuck <dstuck88@gmail.com>
ingmarschuster <ingmar.schuster.linguistics@gmail.com>
jan-matthis <mail@jan-matthis.de>
jason <JasonTam22@gmailcom>
kiudee <quietdeath@gmail.com>
maahnman <github@mm.maahn.de>
macgyver <neil.rabinowitz@merton.ox.ac.uk>
mwibrow <mwibrow@gmail.com>
olafSmits <o.smits@gmail.com>
paul sorenson <paul@metrak.com>
redst4r <redst4r@web.de>
santon <steven.anton@idanalytics.com>
sgenoud <stevegenoud+github@gmail.com>
stonebig <stonebig>
Tal Yarkoni <tyarkoni@gmail.com>
x2apps <x2apps@yahoo.com>
zenourn <daniel@zeno.co.nz>

## PyMC3 3.0b (June 16th, 2015)

Probabilistic programming allows for flexible specification of Bayesian statistical models in code. PyMC3 is a new, open-source probabilistic programmer framework with an intuitive, readable and concise, yet powerful, syntax that is close to the natural notation statisticians use to describe models. It features next-generation fitting techniques, such as the No U-Turn Sampler, that allow fitting complex models with thousands of parameters without specialized knowledge of fitting algorithms.

PyMC3 has recently seen rapid development. With the addition of two new major features: automatic transforms and missing value imputation, PyMC3 has become ready for wider use. PyMC3 is now refined enough that adding features is easy, so we don't expect adding features in the future will require drastic changes. It has also become user friendly enough for a broader audience. Automatic transformations mean NUTS and find_MAP work with less effort, and friendly error messages mean its easy to diagnose problems with your model.

Thus, Thomas, Chris and I are pleased to announce that PyMC3 is now in Beta.

### Highlights
* Transforms now automatically applied to constrained distributions
* Transforms now specified with a `transform=` argument on Distributions. `model.TransformedVar` is gone.
* Transparent missing value imputation support added with MaskedArrays or pandas.DataFrame NaNs.
* Bad default values now ignored
* Profile theano functions using `model.profile(model.logpt)`

### Contributors since 3.0a
* A. Flaxman <abie@alum.mit.edu>
* Andrea Zonca <code@andreazonca.com>
* Andreas Klostermann <andreasklostermann@googlemail.com>
* Andrew Clegg <andrew.clegg@pearson.com>
* AustinRochford <arochford@monetate.com>
* Benjamin Edwards <bedwards@cs.unm.edu>
* Brian Naughton <briannaughton@gmail.com>
* Chad Heyne <chadheyne@gmail.com>
* Chris Fonnesbeck <chris.fonnesbeck@vanderbilt.edu>
* Corey Farwell <coreyf@rwell.org>
* John Salvatier <jsalvatier@gmail.com>
* Karlson Pfannschmidt <quietdeath@gmail.com>
* Kyle Bishop <citizenphnix@gmail.com>
* Kyle Meyer <kyle@kyleam.com>
* Mack Sweeney <mackenzie.sweeney@gmail.com>
* Osvaldo Martin <aloctavodia@gmail.com>
* Raymond Roberts <rayvroberts@gmail.com>
* Rodrigo Benenson <rodrigo.benenson@gmail.com>
* Thomas Wiecki <thomas.wiecki@gmail.com>
* Zach Ploskey <zploskey@gmail.com>
* maahnman <github@mm.maahn.de>
* paul sorenson <paul@metrak.com>
* zenourn <daniel@zeno.co.nz>
<|MERGE_RESOLUTION|>--- conflicted
+++ resolved
@@ -28,11 +28,8 @@
 - Refactor SMC and properly compute marginal likelihood (#3124)
 - Removed use of deprecated `ymin` keyword in matplotlib's `Axes.set_ylim` (#3279)
 - Fix for #3210. Now `distribution.draw_values(params)`, will draw the `params` values from their joint probability distribution and not from combinations of their marginals (Refer to PR #3273).
-<<<<<<< HEAD
 - Removed dependence on pandas-datareader for retrieving Yahoo Finance data in examples (#3262)
-=======
 - Rewrote `Multinomial._random` method to better handle shape broadcasting (#3271)
->>>>>>> ce9e98d3
 
 ### Deprecations
 
