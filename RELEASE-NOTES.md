--- conflicted
+++ resolved
@@ -13,14 +13,10 @@
 - Add data container class (`Data`) that wraps the theano SharedVariable class and let the model be aware of its inputs and outputs.
 - Add function `set_data` to update variables defined as `Data`.
 - `Mixture` now supports mixtures of multidimensional probability distributions, not just lists of 1D distributions.
-<<<<<<< HEAD
-- `GLM.from_formula` and `LinearComponent.from_formula` can extract variables from the calling scope. Customizable via the new `eval_env` argument. Fixing #3382.
-- Sequential Monte Carlo - Approximate Bayesian Computation step method is now available. The implementation is in an experimental stage and will be further improved.
-=======
 - `GLM.from_formula` and `LinearComponent.from_formula` can extract variables from the calling scope. Customizable via the new `eval_env` argument. Fixing [#3382](https://github.com/pymc-devs/pymc3/issues/3382).
 - Added the `distributions.shape_utils` module with functions used to help broadcast samples drawn from distributions using the `size` keyword argument.
 - Used `numpy.vectorize` in `distributions.distribution._compile_theano_function`. This enables `sample_prior_predictive` and `sample_posterior_predictive` to ask for tuples of samples instead of just integers. This fixes issue [#3422](https://github.com/pymc-devs/pymc3/issues/3422).
->>>>>>> a78c9f58
+- Sequential Monte Carlo - Approximate Bayesian Computation step method is now available. The implementation is in an experimental stage and will be further improved.
 
 ### Maintenance
 
