# Release Notes

## PyMC3 3.8 (on deck)

### New features

- Distinguish between `Data` and `Deterministic` variables when graphing models with graphviz. PR [#3491](https://github.com/pymc-devs/pymc3/pull/3491).
- Sequential Monte Carlo - Approximate Bayesian Computation step method is now available. The implementation is in an experimental stage and will be further improved.
- Added `Matern12` covariance function for Gaussian processes. This is the Matern kernel with nu=1/2.
- Progressbar reports number of divergences in real time, when available [#3547](https://github.com/pymc-devs/pymc3/pull/3547).
- Sampling from variational approximation now allows for alternative trace backends [#3550].

### Maintenance
- Moved math operations out of `Rice`, `TruncatedNormal`, `Triangular` and `ZeroInflatedNegativeBinomial` `random` methods. Math operations on values returned by `draw_values` might not broadcast well, and all the `size` aware broadcasting is left to `generate_samples`. Fixes [#3481](https://github.com/pymc-devs/pymc3/issues/3481) and [#3508](https://github.com/pymc-devs/pymc3/issues/3508)
- Parallelization of population steppers (`DEMetropolis`) is now set via the `cores` argument. ([#3559](https://github.com/pymc-devs/pymc3/pull/3559))
- SMC: stabilize covariance matrix [3573](https://github.com/pymc-devs/pymc3/pull/3573)
- SMC is no longer a step method of `pm.sample` now it should be called using `pm.sample_smc` [3579](https://github.com/pymc-devs/pymc3/pull/3579)
<<<<<<< HEAD
- Now uses `multiprocessong` rather than `psutil` to count CPUs, which results in reliable core counts on Chromebooks.


=======
- `sample_posterior_predictive` now preallocates the memory required for its output to improve memory usage. Addresses problems raised in this [discourse thread](https://discourse.pymc.io/t/memory-error-with-posterior-predictive-sample/2891/4).
>>>>>>> 1642e73b

## PyMC3 3.7 (May 29 2019)

### New features

- Add data container class (`Data`) that wraps the theano SharedVariable class and let the model be aware of its inputs and outputs.
- Add function `set_data` to update variables defined as `Data`.
- `Mixture` now supports mixtures of multidimensional probability distributions, not just lists of 1D distributions.
- `GLM.from_formula` and `LinearComponent.from_formula` can extract variables from the calling scope. Customizable via the new `eval_env` argument. Fixing [#3382](https://github.com/pymc-devs/pymc3/issues/3382).
- Added the `distributions.shape_utils` module with functions used to help broadcast samples drawn from distributions using the `size` keyword argument.
- Used `numpy.vectorize` in `distributions.distribution._compile_theano_function`. This enables `sample_prior_predictive` and `sample_posterior_predictive` to ask for tuples of samples instead of just integers. This fixes issue [#3422](https://github.com/pymc-devs/pymc3/issues/3422).

### Maintenance

- All occurances of `sd` as a parameter name have been renamed to `sigma`. `sd` will continue to function for backwards compatibility.
- `HamiltonianMC` was ignoring certain arguments like `target_accept`, and not using the custom step size jitter function with expectation 1.
- Made `BrokenPipeError` for parallel sampling more verbose on Windows.
- Added the `broadcast_distribution_samples` function that helps broadcasting arrays of drawn samples, taking into account the requested `size` and the inferred distribution shape. This sometimes is needed by distributions that call several `rvs` separately within their `random` method, such as the `ZeroInflatedPoisson` (fixes issue [#3310](https://github.com/pymc-devs/pymc3/issues/3310)).
- The `Wald`, `Kumaraswamy`, `LogNormal`, `Pareto`, `Cauchy`, `HalfCauchy`, `Weibull` and `ExGaussian` distributions `random` method used a hidden `_random` function that was written with scalars in mind. This could potentially lead to artificial correlations between random draws. Added shape guards and broadcasting of the distribution samples to prevent this (Similar to issue [#3310](https://github.com/pymc-devs/pymc3/issues/3310)).
- Added a fix to allow the imputation of single missing values of observed data, which previously would fail (fixes issue [#3122](https://github.com/pymc-devs/pymc3/issues/3122)).
- The `draw_values` function was too permissive with what could be grabbed from inside `point`, which lead to an error when sampling posterior predictives of variables that depended on shared variables that had changed their shape after `pm.sample()` had been called (fix issue [#3346](https://github.com/pymc-devs/pymc3/issues/3346)).
- `draw_values` now adds the theano graph descendants of `TensorConstant` or `SharedVariables` to the named relationship nodes stack, only if these descendants are `ObservedRV` or `MultiObservedRV` instances (fixes issue [#3354](https://github.com/pymc-devs/pymc3/issues/3354)).
- Fixed bug in broadcast_distrution_samples, which did not handle correctly cases in which some samples did not have the size tuple prepended.
- Changed `MvNormal.random`'s usage of `tensordot` for Cholesky encoded covariances. This lead to wrong axis broadcasting and seemed to be the cause for issue [#3343](https://github.com/pymc-devs/pymc3/issues/3343).
- Fixed defect in `Mixture.random` when multidimensional mixtures were involved. The mixture component was not preserved across all the elements of the dimensions of the mixture. This meant that the correlations across elements within a given draw of the mixture were partly broken.
- Restructured `Mixture.random` to allow better use of vectorized calls to `comp_dists.random`.
- Added tests for mixtures of multidimensional distributions to the test suite.
- Fixed incorrect usage of `broadcast_distribution_samples` in `DiscreteWeibull`.
- `Mixture`'s default dtype is now determined by `theano.config.floatX`.
- `dist_math.random_choice` now handles nd-arrays of category probabilities, and also handles sizes that are not `None`. Also removed unused `k` kwarg from `dist_math.random_choice`.
- Changed `Categorical.mode` to preserve all the dimensions of `p` except the last one, which encodes each category's probability.
- Changed initialization of `Categorical.p`. `p` is now normalized to sum to `1` inside `logp` and `random`, but not during initialization. This could hide negative values supplied to `p` as mentioned in [#2082](https://github.com/pymc-devs/pymc3/issues/2082).
- `Categorical` now accepts elements of `p` equal to `0`. `logp` will return `-inf` if there are `values` that index to the zero probability categories.
- Add `sigma`, `tau`, and `sd` to signature of `NormalMixture`.
- Set default lower and upper values of -inf and inf for pm.distributions.continuous.TruncatedNormal. This avoids errors caused by their previous values of None (fixes issue [#3248](https://github.com/pymc-devs/pymc3/issues/3248)).
- Converted all calls to `pm.distributions.bound._ContinuousBounded` and `pm.distributions.bound._DiscreteBounded` to use only and all positional arguments (fixes issue [#3399](https://github.com/pymc-devs/pymc3/issues/3399)).
- Restructured `distributions.distribution.generate_samples` to use the `shape_utils` module. This solves issues [#3421](https://github.com/pymc-devs/pymc3/issues/3421) and [#3147](https://github.com/pymc-devs/pymc3/issues/3147) by using the `size` aware broadcating functions in `shape_utils`.
- Fixed the `Multinomial.random` and `Multinomial.random_` methods to make them compatible with the new `generate_samples` function. In the process, a bug of the `Multinomial.random_` shape handling was discovered and fixed.
- Fixed a defect found in `Bound.random` where the `point` dictionary was passed to `generate_samples` as an `arg` instead of in `not_broadcast_kwargs`.
- Fixed a defect found in `Bound.random_` where `total_size` could end up as a `float64` instead of being an integer if given `size=tuple()`.
- Fixed an issue in `model_graph` that caused construction of the graph of the model for rendering to hang: replaced a search over the powerset of the nodes with a breadth-first search over the nodes. Fix for [#3458](https://github.com/pymc-devs/pymc3/issues/3458).
- Removed variable annotations from `model_graph` but left type hints (Fix for [#3465](https://github.com/pymc-devs/pymc3/issues/3465)). This means that we support `python>=3.5.4`.
- Default `target_accept`for `HamiltonianMC` is now 0.65, as suggested in Beskos et. al. 2010 and Neal 2001.
- Fixed bug in `draw_values` that lead to intermittent errors in python3.5. This happened with some deterministic nodes that were drawn but not added to `givens`.

### Deprecations

- `nuts_kwargs` and `step_kwargs` have been deprecated in favor of using the standard `kwargs` to pass optional step method arguments.
- `SGFS` and `CSG` have been removed (Fix for [#3353](https://github.com/pymc-devs/pymc3/issues/3353)). They have been moved to [pymc3-experimental](https://github.com/pymc-devs/pymc3-experimental).
- References to `live_plot` and corresponding notebooks have been removed.
- Function `approx_hessian` was removed, due to `numdifftools` becoming incompatible with current `scipy`. The function was already optional, only available to a user who installed `numdifftools` separately, and not hit on any common codepaths. [#3485](https://github.com/pymc-devs/pymc3/pull/3485).
- Deprecated `vars` parameter of `sample_posterior_predictive` in favor of `varnames`.
-  References to `live_plot` and corresponding notebooks have been removed.
- Deprecated `vars` parameters of `sample_posterior_predictive` and `sample_prior_predictive` in favor of `var_names`.  At least for the latter, this is more accurate, since the `vars` parameter actually took names.

### Contributors sorted by number of commits
    45  Luciano Paz
    38  Thomas Wiecki
    23  Colin Carroll
    19  Junpeng Lao
    15  Chris Fonnesbeck
    13  Juan Martín Loyola
    13  Ravin Kumar
     8  Robert P. Goldman
     5  Tim Blazina
     4  chang111
     4  adamboche
     3  Eric Ma
     3  Osvaldo Martin
     3  Sanmitra Ghosh
     3  Saurav Shekhar
     3  chartl
     3  fredcallaway
     3  Demetri
     2  Daisuke Kondo
     2  David Brochart
     2  George Ho
     2  Vaibhav Sinha
     1  rpgoldman
     1  Adel Tomilova
     1  Adriaan van der Graaf
     1  Bas Nijholt
     1  Benjamin Wild
     1  Brigitta Sipocz
     1  Daniel Emaasit
     1  Hari
     1  Jeroen
     1  Joseph Willard
     1  Juan Martin Loyola
     1  Katrin Leinweber
     1  Lisa Martin
     1  M. Domenzain
     1  Matt Pitkin
     1  Peadar Coyle
     1  Rupal Sharma
     1  Tom Gilliss
     1  changjiangeng
     1  michaelosthege
     1  monsta
     1  579397

## PyMC3 3.6 (Dec 21 2018)

This will be the last release to support Python 2.

### New features

- Track the model log-likelihood as a sampler stat for NUTS and HMC samplers
  (accessible as `trace.get_sampler_stats('model_logp')`) (#3134)
- Add Incomplete Beta function `incomplete_beta(a, b, value)`
- Add log CDF functions to continuous distributions: `Beta`, `Cauchy`, `ExGaussian`, `Exponential`, `Flat`, `Gumbel`, `HalfCauchy`, `HalfFlat`, `HalfNormal`, `Laplace`, `Logistic`, `Lognormal`, `Normal`, `Pareto`, `StudentT`, `Triangular`, `Uniform`, `Wald`, `Weibull`.
- Behavior of `sample_posterior_predictive` is now to produce posterior predictive samples, in order, from all values of the `trace`. Previously, by default it would produce 1 chain worth of samples, using a random selection from the `trace` (#3212)
- Show diagnostics for initial energy errors in HMC and NUTS.
- PR #3273 has added the `distributions.distribution._DrawValuesContext` context
  manager. This is used to store the values already drawn in nested `random`
  and `draw_values` calls, enabling `draw_values` to draw samples from the
  joint probability distribution of RVs and not the marginals. Custom
  distributions that must call `draw_values` several times in their `random`
  method, or that invoke many calls to other distribution's `random` methods
  (e.g. mixtures) must do all of these calls under the same `_DrawValuesContext`
  context manager instance. If they do not, the conditional relations between
  the distribution's parameters could be broken, and `random` could return
  values drawn from an incorrect distribution.
- `Rice` distribution is now defined with either the noncentrality parameter or the shape parameter (#3287).

### Maintenance

- Big rewrite of documentation (#3275)
- Fixed Triangular distribution `c` attribute handling in `random` and updated sample codes for consistency (#3225)
- Refactor SMC and properly compute marginal likelihood (#3124)
- Removed use of deprecated `ymin` keyword in matplotlib's `Axes.set_ylim` (#3279)
- Fix for #3210. Now `distribution.draw_values(params)`, will draw the `params` values from their joint probability distribution and not from combinations of their marginals (Refer to PR #3273).
- Removed dependence on pandas-datareader for retrieving Yahoo Finance data in examples (#3262)
- Rewrote `Multinomial._random` method to better handle shape broadcasting (#3271)
- Fixed `Rice` distribution, which inconsistently mixed two parametrizations (#3286).
- `Rice` distribution now accepts multiple parameters and observations and is usable with NUTS (#3289).
- `sample_posterior_predictive` no longer calls `draw_values` to initialize the shape of the ppc trace. This called could lead to `ValueError`'s when sampling the ppc from a model with `Flat` or `HalfFlat` prior distributions (Fix issue #3294).
- Added explicit conversion to `floatX` and `int32` for the continuous and discrete probability distribution parameters (addresses issue #3223).


### Deprecations

- Renamed `sample_ppc()` and `sample_ppc_w()` to `sample_posterior_predictive()` and `sample_posterior_predictive_w()`, respectively.

## PyMC 3.5 (July 21 2018)

### New features

- Add documentation section on survival analysis and censored data models
- Add `check_test_point` method to `pm.Model`
- Add `Ordered` Transformation and `OrderedLogistic` distribution
- Add `Chain` transformation
- Improve error message `Mass matrix contains zeros on the diagonal. Some derivatives might always be zero` during tuning of `pm.sample`
- Improve error message `NaN occurred in optimization.` during ADVI
- Save and load traces without `pickle` using `pm.save_trace` and `pm.load_trace`
- Add `Kumaraswamy` distribution
- Add `TruncatedNormal` distribution
- Rewrite parallel sampling of multiple chains on py3. This resolves long standing issues when transferring large traces to the main process, avoids pickling issues on UNIX, and allows us to show a progress bar for all chains. If parallel sampling is interrupted, we now return partial results.
- Add `sample_prior_predictive` which allows for efficient sampling from the unconditioned model.
- SMC: remove experimental warning, allow sampling using `sample`, reduce autocorrelation from final trace.
- Add `model_to_graphviz` (which uses the optional dependency `graphviz`) to plot a directed graph of a PyMC3 model using plate notation.
- Add beta-ELBO variational inference as in beta-VAE model (Christopher P. Burgess et al. NIPS, 2017)
- Add `__dir__` to `SingleGroupApproximation` to improve autocompletion in interactive environments

### Fixes

- Fixed grammar in divergence warning, previously `There were 1 divergences ...` could be raised.
- Fixed `KeyError` raised when only subset of variables are specified to be recorded in the trace.
- Removed unused `repeat=None` arguments from all `random()` methods in distributions.
- Deprecated the `sigma` argument in `MarginalSparse.marginal_likelihood` in favor of `noise`
- Fixed unexpected behavior in `random`. Now the `random` functionality is more robust and will work better for `sample_prior` when that is implemented.
- Fixed `scale_cost_to_minibatch` behaviour, previously this was not working and always `False`

## PyMC 3.4.1 (April 18 2018)

### New features

- Add `logit_p` keyword to `pm.Bernoulli`, so that users can specify the logit of the success probability. This is faster and more stable than using `p=tt.nnet.sigmoid(logit_p)`.
- Add `random` keyword to `pm.DensityDist` thus enabling users to pass custom random method which in turn makes sampling from a `DensityDist` possible.
- Effective sample size computation is updated. The estimation uses Geyer's initial positive sequence, which no longer truncates the autocorrelation series inaccurately. `pm.diagnostics.effective_n` now can reports N_eff>N.
- Added `KroneckerNormal` distribution and a corresponding `MarginalKron` Gaussian Process implementation for efficient inference, along with lower-level functions such as `cartesian` and `kronecker` products.
- Added `Coregion` covariance function.
- Add new 'pairplot' function, for plotting scatter or hexbin matrices of sampled parameters. Optionally it can plot divergences.
- Plots of discrete distributions in the docstrings
- Add logitnormal distribution
- Densityplot: add support for discrete variables
- Fix the Binomial likelihood in `.glm.families.Binomial`, with the flexibility of specifying the `n`.
- Add `offset` kwarg to `.glm`.
- Changed the `compare` function to accept a dictionary of model-trace pairs instead of two separate lists of models and traces.
- add test and support for creating multivariate mixture and mixture of mixtures
- `distribution.draw_values`, now is also able to draw values from conditionally dependent RVs, such as autotransformed RVs (Refer to PR #2902).

### Fixes

- `VonMises` does not overflow for large values of kappa. i0 and i1 have been removed and we now use log_i0 to compute the logp.
- The bandwidth for KDE plots is computed using a modified version of Scott's rule. The new version uses entropy instead of standard deviation. This works better for multimodal distributions. Functions using KDE plots has a new argument `bw` controlling the bandwidth.
- fix PyMC3 variable is not replaced if provided in more_replacements (#2890)
- Fix for issue #2900. For many situations, named node-inputs do not have a `random` method, while some intermediate node may have it. This meant that if the named node-input at the leaf of the graph did not have a fixed value, `theano` would try to compile it and fail to find inputs, raising a `theano.gof.fg.MissingInputError`. This was fixed by going through the theano variable's owner inputs graph, trying to get intermediate named-nodes values if the leafs had failed.
- In `distribution.draw_values`, some named nodes could be `theano.tensor.TensorConstant`s or `theano.tensor.sharedvar.SharedVariable`s. Nevertheless, in `distribution._draw_value`, these would be passed to `distribution._compile_theano_function` as if they were `theano.tensor.TensorVariable`s. This could lead to the following exceptions `TypeError: ('Constants not allowed in param list', ...)` or `TypeError: Cannot use a shared variable (...)`. The fix was to not add `theano.tensor.TensorConstant` or `theano.tensor.sharedvar.SharedVariable` named nodes into the `givens` dict that could be used in `distribution._compile_theano_function`.
- Exponential support changed to include zero values.

### Deprecations

- DIC and BPIC calculations have been removed
- df_summary have been removed, use summary instead
- `njobs` and `nchains` kwarg are deprecated in favor of `cores` and `chains` for `sample`
- `lag` kwarg in `pm.stats.autocorr` and `pm.stats.autocov` is deprecated.


## PyMC 3.3 (January 9, 2018)

### New features

- Improve NUTS initialization `advi+adapt_diag_grad` and add `jitter+adapt_diag_grad` (#2643)
- Added `MatrixNormal` class for representing vectors of multivariate normal variables
- Implemented `HalfStudentT` distribution
- New benchmark suite added (see http://pandas.pydata.org/speed/pymc3/)
- Generalized random seed types
- Update loo, new improved algorithm (#2730)
- New CSG (Constant Stochastic Gradient) approximate posterior sampling algorithm (#2544)
- Michael Osthege added support for population-samplers and implemented differential evolution metropolis (`DEMetropolis`).  For models with correlated dimensions that can not use gradient-based samplers, the `DEMetropolis` sampler can give higher effective sampling rates. (also see [PR#2735](https://github.com/pymc-devs/pymc3/pull/2735))
- Forestplot supports multiple traces (#2736)
- Add new plot, densityplot (#2741)
- DIC and BPIC calculations have been deprecated
- Refactor HMC and implemented new warning system (#2677, #2808)

### Fixes

- Fixed `compareplot` to use `loo` output.
- Improved `posteriorplot` to scale fonts
- `sample_ppc_w` now broadcasts
- `df_summary` function renamed to `summary`
- Add test for `model.logp_array` and `model.bijection` (#2724)
- Fixed `sample_ppc` and `sample_ppc_w` to iterate all chains(#2633, #2748)
- Add Bayesian R2 score (for GLMs) `stats.r2_score` (#2696) and test (#2729).
- SMC works with transformed variables (#2755)
- Speedup OPVI (#2759)
- Multiple minor fixes and improvements in the docs (#2775, #2786, #2787, #2789, #2790, #2794, #2799, #2809)

### Deprecations

- Old (`minibatch-`)`advi` is removed (#2781)


## PyMC3 3.2 (October 10, 2017)

### New features

This version includes two major contributions from our Google Summer of Code 2017 students:

* Maxim Kochurov extended and refactored the variational inference module. This primarily adds two important classes, representing operator variational inference (`OPVI`) objects and `Approximation` objects. These make it easier to extend existing `variational` classes, and to derive inference from `variational` optimizations, respectively. The `variational` module now also includes normalizing flows (`NFVI`).
* Bill Engels added an extensive new Gaussian processes (`gp`) module. Standard GPs can be specified using either `Latent` or `Marginal` classes, depending on the nature of the underlying function. A Student-T process `TP` has been added. In order to accomodate larger datasets, approximate marginal Gaussian processes (`MarginalSparse`) have been added.

Documentation has been improved as the result of the project's monthly "docathons".

An experimental stochastic gradient Fisher scoring (`SGFS`) sampling step method has been added.

The API for `find_MAP` was enhanced.

SMC now estimates the marginal likelihood.

Added `Logistic` and `HalfFlat` distributions to set of continuous distributions.

Bayesian fraction of missing information (`bfmi`) function added to `stats`.

Enhancements to `compareplot` added.

QuadPotential adaptation has been implemented.

Script added to build and deploy documentation.

MAP estimates now available for transformed and non-transformed variables.

The `Constant` variable class has been deprecated, and will be removed in 3.3.

DIC and BPIC calculations have been sped up.

Arrays are now accepted as arguments for the `Bound` class.

`random` method was added to the `Wishart` and `LKJCorr` distributions.

Progress bars have been added to LOO and WAIC calculations.

All example notebooks updated to reflect changes in API since 3.1.

Parts of the test suite have been refactored.

### Fixes

Fixed sampler stats error in NUTS for non-RAM backends

Matplotlib is  no longer a hard dependency, making it easier to use in settings where installing Matplotlib is problematic. PyMC will only complain if plotting is attempted.

Several bugs in the Gaussian process covariance were fixed.

All chains are now used to calculate WAIC and LOO.

AR(1) log-likelihood function has been fixed.

Slice sampler fixed to sample from 1D conditionals.

Several docstring fixes.

### Contributors

The following people contributed to this release (ordered by number of commits):

Maxim Kochurov <maxim.v.kochurov@gmail.com>
Bill Engels <w.j.engels@gmail.com>
Chris Fonnesbeck <chris.fonnesbeck@vanderbilt.edu>
Junpeng Lao <junpeng.lao@unifr.ch>
Adrian Seyboldt <adrian.seyboldt@gmail.com>
AustinRochford <arochford@monetate.com>
Osvaldo Martin <aloctavodia@gmail.com>
Colin Carroll <colcarroll@gmail.com>
Hannes Vasyura-Bathke <hannes.bathke@gmx.net>
Thomas Wiecki <thomas.wiecki@gmail.com>
michaelosthege <thecakedev@hotmail.com>
Marco De Nadai <me@marcodena.it>
Kyle Beauchamp <kyleabeauchamp@gmail.com>
Massimo <mcavallaro@users.noreply.github.com>
ctm22396 <ctm22396@gmail.com>
Max Horn <maexlich@gmail.com>
Hennadii Madan <madanh2014@gmail.com>
Hassan Naseri <h.nasseri@gmail.com>
Peadar Coyle <peadarcoyle@googlemail.com>
Saurav R. Tuladhar <saurav@fastmail.com>
Shashank Shekhar <shashank.f1@gmail.com>
Eric Ma <ericmjl@users.noreply.github.com>
Ed Herbst <ed.herbst@gmail.com>
tsdlovell <dlovell@twosigma.com>
zaxtax <zaxtax@users.noreply.github.com>
Dan Nichol <daniel.nichol@univ.ox.ac.uk>
Benjamin Yetton <bdyetton@gmail.com>
jackhansom <jack.hansom@outlook.com>
Jack Tsai <jacksctsai@gmail.com>
Andrés Asensio Ramos <aasensioramos@gmail.com>


## PyMC3 3.1 (June 23, 2017)

### New features

* New user forum at http://discourse.pymc.io

* [Gaussian Process submodule](http://pymc-devs.github.io/pymc3/notebooks/GP-introduction.html)

* Much improved variational inference support:

  - [Add Operator Variational Inference (experimental).](http://pymc-devs.github.io/pymc3/notebooks/bayesian_neural_network_opvi-advi.html)

  - [Add Stein-Variational Gradient Descent as well as Amortized SVGD (experimental).](https://github.com/pymc-devs/pymc3/pull/2183)

  - [Add pm.Minibatch() to easily specify mini-batches.](http://pymc-devs.github.io/pymc3/notebooks/bayesian_neural_network_opvi-advi.html#Minibatch-ADVI)

  - Added various optimizers including ADAM.

  - Stopping criterion implemented via callbacks.

* sample() defaults changed: tuning is enabled for the first 500 samples which are then discarded from the trace as burn-in.

* MvNormal supports Cholesky Decomposition now for increased speed and numerical stability.

* Many optimizations and speed-ups.

* NUTS implementation now matches current Stan implementation.

* Add higher-order integrators for HMC.

* [Add sampler statistics.](http://pymc-devs.github.io/pymc3/notebooks/sampler-stats.html)

* [Add live-trace to see samples in real-time.](http://pymc-devs.github.io/pymc3/notebooks/live_sample_plots.html)

* ADVI stopping criterion implemented.

* Improved support for theano's floatX setting to enable GPU computations (work in progress).

* MvNormal supports Cholesky Decomposition now for increased speed and numerical stability.

* [Add Elliptical Slice Sampler.](http://pymc-devs.github.io/pymc3/notebooks/GP-slice-sampling.html)

* Added support for multidimensional minibatches

* [Sampled posteriors can now be turned into priors for Bayesian updating with a new interpolated distribution.](https://github.com/pymc-devs/pymc3/pull/2163)

* Added `Approximation` class and the ability to convert a sampled trace into an approximation via its `Empirical` subclass.

* `Model` can now be inherited from and act as a base class for user specified models (see pymc3.models.linear).

* Add MvGaussianRandomWalk and MvStudentTRandomWalk distributions.

* GLM models do not need a left-hand variable anymore.

* Refactored HMC and NUTS for better readability.

* Add support for Python 3.6.

### Fixes

* Bound now works for discrete distributions as well.

* Random sampling now returns the correct shape even for higher dimensional RVs.

* Use theano Psi and GammaLn functions to enable GPU support for them.


## PyMC3 3.0 (January 9, 2017)

We are proud and excited to release the first stable version of PyMC3, the product of more than [5 years](https://github.com/pymc-devs/pymc3/commit/85c7e06b6771c0d99cbc09cb68885cda8f7785cb) of ongoing development and contributions from over 80 individuals. PyMC3 is a Python module for Bayesian modeling which focuses on modern Bayesian computational methods, primarily gradient-based (Hamiltonian) MCMC sampling and variational inference. Models are specified in Python, which allows for great flexibility. The main technological difference in PyMC3 relative to previous versions is the reliance on Theano for the computational backend, rather than on Fortran extensions.

### New features

Since the beta release last year, the following improvements have been implemented:

* Added `variational` submodule, which features the automatic differentiation variational inference (ADVI) fitting method. Also supports mini-batch ADVI for large data sets. Much of this work was due to the efforts of Taku Yoshioka, and important guidance was provided by the Stan team (specifically Alp Kucukelbir and Daniel Lee).

* Added model checking utility functions, including leave-one-out (LOO) cross-validation, BPIC, WAIC, and DIC.

* Implemented posterior predictive sampling (`sample_ppc`).

* Implemented auto-assignment of step methods by `sample` function.

* Enhanced IPython Notebook examples, featuring more complete narratives accompanying code.

* Extensive debugging of NUTS sampler.

* Updated documentation to reflect changes in code since beta.

* Refactored test suite for better efficiency.

* Added von Mises, zero-inflated negative binomial, and Lewandowski, Kurowicka and Joe (LKJ) distributions.

* Adopted `joblib` for managing parallel computation of chains.

* Added contributor guidelines, contributor code of conduct and governance document.

### Deprecations

* Argument order of tau and sd was switched for distributions of the normal family:
- `Normal()`
- `Lognormal()`
- `HalfNormal()`

Old: `Normal(name, mu, tau)`
New: `Normal(name, mu, sd)` (supplying keyword arguments is unaffected).

* `MvNormal` calling signature changed:
Old: `MvNormal(name, mu, tau)`
New: `MvNormal(name, mu, cov)` (supplying keyword arguments is unaffected).

We on the PyMC3 core team would like to thank everyone for contributing and now feel that this is ready for the big time. We look forward to hearing about all the cool stuff you use PyMC3 for, and look forward to continued development on the package.

### Contributors

The following authors contributed to this release:

Chris Fonnesbeck <chris.fonnesbeck@vanderbilt.edu>
John Salvatier <jsalvatier@gmail.com>
Thomas Wiecki <thomas.wiecki@gmail.com>
Colin Carroll <colcarroll@gmail.com>
Maxim Kochurov <maxim.v.kochurov@gmail.com>
Taku Yoshioka <taku.yoshioka.4096@gmail.com>
Peadar Coyle (springcoil) <peadarcoyle@googlemail.com>
Austin Rochford <arochford@monetate.com>
Osvaldo Martin <aloctavodia@gmail.com>
Shashank Shekhar <shashank.f1@gmail.com>

In addition, the following community members contributed to this release:

A Kuz <for.akuz@gmail.com>
A. Flaxman <abie@alum.mit.edu>
Abraham Flaxman <abie@alum.mit.edu>
Alexey Goldin <alexey.goldin@gmail.com>
Anand Patil <anand.prabhakar.patil@gmail.com>
Andrea Zonca <code@andreazonca.com>
Andreas Klostermann <andreasklostermann@googlemail.com>
Andres Asensio Ramos
Andrew Clegg <andrew.clegg@pearson.com>
Anjum48
Benjamin Edwards <bedwards@cs.unm.edu>
Boris Avdeev <borisaqua@gmail.com>
Brian Naughton <briannaughton@gmail.com>
Byron Smith
Chad Heyne <chadheyne@gmail.com>
Corey Farwell <coreyf@rwell.org>
David Huard <david.huard@gmail.com>
David Stück <dstuck@users.noreply.github.com>
DeliciousHair <mshepit@gmail.com>
Dustin Tran
Eigenblutwurst <Hannes.Bathke@gmx.net>
Gideon Wulfsohn <gideon.wulfsohn@gmail.com>
Gil Raphaelli <g@raphaelli.com>
Gogs <gogitservice@gmail.com>
Ilan Man
Imri Sofer <imrisofer@gmail.com>
Jake Biesinger <jake.biesinger@gmail.com>
James Webber <jamestwebber@gmail.com>
John McDonnell <john.v.mcdonnell@gmail.com>
Jon Sedar <jon.sedar@applied.ai>
Jordi Diaz
Jordi Warmenhoven <jordi.warmenhoven@gmail.com>
Karlson Pfannschmidt <kiudee@mail.uni-paderborn.de>
Kyle Bishop <citizenphnix@gmail.com>
Kyle Meyer <kyle@kyleam.com>
Lin Xiao
Mack Sweeney <mackenzie.sweeney@gmail.com>
Matthew Emmett <memmett@unc.edu>
Michael Gallaspy <gallaspy.michael@gmail.com>
Nick <nalourie@example.com>
Osvaldo Martin <aloctavodia@gmail.com>
Patricio Benavente <patbenavente@gmail.com>
Raymond Roberts
Rodrigo Benenson <rodrigo.benenson@gmail.com>
Sergei Lebedev <superbobry@gmail.com>
Skipper Seabold <chris.fonnesbeck@vanderbilt.edu>
Thomas Kluyver <takowl@gmail.com>
Tobias Knuth <mail@tobiasknuth.de>
Volodymyr Kazantsev
Wes McKinney <wesmckinn@gmail.com>
Zach Ploskey <zploskey@gmail.com>
akuz <for.akuz@gmail.com>
brandon willard <brandonwillard@gmail.com>
dstuck <dstuck88@gmail.com>
ingmarschuster <ingmar.schuster.linguistics@gmail.com>
jan-matthis <mail@jan-matthis.de>
jason <JasonTam22@gmailcom>
kiudee <quietdeath@gmail.com>
maahnman <github@mm.maahn.de>
macgyver <neil.rabinowitz@merton.ox.ac.uk>
mwibrow <mwibrow@gmail.com>
olafSmits <o.smits@gmail.com>
paul sorenson <paul@metrak.com>
redst4r <redst4r@web.de>
santon <steven.anton@idanalytics.com>
sgenoud <stevegenoud+github@gmail.com>
stonebig <stonebig>
Tal Yarkoni <tyarkoni@gmail.com>
x2apps <x2apps@yahoo.com>
zenourn <daniel@zeno.co.nz>

## PyMC3 3.0b (June 16th, 2015)

Probabilistic programming allows for flexible specification of Bayesian statistical models in code. PyMC3 is a new, open-source probabilistic programmer framework with an intuitive, readable and concise, yet powerful, syntax that is close to the natural notation statisticians use to describe models. It features next-generation fitting techniques, such as the No U-Turn Sampler, that allow fitting complex models with thousands of parameters without specialized knowledge of fitting algorithms.

PyMC3 has recently seen rapid development. With the addition of two new major features: automatic transforms and missing value imputation, PyMC3 has become ready for wider use. PyMC3 is now refined enough that adding features is easy, so we don't expect adding features in the future will require drastic changes. It has also become user friendly enough for a broader audience. Automatic transformations mean NUTS and find_MAP work with less effort, and friendly error messages mean its easy to diagnose problems with your model.

Thus, Thomas, Chris and I are pleased to announce that PyMC3 is now in Beta.

### Highlights
* Transforms now automatically applied to constrained distributions
* Transforms now specified with a `transform=` argument on Distributions. `model.TransformedVar` is gone.
* Transparent missing value imputation support added with MaskedArrays or pandas.DataFrame NaNs.
* Bad default values now ignored
* Profile theano functions using `model.profile(model.logpt)`

### Contributors since 3.0a
* A. Flaxman <abie@alum.mit.edu>
* Andrea Zonca <code@andreazonca.com>
* Andreas Klostermann <andreasklostermann@googlemail.com>
* Andrew Clegg <andrew.clegg@pearson.com>
* AustinRochford <arochford@monetate.com>
* Benjamin Edwards <bedwards@cs.unm.edu>
* Brian Naughton <briannaughton@gmail.com>
* Chad Heyne <chadheyne@gmail.com>
* Chris Fonnesbeck <chris.fonnesbeck@vanderbilt.edu>
* Corey Farwell <coreyf@rwell.org>
* John Salvatier <jsalvatier@gmail.com>
* Karlson Pfannschmidt <quietdeath@gmail.com>
* Kyle Bishop <citizenphnix@gmail.com>
* Kyle Meyer <kyle@kyleam.com>
* Mack Sweeney <mackenzie.sweeney@gmail.com>
* Osvaldo Martin <aloctavodia@gmail.com>
* Raymond Roberts <rayvroberts@gmail.com>
* Rodrigo Benenson <rodrigo.benenson@gmail.com>
* Thomas Wiecki <thomas.wiecki@gmail.com>
* Zach Ploskey <zploskey@gmail.com>
* maahnman <github@mm.maahn.de>
* paul sorenson <paul@metrak.com>
* zenourn <daniel@zeno.co.nz><|MERGE_RESOLUTION|>--- conflicted
+++ resolved
@@ -15,13 +15,9 @@
 - Parallelization of population steppers (`DEMetropolis`) is now set via the `cores` argument. ([#3559](https://github.com/pymc-devs/pymc3/pull/3559))
 - SMC: stabilize covariance matrix [3573](https://github.com/pymc-devs/pymc3/pull/3573)
 - SMC is no longer a step method of `pm.sample` now it should be called using `pm.sample_smc` [3579](https://github.com/pymc-devs/pymc3/pull/3579)
-<<<<<<< HEAD
 - Now uses `multiprocessong` rather than `psutil` to count CPUs, which results in reliable core counts on Chromebooks.
-
-
-=======
 - `sample_posterior_predictive` now preallocates the memory required for its output to improve memory usage. Addresses problems raised in this [discourse thread](https://discourse.pymc.io/t/memory-error-with-posterior-predictive-sample/2891/4).
->>>>>>> 1642e73b
+
 
 ## PyMC3 3.7 (May 29 2019)
 
