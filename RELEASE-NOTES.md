--- conflicted
+++ resolved
@@ -21,22 +21,13 @@
 - `VonMises` does not overflow for large values of kappa. i0 and i1 have been removed and we now use log_i0 to compute the logp.
 - The bandwidth for KDE plots is computed using a modified version of Scott's rule. The new version uses entropy instead of standard
 deviation. This works better for multimodal distributions. Functions using KDE plots has a new argument `bw` controlling the bandwidth.
-
-=======
 - Add `logit_p` keyword to `pm.Bernoulli`, so that users can specify the logit
   of the success probability. This is faster and more stable than using
   `p=tt.nnet.sigmoid(logit_p)`.
-<<<<<<< HEAD
-- Apply new warning system project wise (#2778)
-=======
 - Add `random` keyword to `pm.DensityDist` thus enabling users to pass custom random method
   which in turn makes sampling from a `DensityDist` possible. 
-
-### Fixes
-
-- `VonMises` does not overflow for large values of kappa. i0 and i1 have been removed and we now use
-   log_i0 to compute the logp.
->>>>>>> fde52a4a
+- Apply new warning system project wise (#2778)
+
 
 ### Deprecations
 
