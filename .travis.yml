language: python

python:
  - "2.7"
  - "3.4"

before_install:
  - sudo apt-get install liblapack-dev gfortran python-scipy libblas-dev libsuitesparse-dev swig
  - sudo ln -Tsf /{run,dev}/shm
  - if [ ${TRAVIS_PYTHON_VERSION:0:1} == "2" ]; then wget http://repo.continuum.io/miniconda/Miniconda-3.6.0-Linux-x86_64.sh -O miniconda.sh; else wget http://repo.continuum.io/miniconda/Miniconda3-3.6.0-Linux-x86_64.sh -O miniconda.sh; fi
  - chmod +x miniconda.sh
  - ./miniconda.sh -b
  - if [ ${TRAVIS_PYTHON_VERSION:0:1} == "2" ]; then export PATH=/home/travis/miniconda/bin:$PATH; else export PATH=/home/travis/miniconda3/bin:$PATH; fi

install:
  - conda create -n testenv --yes pip python=$TRAVIS_PYTHON_VERSION
  - source activate testenv
  - conda install --yes $DEPS
  - if [ ${TRAVIS_PYTHON_VERSION:0:1} == "2" ]; then conda install --yes mock; fi
  - pip install --no-deps numdifftools
  - pip install git+https://github.com/Theano/Theano.git
  - pip install git+https://github.com/mahmoudimus/nose-timer.git
  - python setup.py build_ext --inplace

env:
  - DEPS="ipython pyzmq numpy scipy nose matplotlib pandas Cython patsy statsmodels"

script:
<<<<<<< HEAD
  - nosetests pymc3
=======
  - nosetests
>>>>>>> 5c26c1d7
<|MERGE_RESOLUTION|>--- conflicted
+++ resolved
@@ -26,8 +26,4 @@
   - DEPS="ipython pyzmq numpy scipy nose matplotlib pandas Cython patsy statsmodels"
 
 script:
-<<<<<<< HEAD
-  - nosetests pymc3
-=======
-  - nosetests
->>>>>>> 5c26c1d7
+  - nosetests