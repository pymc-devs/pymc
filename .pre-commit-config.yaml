repos:
- repo: https://github.com/pre-commit/pre-commit-hooks
  rev: v3.3.0
  hooks:
    -   id: end-of-file-fixer
    -   id: check-toml
- repo: https://github.com/nbQA-dev/nbQA
  rev: 0.3.5
  hooks:
    - id: nbqa-black
    - id: nbqa-isort
    - id: nbqa-pyupgrade
- repo: https://github.com/asottile/pyupgrade
  rev: v2.7.3
  hooks:
    - id: pyupgrade
      args: [--py36-plus]
- repo: https://github.com/psf/black
  rev: 20.8b1
  hooks:
    - id: black
- repo: local
  hooks:
    - id: watermark
      name: Check notebooks have watermark
      types: [jupyter]
<<<<<<< HEAD
      entry: '%load_ext watermark.*%watermark -n -u -v -iv -w'
      language: pygrep
      args: [--negate, --multiline]
      minimum_pre_commit_version: 2.8.0
=======
      entry: python scripts/check_watermark.py
      language: python
    - id: check-toc
      name: Check all notebooks appear in table of contents
      types: [jupyter]
      entry: python scripts/check_toc_is_complete.py
      language: python
>>>>>>> b32ec66d
<|MERGE_RESOLUTION|>--- conflicted
+++ resolved
@@ -24,17 +24,12 @@
     - id: watermark
       name: Check notebooks have watermark
       types: [jupyter]
-<<<<<<< HEAD
       entry: '%load_ext watermark.*%watermark -n -u -v -iv -w'
       language: pygrep
       args: [--negate, --multiline]
       minimum_pre_commit_version: 2.8.0
-=======
-      entry: python scripts/check_watermark.py
-      language: python
     - id: check-toc
       name: Check all notebooks appear in table of contents
       types: [jupyter]
       entry: python scripts/check_toc_is_complete.py
-      language: python
->>>>>>> b32ec66d
+      language: python