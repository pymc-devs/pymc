#   Copyright 2023 The PyMC Developers
#
#   Licensed under the Apache License, Version 2.0 (the "License");
#   you may not use this file except in compliance with the License.
#   You may obtain a copy of the License at
#
#       http://www.apache.org/licenses/LICENSE-2.0
#
#   Unless required by applicable law or agreed to in writing, software
#   distributed under the License is distributed on an "AS IS" BASIS,
#   WITHOUT WARRANTIES OR CONDITIONS OF ANY KIND, either express or implied.
#   See the License for the specific language governing permissions and
#   limitations under the License.

import numpy as np
import numpy.testing as npt
import pytensor
import pytensor.tensor as pt
import pytest

import pymc as pm

from pymc.math import cartesian, kronecker


class TestCovAdd:
    def test_symadd_cov(self):
        X = np.linspace(0, 1, 10)[:, None]
        with pm.Model() as model:
            cov1 = pm.gp.cov.ExpQuad(1, 0.1)
            cov2 = pm.gp.cov.ExpQuad(1, 0.1)
            cov = cov1 + cov2
        K = cov(X).eval()
        npt.assert_allclose(K[0, 1], 2 * 0.53940, atol=1e-3)
        # check diagonal
        Kd = cov(X, diag=True).eval()
        npt.assert_allclose(np.diag(K), Kd, atol=1e-5)

    def test_rightadd_scalar(self):
        X = np.linspace(0, 1, 10)[:, None]
        with pm.Model() as model:
            a = 1
            cov = pm.gp.cov.ExpQuad(1, 0.1) + a
        K = cov(X).eval()
        npt.assert_allclose(K[0, 1], 1.53940, atol=1e-3)
        # check diagonal
        Kd = cov(X, diag=True).eval()
        npt.assert_allclose(np.diag(K), Kd, atol=1e-5)

    def test_leftadd_scalar(self):
        X = np.linspace(0, 1, 10)[:, None]
        with pm.Model() as model:
            a = 1
            cov = a + pm.gp.cov.ExpQuad(1, 0.1)
        K = cov(X).eval()
        npt.assert_allclose(K[0, 1], 1.53940, atol=1e-3)
        # check diagonal
        Kd = cov(X, diag=True).eval()
        npt.assert_allclose(np.diag(K), Kd, atol=1e-5)

    def test_rightadd_matrix(self):
        X = np.linspace(0, 1, 10)[:, None]
        M = 2 * np.ones((10, 10))
        with pm.Model() as model:
            cov = pm.gp.cov.ExpQuad(1, 0.1) + M
        K = cov(X).eval()
        npt.assert_allclose(K[0, 1], 2.53940, atol=1e-3)
        # check diagonal
        Kd = cov(X, diag=True).eval()
        npt.assert_allclose(np.diag(K), Kd, atol=1e-5)

    def test_leftadd_matrixt(self):
        X = np.linspace(0, 1, 10)[:, None]
        M = 2 * pt.ones((10, 10))
        with pm.Model() as model:
            cov = M + pm.gp.cov.ExpQuad(1, 0.1)
        K = cov(X).eval()
        npt.assert_allclose(K[0, 1], 2.53940, atol=1e-3)
        # check diagonal
        Kd = cov(X, diag=True).eval()
        npt.assert_allclose(np.diag(K), Kd, atol=1e-5)

    def test_leftprod_matrix(self):
        X = np.linspace(0, 1, 3)[:, None]
        M = np.array([[1, 2, 3], [2, 1, 2], [3, 2, 1]])
        with pm.Model() as model:
            cov = M + pm.gp.cov.ExpQuad(1, 0.1)
            cov_true = pm.gp.cov.ExpQuad(1, 0.1) + M
        K = cov(X).eval()
        K_true = cov_true(X).eval()
        assert np.allclose(K, K_true)

    def test_inv_rightadd(self):
        M = np.random.randn(2, 2, 2)
        with pytest.raises(ValueError, match=r"cannot combine"):
            cov = M + pm.gp.cov.ExpQuad(1, 1.0)

    def test_rightadd_whitenoise(self):
        X = np.linspace(0, 1, 10)[:, None]
        with pm.Model() as model:
            cov1 = pm.gp.cov.ExpQuad(1, 0.1)
            cov2 = pm.gp.cov.WhiteNoise(sigma=1)
            cov = cov1 + cov2
        K = cov(X).eval()
        npt.assert_allclose(K[0, 1], 0.53940, atol=1e-3)
        npt.assert_allclose(K[0, 0], 2, atol=1e-3)
        # check diagonal
        Kd = cov(X, diag=True).eval()
        npt.assert_allclose(np.diag(K), Kd, atol=1e-5)


class TestCovProd:
    def test_symprod_cov(self):
        X = np.linspace(0, 1, 10)[:, None]
        with pm.Model() as model:
            cov1 = pm.gp.cov.ExpQuad(1, 0.1)
            cov2 = pm.gp.cov.ExpQuad(1, 0.1)
            cov = cov1 * cov2
        K = cov(X).eval()
        npt.assert_allclose(K[0, 1], 0.53940 * 0.53940, atol=1e-3)
        # check diagonal
        Kd = cov(X, diag=True).eval()
        npt.assert_allclose(np.diag(K), Kd, atol=1e-5)

    def test_rightprod_scalar(self):
        X = np.linspace(0, 1, 10)[:, None]
        with pm.Model() as model:
            a = 2
            cov = pm.gp.cov.ExpQuad(1, 0.1) * a
        K = cov(X).eval()
        npt.assert_allclose(K[0, 1], 2 * 0.53940, atol=1e-3)
        # check diagonal
        Kd = cov(X, diag=True).eval()
        npt.assert_allclose(np.diag(K), Kd, atol=1e-5)

    def test_leftprod_scalar(self):
        X = np.linspace(0, 1, 10)[:, None]
        with pm.Model() as model:
            a = 2
            cov = a * pm.gp.cov.ExpQuad(1, 0.1)
        K = cov(X).eval()
        npt.assert_allclose(K[0, 1], 2 * 0.53940, atol=1e-3)
        # check diagonal
        Kd = cov(X, diag=True).eval()
        npt.assert_allclose(np.diag(K), Kd, atol=1e-5)

    def test_rightprod_matrix(self):
        X = np.linspace(0, 1, 10)[:, None]
        M = 2 * np.ones((10, 10))
        with pm.Model() as model:
            cov = pm.gp.cov.ExpQuad(1, 0.1) * M
        K = cov(X).eval()
        npt.assert_allclose(K[0, 1], 2 * 0.53940, atol=1e-3)
        # check diagonal
        Kd = cov(X, diag=True).eval()
        npt.assert_allclose(np.diag(K), Kd, atol=1e-5)

    def test_leftprod_matrix(self):
        X = np.linspace(0, 1, 3)[:, None]
        M = np.array([[1, 2, 3], [2, 1, 2], [3, 2, 1]])
        with pm.Model() as model:
            cov = M * pm.gp.cov.ExpQuad(1, 0.1)
            cov_true = pm.gp.cov.ExpQuad(1, 0.1) * M
        K = cov(X).eval()
        K_true = cov_true(X).eval()
        assert np.allclose(K, K_true)

    def test_multiops(self):
        X = np.linspace(0, 1, 3)[:, None]
        M = np.array([[1, 2, 3], [2, 1, 2], [3, 2, 1]])
        with pm.Model() as model:
            cov1 = (
                3
                + pm.gp.cov.ExpQuad(1, 0.1)
                + M * pm.gp.cov.ExpQuad(1, 0.1) * M * pm.gp.cov.ExpQuad(1, 0.1)
            )
            cov2 = (
                pm.gp.cov.ExpQuad(1, 0.1) * M * pm.gp.cov.ExpQuad(1, 0.1) * M
                + pm.gp.cov.ExpQuad(1, 0.1)
                + 3
            )
        K1 = cov1(X).eval()
        K2 = cov2(X).eval()
        assert np.allclose(K1, K2)
        # check diagonal
        K1d = cov1(X, diag=True).eval()
        K2d = cov2(X, diag=True).eval()
        npt.assert_allclose(np.diag(K1), K2d, atol=1e-5)
        npt.assert_allclose(np.diag(K2), K1d, atol=1e-5)

    def test_inv_rightprod(self):
        M = np.random.randn(2, 2, 2)
        with pytest.raises(ValueError, match=r"cannot combine"):
            cov = M + pm.gp.cov.ExpQuad(1, 1.0)


class TestCovPSD:
    def test_covpsd_add(self):
        L = 10.0
        omega = np.pi * np.arange(1, 101) / (2 * L)
        with pm.Model() as model:
            cov1 = 2 * pm.gp.cov.ExpQuad(1, 0.1)
            cov2 = 5 * pm.gp.cov.ExpQuad(1, 1.0)
            cov = cov1 + cov2
        psd1 = cov1.power_spectral_density(omega[:, None]).eval()
        psd2 = cov2.power_spectral_density(omega[:, None]).eval()
        psd = cov.power_spectral_density(omega[:, None]).eval()
        npt.assert_allclose(psd, psd1 + psd2)

    def test_copsd_multiply(self):
        # This could be implemented via convolution
        L = 10.0
        omega = np.pi * np.arange(1, 101) / (2 * L)
        with pm.Model() as model:
            cov1 = 2 * pm.gp.cov.ExpQuad(1, ls=1)
            cov2 = pm.gp.cov.ExpQuad(1, ls=1)

        msg = "The power spectral density of products of covariance functions is not implemented"
        with pytest.raises(NotImplementedError, match=msg):
            psd = (cov1 * cov2).power_spectral_density(omega[:, None]).eval()

    def test_covpsd_nonstationary1(self):
        L = 10.0
        omega = np.pi * np.arange(1, 101) / (2 * L)
        with pm.Model() as model:
            cov = 2 * pm.gp.cov.Linear(1, c=5)

        msg = "can only be calculated for `Stationary` covariance functions."
        with pytest.raises(ValueError, match=msg):
            psd = cov.power_spectral_density(omega[:, None]).eval()

    def test_covpsd_nonstationary2(self):
        L = 10.0
        omega = np.pi * np.arange(1, 101) / (2 * L)
        with pm.Model() as model:
            cov = 2 * pm.gp.cov.ExpQuad(1, ls=1) + 10.0

        # Even though this should error, this isnt the appropriate message.  The actual problem
        # is because the covariance function is non-stationary. The underlying bug is due to
        # `Constant` covariances not having an input_dim.
        msg = "All covariances must have the same `input_dim`."
        with pytest.raises(ValueError, match=msg):
            psd = cov.power_spectral_density(omega[:, None]).eval()

    def test_covpsd_notimplemented(self):
        class NewStationaryCov(pm.gp.cov.Stationary):
            pass

        L = 10.0
        omega = np.pi * np.arange(1, 101) / (2 * L)
        with pm.Model() as model:
            cov = 2 * NewStationaryCov(1, ls=1)

        msg = "No power spectral density method has been implemented"
        with pytest.raises(NotImplementedError, match=msg):
            psd = cov.power_spectral_density(omega[:, None]).eval()


class TestCovExponentiation:
    def test_symexp_cov(self):
        X = np.linspace(0, 1, 10)[:, None]
        with pm.Model() as model:
            cov1 = pm.gp.cov.ExpQuad(1, 0.1)
            cov = cov1**2
        K = cov(X).eval()
        npt.assert_allclose(K[0, 1], 0.53940**2, atol=1e-3)
        # check diagonal
        Kd = cov(X, diag=True).eval()
        npt.assert_allclose(np.diag(K), Kd, atol=1e-5)

    def test_covexp_numpy(self):
        X = np.linspace(0, 1, 10)[:, None]
        with pm.Model() as model:
            a = np.array([[2]])
            cov = pm.gp.cov.ExpQuad(1, 0.1) ** a
        K = cov(X).eval()
        npt.assert_allclose(K[0, 1], 0.53940**2, atol=1e-3)
        # check diagonal
        Kd = cov(X, diag=True).eval()
        npt.assert_allclose(np.diag(K), Kd, atol=1e-5)

    def test_covexp_pytensor(self):
        X = np.linspace(0, 1, 10)[:, None]
        with pm.Model() as model:
            a = pt.alloc(2.0, 1, 1)
            cov = pm.gp.cov.ExpQuad(1, 0.1) ** a
        K = cov(X).eval()
        npt.assert_allclose(K[0, 1], 0.53940**2, atol=1e-3)
        # check diagonal
        Kd = cov(X, diag=True).eval()
        npt.assert_allclose(np.diag(K), Kd, atol=1e-5)

    def test_covexp_shared(self):
        X = np.linspace(0, 1, 10)[:, None]
        with pm.Model() as model:
            a = pytensor.shared(2.0)
            cov = pm.gp.cov.ExpQuad(1, 0.1) ** a
        K = cov(X).eval()
        npt.assert_allclose(K[0, 1], 0.53940**2, atol=1e-3)
        # check diagonal
        Kd = cov(X, diag=True).eval()
        npt.assert_allclose(np.diag(K), Kd, atol=1e-5)

    def test_invalid_covexp(self):
        X = np.linspace(0, 1, 10)[:, None]
        with pytest.raises(
            ValueError, match=r"A covariance function can only be exponentiated by a scalar value"
        ):
            with pm.Model() as model:
                a = np.array([[1.0, 2.0]])
                cov = pm.gp.cov.ExpQuad(1, 0.1) ** a


class TestCovKron:
    def test_symprod_cov(self):
        X1 = np.linspace(0, 1, 10)[:, None]
        X2 = np.linspace(0, 1, 10)[:, None]
        X = cartesian(X1, X2)
        with pm.Model() as model:
            cov1 = pm.gp.cov.ExpQuad(1, 0.1)
            cov2 = pm.gp.cov.ExpQuad(1, 0.1)
            cov = pm.gp.cov.Kron([cov1, cov2])
        K = cov(X).eval()
        npt.assert_allclose(K[0, 1], 1 * 0.53940, atol=1e-3)
        npt.assert_allclose(K[0, 11], 0.53940 * 0.53940, atol=1e-3)
        # check diagonal
        Kd = cov(X, diag=True).eval()
        npt.assert_allclose(np.diag(K), Kd, atol=1e-5)

    def test_multiops(self):
        X1 = np.linspace(0, 1, 3)[:, None]
        X21 = np.linspace(0, 1, 5)[:, None]
        X22 = np.linspace(0, 1, 4)[:, None]
        X2 = cartesian(X21, X22)
        X = cartesian(X1, X21, X22)
        with pm.Model() as model:
            cov1 = (
                3
                + pm.gp.cov.ExpQuad(1, 0.1)
                + pm.gp.cov.ExpQuad(1, 0.1) * pm.gp.cov.ExpQuad(1, 0.1)
            )
            cov2 = pm.gp.cov.ExpQuad(2, 0.1) * pm.gp.cov.ExpQuad(2, 0.1)
            cov = pm.gp.cov.Kron([cov1, cov2])
        K_true = kronecker(cov1(X1).eval(), cov2(X2).eval()).eval()
        K = cov(X).eval()
        npt.assert_allclose(K_true, K)


class TestCovSliceDim:
    def test_slice1(self):
        X = np.linspace(0, 1, 30).reshape(10, 3)
        with pm.Model() as model:
            cov = pm.gp.cov.ExpQuad(3, 0.1, active_dims=[0, 0, 1])
        K = cov(X).eval()
        npt.assert_allclose(K[0, 1], 0.20084298, atol=1e-3)
        # check diagonal
        Kd = cov(X, diag=True).eval()
        npt.assert_allclose(np.diag(K), Kd, atol=1e-5)

    def test_slice2(self):
        X = np.linspace(0, 1, 30).reshape(10, 3)
        with pm.Model() as model:
            cov = pm.gp.cov.ExpQuad(3, ls=[0.1, 0.1], active_dims=[1, 2])
        K = cov(X).eval()
        npt.assert_allclose(K[0, 1], 0.34295549, atol=1e-3)
        # check diagonal
        Kd = cov(X, diag=True).eval()
        npt.assert_allclose(np.diag(K), Kd, atol=1e-5)

    def test_slice3(self):
        X = np.linspace(0, 1, 30).reshape(10, 3)
        with pm.Model() as model:
            cov = pm.gp.cov.ExpQuad(3, ls=np.array([0.1, 0.1]), active_dims=[1, 2])
        K = cov(X).eval()
        npt.assert_allclose(K[0, 1], 0.34295549, atol=1e-3)
        # check diagonal
        Kd = cov(X, diag=True).eval()
        npt.assert_allclose(np.diag(K), Kd, atol=1e-5)

    def test_diffslice(self):
        X = np.linspace(0, 1, 30).reshape(10, 3)
        with pm.Model() as model:
            cov = pm.gp.cov.ExpQuad(3, ls=0.1, active_dims=[1, 0, 0]) + pm.gp.cov.ExpQuad(
                3, ls=[0.1, 0.2, 0.3]
            )
        K = cov(X).eval()
        npt.assert_allclose(K[0, 1], 0.683572, atol=1e-3)
        # check diagonal
        Kd = cov(X, diag=True).eval()
        npt.assert_allclose(np.diag(K), Kd, atol=1e-5)

    def test_raises(self):
        lengthscales = 2.0
        with pytest.raises(ValueError):
            pm.gp.cov.ExpQuad(1, lengthscales, [True, False])
            pm.gp.cov.ExpQuad(2, lengthscales, [True])


class TestStability:
    def test_stable(self):
        X = np.random.uniform(low=320.0, high=400.0, size=[2000, 2])
        with pm.Model() as model:
            cov = pm.gp.cov.ExpQuad(2, 0.1)
        dists = cov.square_dist(X, X).eval()
        assert not np.any(dists < 0)


class TestExpQuad:
    def test_1d(self):
        X = np.linspace(0, 1, 10)[:, None]
        with pm.Model() as model:
            cov = pm.gp.cov.ExpQuad(1, 0.1)
        K = cov(X).eval()
        npt.assert_allclose(K[0, 1], 0.53940, atol=1e-3)
        K = cov(X, X).eval()
        npt.assert_allclose(K[0, 1], 0.53940, atol=1e-3)
        # check diagonal
        Kd = cov(X, diag=True).eval()
        npt.assert_allclose(np.diag(K), Kd, atol=1e-5)

    def test_2d(self):
        X = np.linspace(0, 1, 10).reshape(5, 2)
        with pm.Model() as model:
            cov = pm.gp.cov.ExpQuad(2, 0.5)
        K = cov(X).eval()
        npt.assert_allclose(K[0, 1], 0.820754, atol=1e-3)
        # check diagonal
        Kd = cov(X, diag=True).eval()
        npt.assert_allclose(np.diag(K), Kd, atol=1e-5)

    def test_2dard(self):
        X = np.linspace(0, 1, 10).reshape(5, 2)
        with pm.Model() as model:
            cov = pm.gp.cov.ExpQuad(2, np.array([1, 2]))
        K = cov(X).eval()
        npt.assert_allclose(K[0, 1], 0.969607, atol=1e-3)
        # check diagonal
        Kd = cov(X, diag=True).eval()
        npt.assert_allclose(np.diag(K), Kd, atol=1e-5)

    def test_inv_lengthscale(self):
        X = np.linspace(0, 1, 10)[:, None]
        with pm.Model() as model:
            cov = pm.gp.cov.ExpQuad(1, ls_inv=10)
        K = cov(X).eval()
        npt.assert_allclose(K[0, 1], 0.53940, atol=1e-3)
        K = cov(X, X).eval()
        npt.assert_allclose(K[0, 1], 0.53940, atol=1e-3)
        # check diagonal
        Kd = cov(X, diag=True).eval()
        npt.assert_allclose(np.diag(K), Kd, atol=1e-5)

    def test_psd(self):
        # compare to simple 1d formula
        X = np.linspace(0, 1, 10)[:, None]
        omega = np.linspace(0, 2, 50)
        ell = 2.0
        true_1d_psd = np.sqrt(2 * np.pi * np.square(ell)) * np.exp(-0.5 * np.square(ell * omega))
        test_1d_psd = (
            pm.gp.cov.ExpQuad(1, ls=ell).power_spectral_density(omega[:, None]).flatten().eval()
        )
        npt.assert_allclose(true_1d_psd, test_1d_psd, atol=1e-5)


class TestWhiteNoise:
    def test_1d(self):
        X = np.linspace(0, 1, 10)[:, None]
        with pm.Model() as model:
            cov = pm.gp.cov.WhiteNoise(sigma=0.5)
        K = cov(X).eval()
        npt.assert_allclose(K[0, 1], 0.0, atol=1e-3)
        npt.assert_allclose(K[0, 0], 0.5**2, atol=1e-3)
        # check diagonal
        Kd = cov(X, diag=True).eval()
        npt.assert_allclose(np.diag(K), Kd, atol=1e-5)
        # check predict
        K = cov(X, X).eval()
        npt.assert_allclose(K[0, 1], 0.0, atol=1e-3)
        # white noise predicting should return all zeros
        npt.assert_allclose(K[0, 0], 0.0, atol=1e-3)


class TestConstant:
    def test_1d(self):
        X = np.linspace(0, 1, 10)[:, None]
        with pm.Model() as model:
            cov = pm.gp.cov.Constant(2.5)
        K = cov(X).eval()
        npt.assert_allclose(K[0, 1], 2.5, atol=1e-3)
        npt.assert_allclose(K[0, 0], 2.5, atol=1e-3)
        K = cov(X, X).eval()
        npt.assert_allclose(K[0, 1], 2.5, atol=1e-3)
        npt.assert_allclose(K[0, 0], 2.5, atol=1e-3)
        # check diagonal
        Kd = cov(X, diag=True).eval()
        npt.assert_allclose(np.diag(K), Kd, atol=1e-5)


class TestRatQuad:
    def test_1d(self):
        X = np.linspace(0, 1, 10)[:, None]
        with pm.Model() as model:
            cov = pm.gp.cov.RatQuad(1, ls=0.1, alpha=0.5)
        K = cov(X).eval()
        npt.assert_allclose(K[0, 1], 0.66896, atol=1e-3)
        K = cov(X, X).eval()
        npt.assert_allclose(K[0, 1], 0.66896, atol=1e-3)
        # check diagonal
        Kd = cov(X, diag=True).eval()
        npt.assert_allclose(np.diag(K), Kd, atol=1e-5)


class TestExponential:
    def test_1d(self):
        X = np.linspace(0, 1, 10)[:, None]
        with pm.Model() as model:
            cov = pm.gp.cov.Exponential(1, 0.1)
        K = cov(X).eval()
        npt.assert_allclose(K[0, 1], 0.57375, atol=1e-3)
        K = cov(X, X).eval()
        npt.assert_allclose(K[0, 1], 0.57375, atol=1e-3)
        # check diagonal
        Kd = cov(X, diag=True).eval()
        npt.assert_allclose(np.diag(K), Kd, atol=1e-5)


class TestMatern52:
    def test_1d(self):
        X = np.linspace(0, 1, 10)[:, None]
        with pm.Model() as model:
            cov = pm.gp.cov.Matern52(1, 0.1)
        K = cov(X).eval()
        npt.assert_allclose(K[0, 1], 0.46202, atol=1e-3)
        K = cov(X, X).eval()
        npt.assert_allclose(K[0, 1], 0.46202, atol=1e-3)
        # check diagonal
        Kd = cov(X, diag=True).eval()
        npt.assert_allclose(np.diag(K), Kd, atol=1e-5)

    def test_psd(self):
        # compare to simple 1d formula
        X = np.linspace(0, 1, 10)[:, None]
        omega = np.linspace(0, 2, 50)
        ell = 2.0
        lamda = np.sqrt(5) / ell
        true_1d_psd = (16.0 / 3.0) * np.power(lamda, 5) * np.power(lamda**2 + omega**2, -3)
        test_1d_psd = (
            pm.gp.cov.Matern52(1, ls=ell).power_spectral_density(omega[:, None]).flatten().eval()
        )
        npt.assert_allclose(true_1d_psd, test_1d_psd, atol=1e-5)


class TestMatern32:
    def test_1d(self):
        X = np.linspace(0, 1, 10)[:, None]
        with pm.Model() as model:
            cov = pm.gp.cov.Matern32(1, 0.1)
        K = cov(X).eval()
        npt.assert_allclose(K[0, 1], 0.42682, atol=1e-3)
        K = cov(X, X).eval()
        npt.assert_allclose(K[0, 1], 0.42682, atol=1e-3)
        # check diagonal
        Kd = cov(X, diag=True).eval()
        npt.assert_allclose(np.diag(K), Kd, atol=1e-5)

    def test_psd(self):
        # compare to simple 1d formula
        X = np.linspace(0, 1, 10)[:, None]
        omega = np.linspace(0, 2, 50)
        ell = 2.0
        lamda = np.sqrt(3) / ell
        true_1d_psd = 4 * np.power(lamda, 3) * np.power(lamda**2 + omega**2, -2)
        test_1d_psd = (
            pm.gp.cov.Matern32(1, ls=ell).power_spectral_density(omega[:, None]).flatten().eval()
        )
        npt.assert_allclose(true_1d_psd, test_1d_psd, atol=1e-5)


class TestMatern12:
    def test_1d(self):
        X = np.linspace(0, 1, 10)[:, None]
        with pm.Model() as model:
            cov = pm.gp.cov.Matern12(1, 0.1)
        K = cov(X).eval()
        npt.assert_allclose(K[0, 1], 0.32919, atol=1e-3)
        K = cov(X, X).eval()
        npt.assert_allclose(K[0, 1], 0.32919, atol=1e-3)
        Kd = cov(X, diag=True).eval()
        npt.assert_allclose(np.diag(K), Kd, atol=1e-5)


class TestCosine:
    def test_1d(self):
        X = np.linspace(0, 1, 10)[:, None]
        with pm.Model() as model:
            cov = pm.gp.cov.Cosine(1, 0.1)
        K = cov(X).eval()
        npt.assert_allclose(K[0, 1], 0.766, atol=1e-3)
        K = cov(X, X).eval()
        npt.assert_allclose(K[0, 1], 0.766, atol=1e-3)
        # check diagonal
        Kd = cov(X, diag=True).eval()
        npt.assert_allclose(np.diag(K), Kd, atol=1e-5)


class TestPeriodic:
    def test_1d(self):
        X = np.linspace(0, 1, 10)[:, None]
        with pm.Model() as model:
            cov = pm.gp.cov.Periodic(1, 0.1, 0.1)
        K = cov(X).eval()
        npt.assert_allclose(K[0, 1], 0.00288, atol=1e-3)
        K = cov(X, X).eval()
        npt.assert_allclose(K[0, 1], 0.00288, atol=1e-3)
        # check diagonal
        Kd = cov(X, diag=True).eval()
        npt.assert_allclose(np.diag(K), Kd, atol=1e-5)

<<<<<<< HEAD

class TestGeneralizedPeriodic:
    def test_1d(self):
        X = np.linspace(0, 1, 10)[:, None]
        with pm.Model() as model:
            cov = pm.gp.cov.Periodic(1, 0.1, 0.1, base_kernel_class=pm.gp.cov.RatQuad, alpha=0.5)
        K = cov(X).eval()
        npt.assert_allclose(K[0, 1], 0.28063, atol=1e-3)
        K = cov(X, X).eval()
        npt.assert_allclose(K[0, 1], 0.28063, atol=1e-3)
        # check diagonal
        Kd = cov(X, diag=True).eval()
        npt.assert_allclose(np.diag(K), Kd, atol=1e-5)

=======
>>>>>>> 026ab8c7

class TestLinear:
    def test_1d(self):
        X = np.linspace(0, 1, 10)[:, None]
        with pm.Model() as model:
            cov = pm.gp.cov.Linear(1, 0.5)
        K = cov(X).eval()
        npt.assert_allclose(K[0, 1], 0.19444, atol=1e-3)
        K = cov(X, X).eval()
        npt.assert_allclose(K[0, 1], 0.19444, atol=1e-3)
        # check diagonal
        Kd = cov(X, diag=True).eval()
        npt.assert_allclose(np.diag(K), Kd, atol=1e-5)


class TestPolynomial:
    def test_1d(self):
        X = np.linspace(0, 1, 10)[:, None]
        with pm.Model() as model:
            cov = pm.gp.cov.Polynomial(1, 0.5, 2, 0)
        K = cov(X).eval()
        npt.assert_allclose(K[0, 1], 0.03780, atol=1e-3)
        K = cov(X, X).eval()
        npt.assert_allclose(K[0, 1], 0.03780, atol=1e-3)
        # check diagonal
        Kd = cov(X, diag=True).eval()
        npt.assert_allclose(np.diag(K), Kd, atol=1e-5)


class TestWarpedInput:
    def test_1d(self):
        X = np.linspace(0, 1, 10)[:, None]

        def warp_func(x, a, b, c):
            return x + (a * pt.tanh(b * (x - c)))

        with pm.Model() as model:
            cov_m52 = pm.gp.cov.Matern52(1, 0.2)
            cov = pm.gp.cov.WarpedInput(1, warp_func=warp_func, args=(1, 10, 1), cov_func=cov_m52)
        K = cov(X).eval()
        npt.assert_allclose(K[0, 1], 0.79593, atol=1e-3)
        K = cov(X, X).eval()
        npt.assert_allclose(K[0, 1], 0.79593, atol=1e-3)
        # check diagonal
        Kd = cov(X, diag=True).eval()
        npt.assert_allclose(np.diag(K), Kd, atol=1e-5)

    def test_raises(self):
        cov_m52 = pm.gp.cov.Matern52(1, 0.2)
        with pytest.raises(TypeError):
            pm.gp.cov.WarpedInput(1, cov_m52, "str is not callable")
        with pytest.raises(TypeError):
            pm.gp.cov.WarpedInput(1, "str is not Covariance object", lambda x: x)


class TestGibbs:
    def test_1d(self):
        X = np.linspace(0, 2, 10)[:, None]

        def tanh_func(x, x1, x2, w, x0):
            return (x1 + x2) / 2.0 - (x1 - x2) / 2.0 * pt.tanh((x - x0) / w)

        with pm.Model() as model:
            cov = pm.gp.cov.Gibbs(1, tanh_func, args=(0.05, 0.6, 0.4, 1.0))
        K = cov(X).eval()
        npt.assert_allclose(K[2, 3], 0.136683, atol=1e-4)
        K = cov(X, X).eval()
        npt.assert_allclose(K[2, 3], 0.136683, atol=1e-4)
        # check diagonal
        Kd = cov(X, diag=True).eval()
        npt.assert_allclose(np.diag(K), Kd, atol=1e-5)

    def test_raises(self):
        with pytest.raises(TypeError):
            pm.gp.cov.Gibbs(1, "str is not callable")
        with pytest.raises(NotImplementedError):
            pm.gp.cov.Gibbs(2, lambda x: x)
        with pytest.raises(NotImplementedError):
            pm.gp.cov.Gibbs(3, lambda x: x, active_dims=[0, 1])


class TestScaledCov:
    def test_1d(self):
        X = np.linspace(0, 1, 10)[:, None]

        def scaling_func(x, a, b):
            return a + b * x

        with pm.Model() as model:
            cov_m52 = pm.gp.cov.Matern52(1, 0.2)
            cov = pm.gp.cov.ScaledCov(1, scaling_func=scaling_func, args=(2, -1), cov_func=cov_m52)
        K = cov(X).eval()
        npt.assert_allclose(K[0, 1], 3.00686, atol=1e-3)
        K = cov(X, X).eval()
        npt.assert_allclose(K[0, 1], 3.00686, atol=1e-3)
        # check diagonal
        Kd = cov(X, diag=True).eval()
        npt.assert_allclose(np.diag(K), Kd, atol=1e-5)

    def test_raises(self):
        cov_m52 = pm.gp.cov.Matern52(1, 0.2)
        with pytest.raises(TypeError):
            pm.gp.cov.ScaledCov(1, cov_m52, "str is not callable")
        with pytest.raises(TypeError):
            pm.gp.cov.ScaledCov(1, "str is not Covariance object", lambda x: x)


class TestCircular:
    def test_1d_tau1(self):
        X = np.linspace(0, 1, 10)[:, None]
        etalon = 0.600881
        with pm.Model():
            cov = pm.gp.cov.Circular(1, 1, tau=5)
        K = cov(X).eval()
        npt.assert_allclose(K[0, 1], etalon, atol=1e-3)
        K = cov(X, X).eval()
        npt.assert_allclose(K[0, 1], etalon, atol=1e-3)
        # check diagonal
        Kd = cov(X, diag=True).eval()
        npt.assert_allclose(np.diag(K), Kd, atol=1e-5)

    def test_1d_tau2(self):
        X = np.linspace(0, 1, 10)[:, None]
        etalon = 0.691239
        with pm.Model():
            cov = pm.gp.cov.Circular(1, 1, tau=4)
        K = cov(X).eval()
        npt.assert_allclose(K[0, 1], etalon, atol=1e-3)
        K = cov(X, X).eval()
        npt.assert_allclose(K[0, 1], etalon, atol=1e-3)
        # check diagonal
        Kd = cov(X, diag=True).eval()
        npt.assert_allclose(np.diag(K), Kd, atol=1e-5)


class TestHandleArgs:
    def test_handleargs(self):
        def func_noargs(x):
            return x

        def func_onearg(x, a):
            return x + a

        def func_twoarg(x, a, b):
            return x + a + b

        x = 100
        a = 2
        b = 3
        func_noargs2 = pm.gp.cov.handle_args(func_noargs, None)
        func_onearg2 = pm.gp.cov.handle_args(func_onearg, a)
        func_twoarg2 = pm.gp.cov.handle_args(func_twoarg, args=(a, b))
        assert func_noargs(x) == func_noargs2(x, args=None)
        assert func_onearg(x, a) == func_onearg2(x, args=a)
        assert func_twoarg(x, a, b) == func_twoarg2(x, args=(a, b))


class TestCoregion:
    def setup_method(self):
        self.nrows = 6
        self.ncols = 3
        self.W = np.random.rand(self.nrows, self.ncols)
        self.kappa = np.random.rand(self.nrows)
        self.B = np.dot(self.W, self.W.T) + np.diag(self.kappa)
        self.rand_rows = np.random.randint(0, self.nrows, size=(20, 1))
        self.rand_cols = np.random.randint(0, self.ncols, size=(10, 1))
        self.X = np.concatenate((self.rand_rows, np.random.rand(20, 1)), axis=1)
        self.Xs = np.concatenate((self.rand_cols, np.random.rand(10, 1)), axis=1)

    def test_full(self):
        B_mat = self.B[self.rand_rows, self.rand_rows.T]
        with pm.Model() as model:
            B = pm.gp.cov.Coregion(2, W=self.W, kappa=self.kappa, active_dims=[0])
            npt.assert_allclose(B(np.array([[2, 1.5], [3, -42]])).eval(), self.B[2:4, 2:4])
            npt.assert_allclose(B(self.X).eval(), B_mat)

    def test_fullB(self):
        B_mat = self.B[self.rand_rows, self.rand_rows.T]
        with pm.Model() as model:
            B = pm.gp.cov.Coregion(1, B=self.B)
            npt.assert_allclose(B(np.array([[2], [3]])).eval(), self.B[2:4, 2:4])
            npt.assert_allclose(B(self.X).eval(), B_mat)

    def test_Xs(self):
        B_mat = self.B[self.rand_rows, self.rand_cols.T]
        with pm.Model() as model:
            B = pm.gp.cov.Coregion(2, W=self.W, kappa=self.kappa, active_dims=[0])
            npt.assert_allclose(B(np.array([[2, 1.5]]), np.array([[3, -42]])).eval(), self.B[2, 3])
            npt.assert_allclose(B(self.X, self.Xs).eval(), B_mat)

    def test_diag(self):
        B_diag = np.diag(self.B)[self.rand_rows.ravel()]
        with pm.Model() as model:
            B = pm.gp.cov.Coregion(2, W=self.W, kappa=self.kappa, active_dims=[0])
            npt.assert_allclose(B(np.array([[2, 1.5]]), diag=True).eval(), np.diag(self.B)[2])
            npt.assert_allclose(B(self.X, diag=True).eval(), B_diag)

    def test_raises(self):
        with pm.Model() as model:
            with pytest.raises(ValueError):
                B = pm.gp.cov.Coregion(2, W=self.W, kappa=self.kappa)

    def test_raises2(self):
        with pm.Model() as model:
            with pytest.raises(ValueError):
                B = pm.gp.cov.Coregion(1, W=self.W, kappa=self.kappa, B=self.B)

    def test_raises3(self):
        with pm.Model() as model:
            with pytest.raises(ValueError):
                B = pm.gp.cov.Coregion(1)<|MERGE_RESOLUTION|>--- conflicted
+++ resolved
@@ -616,23 +616,6 @@
         Kd = cov(X, diag=True).eval()
         npt.assert_allclose(np.diag(K), Kd, atol=1e-5)
 
-<<<<<<< HEAD
-
-class TestGeneralizedPeriodic:
-    def test_1d(self):
-        X = np.linspace(0, 1, 10)[:, None]
-        with pm.Model() as model:
-            cov = pm.gp.cov.Periodic(1, 0.1, 0.1, base_kernel_class=pm.gp.cov.RatQuad, alpha=0.5)
-        K = cov(X).eval()
-        npt.assert_allclose(K[0, 1], 0.28063, atol=1e-3)
-        K = cov(X, X).eval()
-        npt.assert_allclose(K[0, 1], 0.28063, atol=1e-3)
-        # check diagonal
-        Kd = cov(X, diag=True).eval()
-        npt.assert_allclose(np.diag(K), Kd, atol=1e-5)
-
-=======
->>>>>>> 026ab8c7
 
 class TestLinear:
     def test_1d(self):
